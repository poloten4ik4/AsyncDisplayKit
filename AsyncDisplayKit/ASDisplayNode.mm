/* Copyright (c) 2014-present, Facebook, Inc.
 * All rights reserved.
 *
 * This source code is licensed under the BSD-style license found in the
 * LICENSE file in the root directory of this source tree. An additional grant
 * of patent rights can be found in the PATENTS file in the same directory.
 */

#import "ASDisplayNodeInternal.h"
#import "ASDisplayNode+Subclasses.h"
#import "ASDisplayNode+FrameworkPrivate.h"
#import "ASDisplayNode+Beta.h"
#import "AsyncDisplayKit+Debug.h"

#import <objc/runtime.h>
#import <deque>

#import "_ASAsyncTransaction.h"
#import "_ASAsyncTransactionContainer+Private.h"
#import "_ASPendingState.h"
#import "_ASDisplayView.h"
#import "_ASScopeTimer.h"
#import "_ASCoreAnimationExtras.h"
#import "ASDisplayNodeLayoutContext.h"
#import "ASDisplayNodeExtras.h"
#import "ASEqualityHelpers.h"
#import "ASRunLoopQueue.h"
#import "ASEnvironmentInternal.h"

#import "ASInternalHelpers.h"
#import "ASLayout.h"
#import "ASLayoutSpec.h"
#import "ASCellNode.h"

//#import "ASLayoutSpec+Debug.h" // FIXME: remove later
#import "ASStaticLayoutSpec.h" // FIXME: remove later


NSInteger const ASDefaultDrawingPriority = ASDefaultTransactionPriority;
NSString * const ASRenderingEngineDidDisplayScheduledNodesNotification = @"ASRenderingEngineDidDisplayScheduledNodes";
NSString * const ASRenderingEngineDidDisplayNodesScheduledBeforeTimestamp = @"ASRenderingEngineDidDisplayNodesScheduledBeforeTimestamp";

@interface ASDisplayNode () <UIGestureRecognizerDelegate, _ASDisplayLayerDelegate, _ASTransitionContextCompletionDelegate>

/**
 *
 * See ASDisplayNodeInternal.h for ivars
 *
 */

- (void)_staticInitialize;

@end

//#define LOG(...) NSLog(__VA_ARGS__)
#define LOG(...)

// Conditionally time these scopes to our debug ivars (only exist in debug/profile builds)
#if TIME_DISPLAYNODE_OPS
#define TIME_SCOPED(outVar) ASDN::ScopeTimer t(outVar)
#else
#define TIME_SCOPED(outVar)
#endif

@implementation ASDisplayNode

// these dynamic properties all defined in ASLayoutOptionsPrivate.m
@dynamic spacingAfter, spacingBefore, flexGrow, flexShrink, flexBasis, alignSelf, ascender, descender, sizeRange, layoutPosition;
@synthesize name = _name;
@synthesize preferredFrameSize = _preferredFrameSize;
@synthesize isFinalLayoutable = _isFinalLayoutable;
@synthesize threadSafeBounds = _threadSafeBounds;

static BOOL usesImplicitHierarchyManagement = NO;

+ (BOOL)usesImplicitHierarchyManagement
{
  return usesImplicitHierarchyManagement;
}

+ (void)setUsesImplicitHierarchyManagement:(BOOL)enabled
{
  usesImplicitHierarchyManagement = enabled;
}

BOOL ASDisplayNodeSubclassOverridesSelector(Class subclass, SEL selector)
{
  return ASSubclassOverridesSelector([ASDisplayNode class], subclass, selector);
}

// For classes like ASTableNode, ASCollectionNode, ASScrollNode and similar - we have to be sure to set certain properties
// like setFrame: and setBackgroundColor: directly to the UIView and not apply it to the layer only.
BOOL ASDisplayNodeNeedsSpecialPropertiesHandlingForFlags(ASDisplayNodeFlags flags)
{
  return flags.synchronous && !flags.layerBacked;
}

_ASPendingState *ASDisplayNodeGetPendingState(ASDisplayNode *node)
{
  ASDN::MutexLocker l(node->_propertyLock);
  _ASPendingState *result = node->_pendingViewState;
  if (result == nil) {
    result = [[_ASPendingState alloc] init];
    node->_pendingViewState = result;
  }
  return result;
}

/**
 *  Returns ASDisplayNodeFlags for the given class/instance. instance MAY BE NIL.
 *
 *  @param c        the class, required
 *  @param instance the instance, which may be nil. (If so, the class is inspected instead)
 *  @remarks        The instance value is used only if we suspect the class may be dynamic (because it overloads 
 *                  +respondsToSelector: or -respondsToSelector.) In that case we use our "slow path", calling this 
 *                  method on each -init and passing the instance value. While this may seem like an unlikely scenario,
 *                  it turns our our own internal tests use a dynamic class, so it's worth capturing this edge case.
 *
 *  @return ASDisplayNode flags.
 */
static struct ASDisplayNodeFlags GetASDisplayNodeFlags(Class c, ASDisplayNode *instance)
{
  ASDisplayNodeCAssertNotNil(c, @"class is required");

  struct ASDisplayNodeFlags flags = {0};

  flags.isInHierarchy = NO;
  flags.displaysAsynchronously = YES;
  flags.shouldAnimateSizeChanges = YES;
  flags.implementsDrawRect = ([c respondsToSelector:@selector(drawRect:withParameters:isCancelled:isRasterizing:)] ? 1 : 0);
  flags.implementsImageDisplay = ([c respondsToSelector:@selector(displayWithParameters:isCancelled:)] ? 1 : 0);
  if (instance) {
    flags.implementsDrawParameters = ([instance respondsToSelector:@selector(drawParametersForAsyncLayer:)] ? 1 : 0);
    flags.implementsInstanceDrawRect = ([instance respondsToSelector:@selector(drawRect:withParameters:isCancelled:isRasterizing:)] ? 1 : 0);
    flags.implementsInstanceImageDisplay = ([instance respondsToSelector:@selector(displayWithParameters:isCancelled:)] ? 1 : 0);
  } else {
    flags.implementsDrawParameters = ([c instancesRespondToSelector:@selector(drawParametersForAsyncLayer:)] ? 1 : 0);
    flags.implementsInstanceDrawRect = ([c instancesRespondToSelector:@selector(drawRect:withParameters:isCancelled:isRasterizing:)] ? 1 : 0);
    flags.implementsInstanceImageDisplay = ([c instancesRespondToSelector:@selector(displayWithParameters:isCancelled:)] ? 1 : 0);
  }
  return flags;
}

/**
 *  Returns ASDisplayNodeMethodOverrides for the given class
 *
 *  @param c the class, required.
 *
 *  @return ASDisplayNodeMethodOverrides.
 */
static ASDisplayNodeMethodOverrides GetASDisplayNodeMethodOverrides(Class c)
{
  ASDisplayNodeCAssertNotNil(c, @"class is required");
  
  ASDisplayNodeMethodOverrides overrides = ASDisplayNodeMethodOverrideNone;
  if (ASDisplayNodeSubclassOverridesSelector(c, @selector(touchesBegan:withEvent:))) {
    overrides |= ASDisplayNodeMethodOverrideTouchesBegan;
  }
  if (ASDisplayNodeSubclassOverridesSelector(c, @selector(touchesMoved:withEvent:))) {
    overrides |= ASDisplayNodeMethodOverrideTouchesMoved;
  }
  if (ASDisplayNodeSubclassOverridesSelector(c, @selector(touchesCancelled:withEvent:))) {
    overrides |= ASDisplayNodeMethodOverrideTouchesCancelled;
  }
  if (ASDisplayNodeSubclassOverridesSelector(c, @selector(touchesEnded:withEvent:))) {
    overrides |= ASDisplayNodeMethodOverrideTouchesEnded;
  }
  if (ASDisplayNodeSubclassOverridesSelector(c, @selector(layoutSpecThatFits:))) {
    overrides |= ASDisplayNodeMethodOverrideLayoutSpecThatFits;
  }

  return overrides;
}

+ (void)initialize
{
  if (self != [ASDisplayNode class]) {
    
    // Subclasses should never override these
    ASDisplayNodeAssert(!ASDisplayNodeSubclassOverridesSelector(self, @selector(calculatedSize)), @"Subclass %@ must not override calculatedSize method", NSStringFromClass(self));
    ASDisplayNodeAssert(!ASDisplayNodeSubclassOverridesSelector(self, @selector(calculatedLayout)), @"Subclass %@ must not override calculatedLayout method", NSStringFromClass(self));
    ASDisplayNodeAssert(!ASDisplayNodeSubclassOverridesSelector(self, @selector(measure:)), @"Subclass %@ must not override measure method", NSStringFromClass(self));
    ASDisplayNodeAssert(!ASDisplayNodeSubclassOverridesSelector(self, @selector(measureWithSizeRange:)), @"Subclass %@ must not override measureWithSizeRange method", NSStringFromClass(self));
    ASDisplayNodeAssert(!ASDisplayNodeSubclassOverridesSelector(self, @selector(recursivelyClearContents)), @"Subclass %@ must not override recursivelyClearContents method", NSStringFromClass(self));
    ASDisplayNodeAssert(!ASDisplayNodeSubclassOverridesSelector(self, @selector(recursivelyClearFetchedData)), @"Subclass %@ must not override recursivelyClearFetchedData method", NSStringFromClass(self));

    // At most one of the three layout methods is overridden
    ASDisplayNodeAssert((ASDisplayNodeSubclassOverridesSelector(self, @selector(calculateSizeThatFits:)) ? 1 : 0)
                        + (ASDisplayNodeSubclassOverridesSelector(self, @selector(layoutSpecThatFits:)) ? 1 : 0)
                        + (ASDisplayNodeSubclassOverridesSelector(self, @selector(calculateLayoutThatFits:)) ? 1 : 0) <= 1,
                        @"Subclass %@ must override at most one of the three layout methods: calculateLayoutThatFits, layoutSpecThatFits or calculateSizeThatFits", NSStringFromClass(self));
  }

  // Below we are pre-calculating values per-class and dynamically adding a method (_staticInitialize) to populate these values
  // when each instance is constructed. These values don't change for each class, so there is significant performance benefit
  // in doing it here. +initialize is guaranteed to be called before any instance method so it is safe to add this method here.
  // Note that we take care to detect if the class overrides +respondsToSelector: or -respondsToSelector and take the slow path
  // (recalculating for each instance) to make sure we are always correct.

  BOOL classOverridesRespondsToSelector = ASSubclassOverridesClassSelector([NSObject class], self, @selector(respondsToSelector:));
  BOOL instancesOverrideRespondsToSelector = ASSubclassOverridesSelector([NSObject class], self, @selector(respondsToSelector:));
  struct ASDisplayNodeFlags flags = GetASDisplayNodeFlags(self, nil);
  ASDisplayNodeMethodOverrides methodOverrides = GetASDisplayNodeMethodOverrides(self);

  IMP staticInitialize = imp_implementationWithBlock(^(ASDisplayNode *node) {
    node->_flags = (classOverridesRespondsToSelector || instancesOverrideRespondsToSelector) ? GetASDisplayNodeFlags(node.class, node) : flags;
    node->_methodOverrides = (classOverridesRespondsToSelector) ? GetASDisplayNodeMethodOverrides(node.class) : methodOverrides;
  });

  class_replaceMethod(self, @selector(_staticInitialize), staticInitialize, "v:@");
}

+ (void)load
{
  // Ensure this value is cached on the main thread before needed in the background.
  ASScreenScale();
}

+ (BOOL)layerBackedNodesEnabled
{
  return YES;
}

+ (Class)viewClass
{
  return [_ASDisplayView class];
}

+ (Class)layerClass
{
  return [_ASDisplayLayer class];
}

+ (void)scheduleNodeForRecursiveDisplay:(ASDisplayNode *)node
{
  static dispatch_once_t onceToken;
  static ASRunLoopQueue<ASDisplayNode *> *renderQueue;
  dispatch_once(&onceToken, ^{
    renderQueue = [[ASRunLoopQueue<ASDisplayNode *> alloc] initWithRunLoop:CFRunLoopGetMain()
                                                                andHandler:^(ASDisplayNode * _Nonnull dequeuedItem, BOOL isQueueDrained) {
      CFAbsoluteTime timestamp = isQueueDrained ?  CFAbsoluteTimeGetCurrent() : 0;
      [dequeuedItem _recursivelyTriggerDisplayAndBlock:NO];
      if (isQueueDrained) {
        [[NSNotificationCenter defaultCenter] postNotificationName:ASRenderingEngineDidDisplayScheduledNodesNotification
                                                            object:nil
                                                          userInfo:@{ASRenderingEngineDidDisplayNodesScheduledBeforeTimestamp: @(timestamp)}];
      }
    }];
  });

  [renderQueue enqueue:node];
}

#pragma mark - Lifecycle

- (void)_staticInitialize
{
  ASDisplayNodeAssert(NO, @"_staticInitialize must be overridden");
}

- (void)_initializeInstance
{
  [self _staticInitialize];
  _contentsScaleForDisplay = ASScreenScale();
  _displaySentinel = [[ASSentinel alloc] init];
  _preferredFrameSize = CGSizeZero;
  
  _environmentState = ASEnvironmentStateMakeDefault();
}

- (instancetype)init
{
  if (!(self = [super init]))
    return nil;

  [self _initializeInstance];

  return self;
}

- (instancetype)initWithViewClass:(Class)viewClass
{
  if (!(self = [super init]))
    return nil;

  ASDisplayNodeAssert([viewClass isSubclassOfClass:[UIView class]], @"should initialize with a subclass of UIView");

  [self _initializeInstance];
  _viewClass = viewClass;
  _flags.synchronous = ![viewClass isSubclassOfClass:[_ASDisplayView class]];

  return self;
}

- (instancetype)initWithLayerClass:(Class)layerClass
{
  if (!(self = [super init]))
    return nil;

  ASDisplayNodeAssert([layerClass isSubclassOfClass:[CALayer class]], @"should initialize with a subclass of CALayer");

  [self _initializeInstance];
  _layerClass = layerClass;
  _flags.synchronous = ![layerClass isSubclassOfClass:[_ASDisplayLayer class]];
  _flags.layerBacked = YES;

  return self;
}

- (instancetype)initWithViewBlock:(ASDisplayNodeViewBlock)viewBlock
{
  return [self initWithViewBlock:viewBlock didLoadBlock:nil];
}

- (instancetype)initWithViewBlock:(ASDisplayNodeViewBlock)viewBlock didLoadBlock:(ASDisplayNodeDidLoadBlock)didLoadBlock
{
  if (!(self = [super init]))
    return nil;
  
  ASDisplayNodeAssertNotNil(viewBlock, @"should initialize with a valid block that returns a UIView");
  
  [self _initializeInstance];
  _viewBlock = viewBlock;
  _nodeLoadedBlock = didLoadBlock;
  _flags.synchronous = YES;
  
  return self;
}

- (instancetype)initWithLayerBlock:(ASDisplayNodeLayerBlock)layerBlock
{
  return [self initWithLayerBlock:layerBlock didLoadBlock:nil];
}

- (instancetype)initWithLayerBlock:(ASDisplayNodeLayerBlock)layerBlock didLoadBlock:(ASDisplayNodeDidLoadBlock)didLoadBlock
{
  if (!(self = [super init]))
    return nil;
  
  ASDisplayNodeAssertNotNil(layerBlock, @"should initialize with a valid block that returns a CALayer");
  
  [self _initializeInstance];
  _layerBlock = layerBlock;
  _nodeLoadedBlock = didLoadBlock;
  _flags.synchronous = YES;
  _flags.layerBacked = YES;
  
  return self;
}

- (void)dealloc
{
  ASDisplayNodeAssertMainThread();
  // Synchronous nodes may not be able to call the hierarchy notifications, so only enforce for regular nodes.
  ASDisplayNodeAssert(_flags.synchronous || !ASInterfaceStateIncludesVisible(_interfaceState), @"Node should always be marked invisible before deallocating; interfaceState: %lu, %@", (unsigned long)_interfaceState, self);
  
  self.asyncLayer.asyncDelegate = nil;
  _view.asyncdisplaykit_node = nil;
  _layer.asyncdisplaykit_node = nil;

  // Remove any subnodes so they lose their connection to the now deallocated parent.  This can happen
  // because subnodes do not retain their supernode, but subnodes can legitimately remain alive if another
  // thing outside the view hierarchy system (e.g. async display, controller code, etc). keeps a retained
  // reference to subnodes.

  for (ASDisplayNode *subnode in _subnodes)
    [subnode __setSupernode:nil];

  _view = nil;
  _subnodes = nil;
  if (_flags.layerBacked)
    _layer.delegate = nil;
  _layer = nil;

  [self __setSupernode:nil];
  _pendingViewState = nil;

  _displaySentinel = nil;
  _transitionSentinel = nil;

  _pendingDisplayNodes = nil;
}

#pragma mark - Core

- (void)__unloadNode
{
  ASDisplayNodeAssertThreadAffinity(self);
  ASDisplayNodeAssert([self isNodeLoaded], @"Implementation shouldn't call __unloadNode if not loaded: %@", self);
  ASDN::MutexLocker l(_propertyLock);

  if (_flags.layerBacked)
    _pendingViewState = [_ASPendingState pendingViewStateFromLayer:_layer];
  else
    _pendingViewState = [_ASPendingState pendingViewStateFromView:_view];
    
  [_view removeFromSuperview];
  _view = nil;
  if (_flags.layerBacked)
    _layer.delegate = nil;
  [_layer removeFromSuperlayer];
  _layer = nil;
}

- (void)__loadNode
{
  [self layer];
}

- (BOOL)__shouldLoadViewOrLayer
{
  return !(_hierarchyState & ASHierarchyStateRasterized);
}

- (BOOL)__shouldSize
{
  return YES;
}

- (UIView *)_viewToLoad
{
  UIView *view;
  ASDN::MutexLocker l(_propertyLock);

  if (_viewBlock) {
    view = _viewBlock();
    ASDisplayNodeAssertNotNil(view, @"View block returned nil");
    ASDisplayNodeAssert(![view isKindOfClass:[_ASDisplayView class]], @"View block should return a synchronously displayed view");
    _viewBlock = nil;
    _viewClass = [view class];
  } else {
    if (!_viewClass) {
      _viewClass = [self.class viewClass];
    }
    view = [[_viewClass alloc] init];
  }

  return view;
}

- (CALayer *)_layerToLoad
{
  CALayer *layer;
  ASDN::MutexLocker l(_propertyLock);
  ASDisplayNodeAssert(_flags.layerBacked, @"_layerToLoad is only for layer-backed nodes");

  if (_layerBlock) {
    layer = _layerBlock();
    ASDisplayNodeAssertNotNil(layer, @"Layer block returned nil");
    ASDisplayNodeAssert(![layer isKindOfClass:[_ASDisplayLayer class]], @"Layer block should return a synchronously displayed layer");
    _layerBlock = nil;
    _layerClass = [layer class];
  } else {
    if (!_layerClass) {
      _layerClass = [self.class layerClass];
    }
    layer = [[_layerClass alloc] init];
  }

  return layer;
}

- (void)_loadViewOrLayerIsLayerBacked:(BOOL)isLayerBacked
{
  ASDN::MutexLocker l(_propertyLock);

  if (self._isDeallocating) {
    return;
  }

  if (![self __shouldLoadViewOrLayer]) {
    return;
  }

  if (isLayerBacked) {
    TIME_SCOPED(_debugTimeToCreateView);
    _layer = [self _layerToLoad];
    _layer.delegate = self;
  } else {
    TIME_SCOPED(_debugTimeToCreateView);
    _view = [self _viewToLoad];
    _view.asyncdisplaykit_node = self;
    _layer = _view.layer;
  }
  _layer.asyncdisplaykit_node = self;

  self.asyncLayer.asyncDelegate = self;

  {
    TIME_SCOPED(_debugTimeToApplyPendingState);
    [self _applyPendingStateToViewOrLayer];
  }
  {
    TIME_SCOPED(_debugTimeToAddSubnodeViews);
    [self _addSubnodeViewsAndLayers];
  }
  {
    TIME_SCOPED(_debugTimeForDidLoad);
    [self __didLoad];
  }
}

- (UIView *)view
{
  ASDisplayNodeAssert(!_flags.layerBacked, @"Call to -view undefined on layer-backed nodes");
  if (_flags.layerBacked) {
    return nil;
  }
  if (!_view) {
    ASDisplayNodeAssertMainThread();
    [self _loadViewOrLayerIsLayerBacked:NO];
  }
  return _view;
}

- (CALayer *)layer
{
  if (!_layer) {
    ASDisplayNodeAssertMainThread();

    if (!_flags.layerBacked) {
      return self.view.layer;
    }
    [self _loadViewOrLayerIsLayerBacked:YES];
  }
  return _layer;
}

// Returns nil if our view is not an _ASDisplayView, but will create it if necessary.
- (_ASDisplayView *)ensureAsyncView
{
  return _flags.synchronous ? nil : (_ASDisplayView *)self.view;
}

// Returns nil if the layer is not an _ASDisplayLayer; will not create the layer if nil.
- (_ASDisplayLayer *)asyncLayer
{
  ASDN::MutexLocker l(_propertyLock);
  return [_layer isKindOfClass:[_ASDisplayLayer class]] ? (_ASDisplayLayer *)_layer : nil;
}

- (BOOL)isNodeLoaded
{
  if (ASDisplayNodeThreadIsMain()) {
    // Because the view and layer can only be created and destroyed on Main, that is also the only thread
    // where the state of this property can change. As an optimization, we can avoid locking.
    return (_view != nil || (_layer != nil && _flags.layerBacked));
  } else {
    ASDN::MutexLocker l(_propertyLock);
    return (_view != nil || (_layer != nil && _flags.layerBacked));
  }
}

- (NSString *)name
{
  ASDN::MutexLocker l(_propertyLock);
  return _name;
}

- (void)setName:(NSString *)name
{
  ASDN::MutexLocker l(_propertyLock);
  if (!ASObjectIsEqual(_name, name)) {
    _name = [name copy];
  }
}

- (BOOL)isSynchronous
{
  return _flags.synchronous;
}

- (void)setSynchronous:(BOOL)flag
{
  _flags.synchronous = flag;
}

- (void)setLayerBacked:(BOOL)isLayerBacked
{
  if (![self.class layerBackedNodesEnabled]) return;

  ASDN::MutexLocker l(_propertyLock);
  ASDisplayNodeAssert(!_view && !_layer, @"Cannot change isLayerBacked after layer or view has loaded");
  ASDisplayNodeAssert(!_viewBlock && !_layerBlock, @"Cannot change isLayerBacked when a layer or view block is provided");
  ASDisplayNodeAssert(!_viewClass && !_layerClass, @"Cannot change isLayerBacked when a layer or view class is provided");

  if (isLayerBacked != _flags.layerBacked && !_view && !_layer) {
    _flags.layerBacked = isLayerBacked;
  }
}

- (BOOL)isLayerBacked
{
  ASDN::MutexLocker l(_propertyLock);
  return _flags.layerBacked;
}

#pragma mark - Layout measurement calculation

- (CGSize)measure:(CGSize)constrainedSize
{
  return [self measureWithSizeRange:ASSizeRangeMake(CGSizeZero, constrainedSize)].size;
}

- (ASLayout *)measureWithSizeRange:(ASSizeRange)constrainedSize
{
  ASDN::MutexLocker l(_propertyLock);
  if (! [self shouldMeasureWithSizeRange:constrainedSize]) {
    return _layout;
  }

  [self cancelLayoutTransitionsInProgress];

  BOOL didCreateNewContext = NO;
  BOOL didOverrideExistingContext = NO;
  ASLayoutableContext context;
  if (ASLayoutableContextIsNull(ASLayoutableGetCurrentContext())) {
    context = ASLayoutableContextMake(ASLayoutableContextDefaultTransitionID,
                                      _shouldVisualizeLayoutSpecs);
    ASLayoutableSetCurrentContext(context);
    didCreateNewContext = YES;
  } else {
    context = ASLayoutableGetCurrentContext();
    if (context.needsVisualizeNode != _shouldVisualizeLayoutSpecs) {
      context.needsVisualizeNode = _shouldVisualizeLayoutSpecs;
      ASLayoutableSetCurrentContext(context);
      didOverrideExistingContext = YES;
    }
  }
  
  ASLayout *previousLayout = _layout;
  ASSizeRange previousConstrainedSize = _constrainedSize;
  ASLayout *newLayout = [self calculateLayoutThatFits:constrainedSize];
  
  if (didCreateNewContext) {
    ASLayoutableClearCurrentContext();
  } else if (didOverrideExistingContext) {
    context.needsVisualizeNode = !context.needsVisualizeNode;
    ASLayoutableSetCurrentContext(context);
  }
  
  if (ASHierarchyStateIncludesLayoutPending(_hierarchyState)) {
    _pendingLayoutContext = [[ASDisplayNodeLayoutContext alloc] initWithNode:self
                                                               pendingLayout:newLayout
                                                      pendingConstrainedSize:constrainedSize
                                                              previousLayout:previousLayout
                                                     previousConstrainedSize:previousConstrainedSize];
  } else {
    ASDisplayNodeLayoutContext *layoutContext;
    if (self.usesImplicitHierarchyManagement) {
      layoutContext = [[ASDisplayNodeLayoutContext alloc] initWithNode:self
                                                         pendingLayout:newLayout
                                                pendingConstrainedSize:constrainedSize
                                                        previousLayout:previousLayout
                                               previousConstrainedSize:previousConstrainedSize];
    }
    [self applyLayout:newLayout constrainedSize:constrainedSize layoutContext:layoutContext];
    [self _completeLayoutCalculation];
  }

  return newLayout;
}

- (BOOL)shouldMeasureWithSizeRange:(ASSizeRange)constrainedSize
{
  ASDN::MutexLocker l(_propertyLock);
  if (![self __shouldSize]) {
    return NO;
  }
  
  if (ASHierarchyStateIncludesLayoutPending(_hierarchyState)) {
    ASLayoutableContext context =  ASLayoutableGetCurrentContext();
    if (ASLayoutableContextIsNull(context) || _pendingTransitionID != context.transitionID) {
      return NO;
    }
  }
  
  // only calculate the size if
  //  - we haven't already
  //  - the constrained size range is different
  return (!_flags.isMeasured || !ASSizeRangeEqualToSizeRange(constrainedSize, _constrainedSize));
}

- (void)transitionLayoutWithAnimation:(BOOL)animated
                   shouldMeasureAsync:(BOOL)shouldMeasureAsync
                measurementCompletion:(void(^)())completion
{
  ASSizeRange currentConstrainedSize = _constrainedSize;
  [self invalidateCalculatedLayout];
  [self transitionLayoutWithSizeRange:currentConstrainedSize
                             animated:animated
                   shouldMeasureAsync:shouldMeasureAsync
                measurementCompletion:completion];
}

- (void)transitionLayoutWithSizeRange:(ASSizeRange)constrainedSize
                             animated:(BOOL)animated
                   shouldMeasureAsync:(BOOL)shouldMeasureAsync
                measurementCompletion:(void(^)())completion
{
  ASDisplayNodeAssertMainThread();
  if (! [self shouldMeasureWithSizeRange:constrainedSize]) {
    return;
  }
  
  {
    ASDN::MutexLocker l(_propertyLock);
    ASDisplayNodeAssert(ASHierarchyStateIncludesLayoutPending(_hierarchyState) == NO, @"Can't start a transition when one of the supernodes is performing one.");
  }

  int32_t transitionID = [self _newTransitionID];
  
  ASDisplayNodePerformBlockOnEverySubnode(self, ^(ASDisplayNode * _Nonnull node) {
    ASDisplayNodeAssert([node _hasTransitionsInProgress] == NO, @"Can't start a transition when one of the subnodes is performing one.");
    node.hierarchyState |= ASHierarchyStateLayoutPending;
    node.pendingTransitionID = transitionID;
  });
  
  void (^transitionBlock)() = ^{
    if ([self _shouldAbortTransitionWithID:transitionID]) {
      return;
    }
    
    ASLayout *newLayout;
    {
      ASDN::MutexLocker l(_propertyLock);
      
      ASLayoutableSetCurrentContext(ASLayoutableContextMake(transitionID, _shouldVisualizeLayoutSpecs));
      
      BOOL disableImplicitHierarchyManagement = self.usesImplicitHierarchyManagement == NO;
      self.usesImplicitHierarchyManagement = YES; // Temporary flag for 1.9.x
      newLayout = [self calculateLayoutThatFits:constrainedSize];
      if (disableImplicitHierarchyManagement) {
        self.usesImplicitHierarchyManagement = NO; // Temporary flag for 1.9.x
      }
      
      ASLayoutableClearCurrentContext();
    }
    
    if ([self _shouldAbortTransitionWithID:transitionID]) {
      return;
    }
    
    ASPerformBlockOnMainThread(^{
      // Grab _propertyLock here to make sure this transition isn't invalidated
      // right after it passed the validation test and before it proceeds
      ASDN::MutexLocker l(_propertyLock);

      if ([self _shouldAbortTransitionWithID:transitionID]) {
        return;
      }
      
      ASLayout *previousLayout = _layout;
      ASSizeRange previousConstrainedSize = _constrainedSize;
      [self applyLayout:newLayout constrainedSize:constrainedSize layoutContext:nil];
      
      [self _invalidateTransitionSentinel];
      
      ASDisplayNodePerformBlockOnEverySubnode(self, ^(ASDisplayNode * _Nonnull node) {
        [node applyPendingLayoutContext];
        [node _completeLayoutCalculation];
        node.hierarchyState &= (~ASHierarchyStateLayoutPending);
      });
      
      if (completion) {
        completion();
      }
      
      _pendingLayoutContext = [[ASDisplayNodeLayoutContext alloc] initWithNode:self
                                                                 pendingLayout:newLayout
                                                        pendingConstrainedSize:constrainedSize
                                                                previousLayout:previousLayout
                                                       previousConstrainedSize:previousConstrainedSize];
      [_pendingLayoutContext applySubnodeInsertions];

      _transitionContext = [[_ASTransitionContext alloc] initWithAnimation:animated
                                                            layoutDelegate:_pendingLayoutContext
                                                        completionDelegate:self];
      [self animateLayoutTransition:_transitionContext];
    });
  };

  if (shouldMeasureAsync) {
    ASPerformBlockOnBackgroundThread(transitionBlock);
  } else {
    transitionBlock();
  }
}

- (void)_completeLayoutCalculation
{
  ASDN::MutexLocker l(_propertyLock);
  [self calculatedLayoutDidChange];

  // We generate placeholders at measureWithSizeRange: time so that a node is guaranteed to have a placeholder ready to go.
  // This is also because measurement is usually asynchronous, but placeholders need to be set up synchronously.
  // First measurement is guaranteed to be before the node is onscreen, so we can create the image async. but still have it appear sync.
  if (_placeholderEnabled && [self _displaysAsynchronously] && self.contents == nil) {
    
    // Zero-sized nodes do not require a placeholder.
    CGSize layoutSize = (_layout ? _layout.size : CGSizeZero);
    if (CGSizeEqualToSize(layoutSize, CGSizeZero)) {
      return;
    }

    if (!_placeholderImage) {
      _placeholderImage = [self placeholderImage];
    }
  }
}


- (void)calculatedLayoutDidChange
{
  // subclass override
}

- (void)cancelLayoutTransitionsInProgress
{
  ASDN::MutexLocker l(_propertyLock);
  if ([self _hasTransitionsInProgress]) {
    // Invalidate transition sentinel to cancel transitions in progress
    [self _invalidateTransitionSentinel];
    // Tell subnodes to exit layout pending state and clear related properties
    ASDisplayNodePerformBlockOnEverySubnode(self, ^(ASDisplayNode * _Nonnull node) {
      node.hierarchyState &= (~ASHierarchyStateLayoutPending);
    });
  }
}

#pragma mark - Layout Transition

- (BOOL)usesImplicitHierarchyManagement
{
  ASDN::MutexLocker l(_propertyLock);
  return _usesImplicitHierarchyManagement ? : [[self class] usesImplicitHierarchyManagement];
}

- (void)setUsesImplicitHierarchyManagement:(BOOL)value
{
  ASDN::MutexLocker l(_propertyLock);
  _usesImplicitHierarchyManagement = value;
}

- (void)animateLayoutTransition:(id<ASContextTransitioning>)context
{
  [self __layoutSublayouts];
  [context completeTransition:YES];
}

- (void)didCompleteLayoutTransition:(id<ASContextTransitioning>)context
{
  [_pendingLayoutContext applySubnodeRemovals];
  [self _completeLayoutCalculation];
  _pendingLayoutContext = nil;
}

#pragma mark - _ASTransitionContextCompletionDelegate

- (void)transitionContext:(_ASTransitionContext *)context didComplete:(BOOL)didComplete
{
  [self didCompleteLayoutTransition:context];
  _transitionContext = nil;
}

#pragma mark - Asynchronous display

- (BOOL)displaysAsynchronously
{
  ASDN::MutexLocker l(_propertyLock);
  return [self _displaysAsynchronously];
}

/**
 * Core implementation of -displaysAsynchronously.
 * Must be called with _propertyLock held.
 */
- (BOOL)_displaysAsynchronously
{
  ASDisplayNodeAssertThreadAffinity(self);
  return _flags.synchronous == NO && _flags.displaysAsynchronously;
}

- (void)setDisplaysAsynchronously:(BOOL)displaysAsynchronously
{
  ASDisplayNodeAssertThreadAffinity(self);

  // Can't do this for synchronous nodes (using layers that are not _ASDisplayLayer and so we can't control display prevention/cancel)
  if (_flags.synchronous)
    return;

  ASDN::MutexLocker l(_propertyLock);

  if (_flags.displaysAsynchronously == displaysAsynchronously)
    return;

  _flags.displaysAsynchronously = displaysAsynchronously;

  self.asyncLayer.displaysAsynchronously = displaysAsynchronously;
}

- (BOOL)shouldRasterizeDescendants
{
  ASDN::MutexLocker l(_propertyLock);
  ASDisplayNodeAssert(!((_hierarchyState & ASHierarchyStateRasterized) && _flags.shouldRasterizeDescendants),
                      @"Subnode of a rasterized node should not have redundant shouldRasterizeDescendants enabled");
  return _flags.shouldRasterizeDescendants;
}

- (void)setShouldRasterizeDescendants:(BOOL)shouldRasterize
{
  ASDisplayNodeAssertThreadAffinity(self);
  {
    ASDN::MutexLocker l(_propertyLock);
    
    if (_flags.shouldRasterizeDescendants == shouldRasterize)
      return;
    
    _flags.shouldRasterizeDescendants = shouldRasterize;
  }
  
  if (self.isNodeLoaded) {
    // Recursively tear down or build up subnodes.
    // TODO: When disabling rasterization, preserve rasterized backing store as placeholderImage
    // while the newly materialized subtree finishes rendering.  Then destroy placeholderImage to save memory.
    [self recursivelyClearContents];
    
    ASDisplayNodePerformBlockOnEverySubnode(self, ^(ASDisplayNode *node) {
      if (shouldRasterize) {
        [node enterHierarchyState:ASHierarchyStateRasterized];
        [node __unloadNode];
      } else {
        [node exitHierarchyState:ASHierarchyStateRasterized];
        [node __loadNode];
      }
    });
    if (!shouldRasterize) {
      // At this point all of our subnodes have their layers or views recreated, but we haven't added
      // them to ours yet.  This is because our node is already loaded, and the above recursion
      // is only performed on our subnodes -- not self.
      [self _addSubnodeViewsAndLayers];
    }
    
    if (self.interfaceState & ASInterfaceStateVisible) {
      // TODO: Change this to recursivelyEnsureDisplay - but need a variant that does not skip
      // nodes that have shouldBypassEnsureDisplay set (such as image nodes) so they are rasterized.
      [self recursivelyDisplayImmediately];
    }
  } else {
    ASDisplayNodePerformBlockOnEverySubnode(self, ^(ASDisplayNode *node) {
      if (shouldRasterize) {
        [node enterHierarchyState:ASHierarchyStateRasterized];
      } else {
        [node exitHierarchyState:ASHierarchyStateRasterized];
      }
    });
  }
}

- (CGFloat)contentsScaleForDisplay
{
  ASDisplayNodeAssertThreadAffinity(self);
  ASDN::MutexLocker l(_propertyLock);

  return _contentsScaleForDisplay;
}

- (void)setContentsScaleForDisplay:(CGFloat)contentsScaleForDisplay
{
  ASDisplayNodeAssertThreadAffinity(self);
  ASDN::MutexLocker l(_propertyLock);

  if (_contentsScaleForDisplay == contentsScaleForDisplay)
    return;

  _contentsScaleForDisplay = contentsScaleForDisplay;
}

- (void)applyPendingViewState
{
  ASDisplayNodeAssertMainThread();
  ASDN::MutexLocker l(_propertyLock);

  // FIXME: Ideally we'd call this as soon as the node receives -setNeedsLayout
  // but implicit hierarchy management would require us to modify the node tree
  // in the background on a loaded node, which isn't currently supported.
  if (_pendingViewState.hasSetNeedsLayout) {
    [self __setNeedsLayout];
  }

  if (self.layerBacked) {
    [_pendingViewState applyToLayer:self.layer];
  } else {
    BOOL specialPropertiesHandling = ASDisplayNodeNeedsSpecialPropertiesHandlingForFlags(_flags);
    [_pendingViewState applyToView:self.view withSpecialPropertiesHandling:specialPropertiesHandling];
  }

  [_pendingViewState clearChanges];
}

- (void)displayImmediately
{
  ASDisplayNodeAssertMainThread();
  ASDisplayNodeAssert(!_flags.synchronous, @"this method is designed for asynchronous mode only");

  [[self asyncLayer] displayImmediately];
}

- (void)recursivelyDisplayImmediately
{
  ASDN::MutexLocker l(_propertyLock);
  
  for (ASDisplayNode *child in _subnodes) {
    [child recursivelyDisplayImmediately];
  }
  [self displayImmediately];
}

- (void)__setNeedsLayout
{
  ASDisplayNodeAssertThreadAffinity(self);
  ASDN::MutexLocker l(_propertyLock);
  
  if (!_flags.isMeasured) {
    return;
  }
  
  ASSizeRange oldConstrainedSize = _constrainedSize;
  [self invalidateCalculatedLayout];
  
  if (_supernode) {
    // Cause supernode's layout to be invalidated
    [_supernode setNeedsLayout];
  } else {
    // This is the root node. Trigger a full measurement pass on *current* thread. Old constrained size is re-used.
    [self measureWithSizeRange:oldConstrainedSize];

    CGRect oldBounds = self.bounds;
    CGSize oldSize = oldBounds.size;
    CGSize newSize = _layout.size;
    
    if (! CGSizeEqualToSize(oldSize, newSize)) {
      self.bounds = (CGRect){ oldBounds.origin, newSize };
      
      // Frame's origin must be preserved. Since it is computed from bounds size, anchorPoint
      // and position (see frame setter in ASDisplayNode+UIViewBridge), position needs to be adjusted.
      CGPoint anchorPoint = self.anchorPoint;
      CGPoint oldPosition = self.position;
      CGFloat xDelta = (newSize.width - oldSize.width) * anchorPoint.x;
      CGFloat yDelta = (newSize.height - oldSize.height) * anchorPoint.y;
      self.position = CGPointMake(oldPosition.x + xDelta, oldPosition.y + yDelta);
    }
  }
}

- (void)__setNeedsDisplay
{
  BOOL nowDisplay = ASInterfaceStateIncludesDisplay(_interfaceState);
  // FIXME: This should not need to recursively display, so create a non-recursive variant.
  // The semantics of setNeedsDisplay (as defined by CALayer behavior) are not recursive.
  if (_layer && !_flags.synchronous && nowDisplay && [self __implementsDisplay]) {
    [ASDisplayNode scheduleNodeForRecursiveDisplay:self];
  }
}

// These private methods ensure that subclasses are not required to call super in order for _renderingSubnodes to be properly managed.

- (void)__layout
{
  ASDisplayNodeAssertMainThread();
  ASDN::MutexLocker l(_propertyLock);
  CGRect bounds = self.bounds;
  if (CGRectEqualToRect(bounds, CGRectZero)) {
    // Performing layout on a zero-bounds view often results in frame calculations
    // with negative sizes after applying margins, which will cause
    // measureWithSizeRange: on subnodes to assert.
    return;
  }
  _placeholderLayer.frame = bounds;
  [self layout];
  [self layoutDidFinish];
}

- (void)layoutDidFinish
{
}

- (CATransform3D)_transformToAncestor:(ASDisplayNode *)ancestor
{
  CATransform3D transform = CATransform3DIdentity;
  ASDisplayNode *currentNode = self;
  while (currentNode.supernode) {
    if (currentNode == ancestor) {
      return transform;
    }

    CGPoint anchorPoint = currentNode.anchorPoint;
    CGRect bounds = currentNode.bounds;
    CGPoint position = currentNode.position;
    CGPoint origin = CGPointMake(position.x - bounds.size.width * anchorPoint.x,
                                 position.y - bounds.size.height * anchorPoint.y);

    transform = CATransform3DTranslate(transform, origin.x, origin.y, 0);
    transform = CATransform3DTranslate(transform, -bounds.origin.x, -bounds.origin.y, 0);
    currentNode = currentNode.supernode;
  }
  return transform;
}

static inline CATransform3D _calculateTransformFromReferenceToTarget(ASDisplayNode *referenceNode, ASDisplayNode *targetNode)
{
  ASDisplayNode *ancestor = ASDisplayNodeFindClosestCommonAncestor(referenceNode, targetNode);

  // Transform into global (away from reference coordinate space)
  CATransform3D transformToGlobal = [referenceNode _transformToAncestor:ancestor];

  // Transform into local (via inverse transform from target to ancestor)
  CATransform3D transformToLocal = CATransform3DInvert([targetNode _transformToAncestor:ancestor]);

  return CATransform3DConcat(transformToGlobal, transformToLocal);
}

- (CGPoint)convertPoint:(CGPoint)point fromNode:(ASDisplayNode *)node
{
  ASDisplayNodeAssertThreadAffinity(self);
  // Get root node of the accessible node hierarchy, if node not specified
  node = node ? : ASDisplayNodeUltimateParentOfNode(self);

  // Calculate transform to map points between coordinate spaces
  CATransform3D nodeTransform = _calculateTransformFromReferenceToTarget(node, self);
  CGAffineTransform flattenedTransform = CATransform3DGetAffineTransform(nodeTransform);
  ASDisplayNodeAssertTrue(CATransform3DIsAffine(nodeTransform));

  // Apply to point
  return CGPointApplyAffineTransform(point, flattenedTransform);
}

- (CGPoint)convertPoint:(CGPoint)point toNode:(ASDisplayNode *)node
{
  ASDisplayNodeAssertThreadAffinity(self);
  // Get root node of the accessible node hierarchy, if node not specified
  node = node ? : ASDisplayNodeUltimateParentOfNode(self);

  // Calculate transform to map points between coordinate spaces
  CATransform3D nodeTransform = _calculateTransformFromReferenceToTarget(self, node);
  CGAffineTransform flattenedTransform = CATransform3DGetAffineTransform(nodeTransform);
  ASDisplayNodeAssertTrue(CATransform3DIsAffine(nodeTransform));

  // Apply to point
  return CGPointApplyAffineTransform(point, flattenedTransform);
}

- (CGRect)convertRect:(CGRect)rect fromNode:(ASDisplayNode *)node
{
  ASDisplayNodeAssertThreadAffinity(self);
  // Get root node of the accessible node hierarchy, if node not specified
  node = node ? : ASDisplayNodeUltimateParentOfNode(self);

  // Calculate transform to map points between coordinate spaces
  CATransform3D nodeTransform = _calculateTransformFromReferenceToTarget(node, self);
  CGAffineTransform flattenedTransform = CATransform3DGetAffineTransform(nodeTransform);
  ASDisplayNodeAssertTrue(CATransform3DIsAffine(nodeTransform));

  // Apply to rect
  return CGRectApplyAffineTransform(rect, flattenedTransform);
}

- (CGRect)convertRect:(CGRect)rect toNode:(ASDisplayNode *)node
{
  ASDisplayNodeAssertThreadAffinity(self);
  // Get root node of the accessible node hierarchy, if node not specified
  node = node ? : ASDisplayNodeUltimateParentOfNode(self);

  // Calculate transform to map points between coordinate spaces
  CATransform3D nodeTransform = _calculateTransformFromReferenceToTarget(self, node);
  CGAffineTransform flattenedTransform = CATransform3DGetAffineTransform(nodeTransform);
  ASDisplayNodeAssertTrue(CATransform3DIsAffine(nodeTransform));

  // Apply to rect
  return CGRectApplyAffineTransform(rect, flattenedTransform);
}

#pragma mark - _ASDisplayLayerDelegate

- (void)willDisplayAsyncLayer:(_ASDisplayLayer *)layer
{
  // Subclass hook.
  [self displayWillStart];
}

- (void)didDisplayAsyncLayer:(_ASDisplayLayer *)layer
{
  // Subclass hook.
  [self displayDidFinish];
}

#pragma mark - CALayerDelegate

// We are only the delegate for the layer when we are layer-backed, as UIView performs this funcition normally
- (id<CAAction>)actionForLayer:(CALayer *)layer forKey:(NSString *)event
{
  if (event == kCAOnOrderIn) {
    [self __enterHierarchy];
  } else if (event == kCAOnOrderOut) {
    [self __exitHierarchy];
  }

  ASDisplayNodeAssert(_flags.layerBacked, @"We shouldn't get called back here if there is no layer");
  return (id<CAAction>)[NSNull null];
}

#pragma mark -

static bool disableNotificationsForMovingBetweenParents(ASDisplayNode *from, ASDisplayNode *to)
{
  if (!from || !to) return NO;
  if (from->_flags.synchronous) return NO;
  if (to->_flags.synchronous) return NO;
  if (from->_flags.isInHierarchy != to->_flags.isInHierarchy) return NO;
  return YES;
}

- (void)addSubnode:(ASDisplayNode *)subnode
{
  ASDisplayNodeAssertThreadAffinity(self);
  ASDN::MutexLocker l(_propertyLock);

  ASDisplayNode *oldParent = subnode.supernode;
  if (!subnode || subnode == self || oldParent == self)
    return;

  // Disable appearance methods during move between supernodes, but make sure we restore their state after we do our thing
  BOOL isMovingEquivalentParents = disableNotificationsForMovingBetweenParents(oldParent, self);
  if (isMovingEquivalentParents) {
    [subnode __incrementVisibilityNotificationsDisabled];
  }
  [subnode removeFromSupernode];

  if (!_subnodes)
    _subnodes = [[NSMutableArray alloc] init];

  [_subnodes addObject:subnode];
  
  // This call will apply our .hierarchyState to the new subnode.
  // If we are a managed hierarchy, as in ASCellNode trees, it will also apply our .interfaceState.
  [subnode __setSupernode:self];

  if (self.nodeLoaded) {
    // If this node has a view or layer, force the subnode to also create its view or layer and add it to the hierarchy here.
    // Otherwise there is no way for the subnode's view or layer to enter the hierarchy, except recursing down all
    // subnodes on the main thread after the node tree has been created but before the first display (which
    // could introduce performance problems).
    ASPerformBlockOnMainThread(^{
      [self _addSubnodeSubviewOrSublayer:subnode];
    });
  }

  ASDisplayNodeAssert(isMovingEquivalentParents == disableNotificationsForMovingBetweenParents(oldParent, self), @"Invariant violated");
  if (isMovingEquivalentParents) {
    [subnode __decrementVisibilityNotificationsDisabled];
  }
}

/*
 Private helper function.
 You must hold _propertyLock to call this.

 @param subnode       The subnode to insert
 @param subnodeIndex  The index in _subnodes to insert it
 @param viewSublayerIndex The index in layer.sublayers (not view.subviews) at which to insert the view (use if we can use the view API) otherwise pass NSNotFound
 @param sublayerIndex The index in layer.sublayers at which to insert the layer (use if either parent or subnode is layer-backed) otherwise pass NSNotFound
 @param oldSubnode Remove this subnode before inserting; ok to be nil if no removal is desired
 */
- (void)_insertSubnode:(ASDisplayNode *)subnode atSubnodeIndex:(NSInteger)subnodeIndex sublayerIndex:(NSInteger)sublayerIndex andRemoveSubnode:(ASDisplayNode *)oldSubnode
{
  if (subnodeIndex == NSNotFound)
    return;

  ASDisplayNode *oldParent = [subnode _deallocSafeSupernode];
  // Disable appearance methods during move between supernodes, but make sure we restore their state after we do our thing
  BOOL isMovingEquivalentParents = disableNotificationsForMovingBetweenParents(oldParent, self);
  if (isMovingEquivalentParents) {
    [subnode __incrementVisibilityNotificationsDisabled];
  }
  
  [subnode removeFromSupernode];
  [oldSubnode removeFromSupernode];
  
  if (!_subnodes)
    _subnodes = [[NSMutableArray alloc] init];
  [_subnodes insertObject:subnode atIndex:subnodeIndex];
  [subnode __setSupernode:self];

  // Don't bother inserting the view/layer if in a rasterized subtree, because there are no layers in the hierarchy and none of this could possibly work.
  if (!_flags.shouldRasterizeDescendants && [self __shouldLoadViewOrLayer]) {
    if (_layer) {
      ASDisplayNodeCAssertMainThread();

      ASDisplayNodeAssert(sublayerIndex != NSNotFound, @"Should pass either a valid sublayerIndex");

      if (sublayerIndex != NSNotFound) {
        BOOL canUseViewAPI = !subnode.isLayerBacked && !self.isLayerBacked;
        // If we can use view API, do. Due to an apple bug, -insertSubview:atIndex: actually wants a LAYER index, which we pass in
        if (canUseViewAPI && sublayerIndex != NSNotFound) {
          [_view insertSubview:subnode.view atIndex:sublayerIndex];
        } else if (sublayerIndex != NSNotFound) {
#pragma clang diagnostic push
#pragma clang diagnostic ignored "-Wconversion"
          [_layer insertSublayer:subnode.layer atIndex:sublayerIndex];
#pragma clang diagnostic pop
        }
      }
    }
  }

  ASDisplayNodeAssert(isMovingEquivalentParents == disableNotificationsForMovingBetweenParents(oldParent, self), @"Invariant violated");
  if (isMovingEquivalentParents) {
    [subnode __decrementVisibilityNotificationsDisabled];
  }
}

- (void)replaceSubnode:(ASDisplayNode *)oldSubnode withSubnode:(ASDisplayNode *)replacementSubnode
{
  ASDisplayNodeAssertThreadAffinity(self);
  ASDN::MutexLocker l(_propertyLock);

  if (!replacementSubnode || [oldSubnode _deallocSafeSupernode] != self) {
    ASDisplayNodeAssert(0, @"Bad use of api. Invalid subnode to replace async.");
    return;
  }

  ASDisplayNodeAssert(!(self.nodeLoaded && !oldSubnode.nodeLoaded), @"ASDisplayNode corruption bug. We have view loaded, but child node does not.");
  ASDisplayNodeAssert(_subnodes, @"You should have subnodes if you have a subnode");

  NSInteger subnodeIndex = [_subnodes indexOfObjectIdenticalTo:oldSubnode];
  NSInteger sublayerIndex = NSNotFound;

  if (_layer) {
    sublayerIndex = [_layer.sublayers indexOfObjectIdenticalTo:oldSubnode.layer];
    ASDisplayNodeAssert(sublayerIndex != NSNotFound, @"Somehow oldSubnode's supernode is self, yet we could not find it in our layers to replace");
    if (sublayerIndex == NSNotFound) return;
  }

  [self _insertSubnode:replacementSubnode atSubnodeIndex:subnodeIndex sublayerIndex:sublayerIndex andRemoveSubnode:oldSubnode];
}

// This is just a convenience to avoid a bunch of conditionals
static NSInteger incrementIfFound(NSInteger i) {
  return i == NSNotFound ? NSNotFound : i + 1;
}

- (void)insertSubnode:(ASDisplayNode *)subnode belowSubnode:(ASDisplayNode *)below
{
  ASDisplayNodeAssertThreadAffinity(self);
  ASDN::MutexLocker l(_propertyLock);

  ASDisplayNodeAssert(subnode, @"Cannot insert a nil subnode");
  if (!subnode)
    return;

  ASDisplayNodeAssert([below _deallocSafeSupernode] == self, @"Node to insert below must be a subnode");
  if ([below _deallocSafeSupernode] != self)
    return;

  ASDisplayNodeAssert(_subnodes, @"You should have subnodes if you have a subnode");

  NSInteger belowSubnodeIndex = [_subnodes indexOfObjectIdenticalTo:below];
  NSInteger belowSublayerIndex = NSNotFound;

  if (_layer) {
    belowSublayerIndex = [_layer.sublayers indexOfObjectIdenticalTo:below.layer];
    ASDisplayNodeAssert(belowSublayerIndex != NSNotFound, @"Somehow below's supernode is self, yet we could not find it in our layers to reference");
    if (belowSublayerIndex == NSNotFound)
      return;
  }
  // If the subnode is already in the subnodes array / sublayers and it's before the below node, removing it to insert it will mess up our calculation
  if ([subnode _deallocSafeSupernode] == self) {
    NSInteger currentIndexInSubnodes = [_subnodes indexOfObjectIdenticalTo:subnode];
    if (currentIndexInSubnodes < belowSubnodeIndex) {
      belowSubnodeIndex--;
    }
    if (_layer) {
      NSInteger currentIndexInSublayers = [_layer.sublayers indexOfObjectIdenticalTo:subnode.layer];
      if (currentIndexInSublayers < belowSublayerIndex) {
        belowSublayerIndex--;
      }
    }
  }

  ASDisplayNodeAssert(belowSubnodeIndex != NSNotFound, @"Couldn't find below in subnodes");

  [self _insertSubnode:subnode atSubnodeIndex:belowSubnodeIndex sublayerIndex:belowSublayerIndex andRemoveSubnode:nil];
}

- (void)insertSubnode:(ASDisplayNode *)subnode aboveSubnode:(ASDisplayNode *)above
{
  ASDisplayNodeAssertThreadAffinity(self);
  ASDN::MutexLocker l(_propertyLock);

  ASDisplayNodeAssert(subnode, @"Cannot insert a nil subnode");
  if (!subnode)
    return;

  ASDisplayNodeAssert([above _deallocSafeSupernode] == self, @"Node to insert above must be a subnode");
  if ([above _deallocSafeSupernode] != self)
    return;

  ASDisplayNodeAssert(_subnodes, @"You should have subnodes if you have a subnode");

  NSInteger aboveSubnodeIndex = [_subnodes indexOfObjectIdenticalTo:above];
  NSInteger aboveSublayerIndex = NSNotFound;

  // Don't bother figuring out the sublayerIndex if in a rasterized subtree, because there are no layers in the hierarchy and none of this could possibly work.
  if (!_flags.shouldRasterizeDescendants && [self __shouldLoadViewOrLayer]) {
    if (_layer) {
      aboveSublayerIndex = [_layer.sublayers indexOfObjectIdenticalTo:above.layer];
      ASDisplayNodeAssert(aboveSublayerIndex != NSNotFound, @"Somehow above's supernode is self, yet we could not find it in our layers to replace");
      if (aboveSublayerIndex == NSNotFound)
        return;
    }
    ASDisplayNodeAssert(aboveSubnodeIndex != NSNotFound, @"Couldn't find above in subnodes");

    // If the subnode is already in the subnodes array / sublayers and it's before the below node, removing it to insert it will mess up our calculation
    if ([subnode _deallocSafeSupernode] == self) {
      NSInteger currentIndexInSubnodes = [_subnodes indexOfObjectIdenticalTo:subnode];
      if (currentIndexInSubnodes <= aboveSubnodeIndex) {
        aboveSubnodeIndex--;
      }
      if (_layer) {
        NSInteger currentIndexInSublayers = [_layer.sublayers indexOfObjectIdenticalTo:subnode.layer];
        if (currentIndexInSublayers <= aboveSublayerIndex) {
          aboveSublayerIndex--;
        }
      }
    }
  }

  [self _insertSubnode:subnode atSubnodeIndex:incrementIfFound(aboveSubnodeIndex) sublayerIndex:incrementIfFound(aboveSublayerIndex) andRemoveSubnode:nil];
}

- (void)insertSubnode:(ASDisplayNode *)subnode atIndex:(NSInteger)idx
{
  ASDisplayNodeAssertThreadAffinity(self);
  ASDN::MutexLocker l(_propertyLock);

  if (idx > _subnodes.count || idx < 0) {
    NSString *reason = [NSString stringWithFormat:@"Cannot insert a subnode at index %zd. Count is %zd", idx, _subnodes.count];
    @throw [NSException exceptionWithName:NSInvalidArgumentException reason:reason userInfo:nil];
  }

  NSInteger sublayerIndex = NSNotFound;

  // Account for potentially having other subviews
  if (_layer && idx == 0) {
    sublayerIndex = 0;
  } else if (_layer) {
    ASDisplayNode *positionInRelationTo = (_subnodes.count > 0 && idx > 0) ? _subnodes[idx - 1] : nil;
    if (positionInRelationTo) {
      sublayerIndex = incrementIfFound([_layer.sublayers indexOfObjectIdenticalTo:positionInRelationTo.layer]);
    }
  }

  [self _insertSubnode:subnode atSubnodeIndex:idx sublayerIndex:sublayerIndex andRemoveSubnode:nil];
}


- (void)_addSubnodeSubviewOrSublayer:(ASDisplayNode *)subnode
{
  ASDisplayNodeAssertMainThread();
  ASDisplayNodeAssert(self.nodeLoaded, @"_addSubnodeSubview: should never be called before our own view is created");

  BOOL canUseViewAPI = !self.isLayerBacked && !subnode.isLayerBacked;
  if (canUseViewAPI) {
    [_view addSubview:subnode.view];
  } else {
    // Disallow subviews in a layer-backed node
    ASDisplayNodeAssert(subnode.isLayerBacked, @"Cannot add a subview to a layer-backed node; only sublayers permitted.");
    [_layer addSublayer:subnode.layer];
  }
}

- (void)_addSubnodeViewsAndLayers
{
  ASDisplayNodeAssertMainThread();

  for (ASDisplayNode *node in [_subnodes copy]) {
    [self _addSubnodeSubviewOrSublayer:node];
  }
}

- (void)_removeSubnode:(ASDisplayNode *)subnode
{
  ASDisplayNodeAssertThreadAffinity(self);
  ASDN::MutexLocker l(_propertyLock);

  // Don't call self.supernode here because that will retain/autorelease the supernode.  This method -_removeSupernode: is often called while tearing down a node hierarchy, and the supernode in question might be in the middle of its -dealloc.  The supernode is never messaged, only compared by value, so this is safe.
  // The particular issue that triggers this edge case is when a node calls -removeFromSupernode on a subnode from within its own -dealloc method.
  if (!subnode || [subnode _deallocSafeSupernode] != self)
    return;

  [_subnodes removeObjectIdenticalTo:subnode];

  [subnode __setSupernode:nil];
}

- (void)removeFromSupernode
{
  ASDisplayNodeAssertThreadAffinity(self);
  BOOL shouldRemoveFromSuperviewOrSuperlayer = NO;
  
  {
    ASDN::MutexLocker l(_propertyLock);
    if (!_supernode)
      return;

    // Check to ensure that our view or layer is actually inside of our supernode; otherwise, don't remove it.
    // Though _ASDisplayView decouples the supernode if it is inserted inside another view hierarchy, this is
    // more difficult to guarantee with _ASDisplayLayer because CoreAnimation doesn't have a -didMoveToSuperlayer.
    
    if (self.nodeLoaded && _supernode.nodeLoaded) {
      if (_flags.layerBacked || _supernode.layerBacked) {
        shouldRemoveFromSuperviewOrSuperlayer = (_layer.superlayer == _supernode.layer);
      } else {
        shouldRemoveFromSuperviewOrSuperlayer = (_view.superview == _supernode.view);
      }
    }
  }
  
  // Do this before removing the view from the hierarchy, as the node will clear its supernode pointer when its view is removed from the hierarchy.
  // This call may result in the object being destroyed.
  [_supernode _removeSubnode:self];

  if (shouldRemoveFromSuperviewOrSuperlayer) {
    ASPerformBlockOnMainThread(^{
      ASDN::MutexLocker l(_propertyLock);
      if (_flags.layerBacked) {
        [_layer removeFromSuperlayer];
      } else {
        [_view removeFromSuperview];
      }
    });
  }
}

- (BOOL)__visibilityNotificationsDisabled
{
  // Currently, this method is only used by the testing infrastructure to verify this internal feature.
  ASDN::MutexLocker l(_propertyLock);
  return _flags.visibilityNotificationsDisabled > 0;
}

- (BOOL)__selfOrParentHasVisibilityNotificationsDisabled
{
  ASDN::MutexLocker l(_propertyLock);
  return (_hierarchyState & ASHierarchyStateTransitioningSupernodes);
}

- (void)__incrementVisibilityNotificationsDisabled
{
  ASDN::MutexLocker l(_propertyLock);
  const size_t maxVisibilityIncrement = (1ULL<<VISIBILITY_NOTIFICATIONS_DISABLED_BITS) - 1ULL;
  ASDisplayNodeAssert(_flags.visibilityNotificationsDisabled < maxVisibilityIncrement, @"Oops, too many increments of the visibility notifications API");
  if (_flags.visibilityNotificationsDisabled < maxVisibilityIncrement) {
    _flags.visibilityNotificationsDisabled++;
  }
  if (_flags.visibilityNotificationsDisabled == 1) {
    // Must have just transitioned from 0 to 1.  Notify all subnodes that we are in a disabled state.
    [self enterHierarchyState:ASHierarchyStateTransitioningSupernodes];
  }
}

- (void)__decrementVisibilityNotificationsDisabled
{
  ASDN::MutexLocker l(_propertyLock);
  ASDisplayNodeAssert(_flags.visibilityNotificationsDisabled > 0, @"Can't decrement past 0");
  if (_flags.visibilityNotificationsDisabled > 0) {
    _flags.visibilityNotificationsDisabled--;
  }
  if (_flags.visibilityNotificationsDisabled == 0) {
    // Must have just transitioned from 1 to 0.  Notify all subnodes that we are no longer in a disabled state.
    // FIXME: This system should be revisited when refactoring and consolidating the implementation of the
    // addSubnode: and insertSubnode:... methods.  As implemented, though logically irrelevant for expected use cases,
    // multiple nodes in the subtree below may have a non-zero visibilityNotification count and still have
    // the ASHierarchyState bit cleared (the only value checked when reading this state).
    [self exitHierarchyState:ASHierarchyStateTransitioningSupernodes];
  }
}

- (void)__enterHierarchy
{
  ASDisplayNodeAssertMainThread();
  ASDisplayNodeAssert(!_flags.isEnteringHierarchy, @"Should not cause recursive __enterHierarchy");
  
  // Profiling has shown that locking this method is beneficial, so each of the property accesses don't have to lock and unlock.
  ASDN::MutexLocker l(_propertyLock);
  
  if (!_flags.isInHierarchy && !_flags.visibilityNotificationsDisabled && ![self __selfOrParentHasVisibilityNotificationsDisabled]) {
    _flags.isEnteringHierarchy = YES;
    _flags.isInHierarchy = YES;
    
    if (_flags.shouldRasterizeDescendants) {
      // Nodes that are descendants of a rasterized container do not have views or layers, and so cannot receive visibility notifications directly via orderIn/orderOut CALayer actions.  Manually send visibility notifications to rasterized descendants.
      [self _recursiveWillEnterHierarchy];
    } else {
      [self willEnterHierarchy];
    }
    _flags.isEnteringHierarchy = NO;

    
    // If we don't have contents finished drawing by the time we are on screen, immediately add the placeholder (if it is enabled and we do have something to draw).
    if (self.contents == nil) {
      CALayer *layer = self.layer;
      [layer setNeedsDisplay];
      
      if ([self _shouldHavePlaceholderLayer]) {
        [CATransaction begin];
        [CATransaction setDisableActions:YES];
        [self _setupPlaceholderLayerIfNeeded];
        _placeholderLayer.opacity = 1.0;
        [CATransaction commit];
        [layer addSublayer:_placeholderLayer];
      }
    }
  }
}

- (void)__exitHierarchy
{
  ASDisplayNodeAssertMainThread();
  ASDisplayNodeAssert(!_flags.isExitingHierarchy, @"Should not cause recursive __exitHierarchy");
  
  // Profiling has shown that locking this method is beneficial, so each of the property accesses don't have to lock and unlock.
  ASDN::MutexLocker l(_propertyLock);
  
  if (_flags.isInHierarchy && !_flags.visibilityNotificationsDisabled && ![self __selfOrParentHasVisibilityNotificationsDisabled]) {
    _flags.isExitingHierarchy = YES;
    _flags.isInHierarchy = NO;

    [self.asyncLayer cancelAsyncDisplay];

    if (_flags.shouldRasterizeDescendants) {
      // Nodes that are descendants of a rasterized container do not have views or layers, and so cannot receive visibility notifications directly via orderIn/orderOut CALayer actions.  Manually send visibility notifications to rasterized descendants.
      [self _recursiveDidExitHierarchy];
    } else {
      [self didExitHierarchy];
    }
    
    _flags.isExitingHierarchy = NO;
  }
}

- (void)_recursiveWillEnterHierarchy
{
  if (_flags.visibilityNotificationsDisabled) {
    return;
  }

  _flags.isEnteringHierarchy = YES;
  [self willEnterHierarchy];
  _flags.isEnteringHierarchy = NO;

  for (ASDisplayNode *subnode in self.subnodes) {
    [subnode _recursiveWillEnterHierarchy];
  }
}

- (void)_recursiveDidExitHierarchy
{
  if (_flags.visibilityNotificationsDisabled) {
    return;
  }

  _flags.isExitingHierarchy = YES;
  [self didExitHierarchy];
  _flags.isExitingHierarchy = NO;

  for (ASDisplayNode *subnode in self.subnodes) {
    [subnode _recursiveDidExitHierarchy];
  }
}

- (NSArray *)subnodes
{
  ASDN::MutexLocker l(_propertyLock);
  return [_subnodes copy];
}

- (ASDisplayNode *)supernode
{
  ASDN::MutexLocker l(_propertyLock);
  return _supernode;
}

// This is a thread-method to return the supernode without causing it to be retained autoreleased.  See -_removeSubnode: for details.
- (ASDisplayNode *)_deallocSafeSupernode
{
  ASDN::MutexLocker l(_propertyLock);
  return _supernode;
}

- (void)__setSupernode:(ASDisplayNode *)newSupernode
{
  BOOL supernodeDidChange = NO;
  ASDisplayNode *oldSupernode = nil;
  {
    ASDN::MutexLocker l(_propertyLock);
    if (_supernode != newSupernode) {
      oldSupernode = _supernode;  // Access supernode properties outside of lock to avoid remote chance of deadlock,
                                  // in case supernode implementation must access one of our properties.
      _supernode = newSupernode;
      supernodeDidChange = YES;
    }
  }
  
  if (supernodeDidChange) {
    ASHierarchyState stateToEnterOrExit = (newSupernode ? newSupernode.hierarchyState
                                                        : oldSupernode.hierarchyState);
    
    BOOL parentWasOrIsRasterized        = (newSupernode ? newSupernode.shouldRasterizeDescendants
                                                        : oldSupernode.shouldRasterizeDescendants);
    if (parentWasOrIsRasterized) {
      stateToEnterOrExit |= ASHierarchyStateRasterized;
    }
    if (newSupernode) {
      [self enterHierarchyState:stateToEnterOrExit];
    } else {
      [self exitHierarchyState:stateToEnterOrExit];
    }
  }
}

// Track that a node will be displayed as part of the current node hierarchy.
// The node sending the message should usually be passed as the parameter, similar to the delegation pattern.
- (void)_pendingNodeWillDisplay:(ASDisplayNode *)node
{
  ASDisplayNodeAssertMainThread();

  if (!_pendingDisplayNodes) {
    _pendingDisplayNodes = [[NSMutableSet alloc] init];
  }

  [_pendingDisplayNodes addObject:node];
}

// Notify that a node that was pending display finished
// The node sending the message should usually be passed as the parameter, similar to the delegation pattern.
- (void)_pendingNodeDidDisplay:(ASDisplayNode *)node
{
  ASDisplayNodeAssertMainThread();

  [_pendingDisplayNodes removeObject:node];

  if (_pendingDisplayNodes.count == 0 && _placeholderLayer.superlayer && ![self placeholderShouldPersist]) {
    void (^cleanupBlock)() = ^{
      [_placeholderLayer removeFromSuperlayer];
    };

    if (_placeholderFadeDuration > 0.0 && ASInterfaceStateIncludesVisible(self.interfaceState)) {
      [CATransaction begin];
      [CATransaction setCompletionBlock:cleanupBlock];
      [CATransaction setAnimationDuration:_placeholderFadeDuration];
      _placeholderLayer.opacity = 0.0;
      [CATransaction commit];
    } else {
      cleanupBlock();
    }
  }
}

// Helper method to summarize whether or not the node run through the display process
- (BOOL)__implementsDisplay
{
  return _flags.implementsDrawRect || _flags.implementsImageDisplay || _flags.shouldRasterizeDescendants || _flags.implementsInstanceDrawRect || _flags.implementsInstanceImageDisplay;
}

- (BOOL)placeholderShouldPersist
{
  return NO;
}

- (BOOL)_shouldHavePlaceholderLayer
{
  return (_placeholderEnabled && [self __implementsDisplay]);
}

- (void)_setupPlaceholderLayerIfNeeded
{
  ASDisplayNodeAssertMainThread();

  if (!_placeholderLayer) {
    _placeholderLayer = [CALayer layer];
    // do not set to CGFLOAT_MAX in the case that something needs to be overtop the placeholder
    _placeholderLayer.zPosition = 9999.0;
  }

  if (_placeholderLayer.contents == nil) {
    if (!_placeholderImage) {
      _placeholderImage = [self placeholderImage];
    }
    if (_placeholderImage) {
      BOOL stretchable = !UIEdgeInsetsEqualToEdgeInsets(_placeholderImage.capInsets, UIEdgeInsetsZero);
      if (stretchable) {
        ASDisplayNodeSetupLayerContentsWithResizableImage(_placeholderLayer, _placeholderImage);
      } else {
        _placeholderLayer.contentsScale = self.contentsScale;
        _placeholderLayer.contents = (id)_placeholderImage.CGImage;
      }
    }
  }
}

void recursivelyTriggerDisplayForLayer(CALayer *layer, BOOL shouldBlock)
{
  // This recursion must handle layers in various states:
  // 1. Just added to hierarchy, CA hasn't yet called -display
  // 2. Previously in a hierarchy (such as a working window owned by an Intelligent Preloading class, like ASTableView / ASCollectionView / ASViewController)
  // 3. Has no content to display at all
  // Specifically for case 1), we need to explicitly trigger a -display call now.
  // Otherwise, there is no opportunity to block the main thread after CoreAnimation's transaction commit
  // (even a runloop observer at a late call order will not stop the next frame from compositing, showing placeholders).
  
  ASDisplayNode *node = [layer asyncdisplaykit_node];
  if ([node __implementsDisplay]) {
    // For layers that do get displayed here, this immediately kicks off the work on the concurrent -[_ASDisplayLayer displayQueue].
    // At the same time, it creates an associated _ASAsyncTransaction, which we can use to block on display completion.  See ASDisplayNode+AsyncDisplay.mm.
    [layer displayIfNeeded];
  }
  
  // Kick off the recursion first, so that all necessary display calls are sent and the displayQueue is full of parallelizable work.
  for (CALayer *sublayer in layer.sublayers) {
    recursivelyTriggerDisplayForLayer(sublayer, shouldBlock);
  }
  
  if (shouldBlock) {
    // As the recursion unwinds, verify each transaction is complete and block if it is not.
    // While blocking on one transaction, others may be completing concurrently, so it doesn't matter which blocks first.
    BOOL waitUntilComplete = (!node.shouldBypassEnsureDisplay);
    if (waitUntilComplete) {
      for (_ASAsyncTransaction *transaction in [layer.asyncdisplaykit_asyncLayerTransactions copy]) {
        // Even if none of the layers have had a chance to start display earlier, they will still be allowed to saturate a multicore CPU while blocking main.
        // This significantly reduces time on the main thread relative to UIKit.
        [transaction waitUntilComplete];
      }
    }
  }
}

- (void)_recursivelyTriggerDisplayAndBlock:(BOOL)shouldBlock
{
  ASDisplayNodeAssertMainThread();
  
  CALayer *layer = self.layer;
  // -layoutIfNeeded is recursive, and even walks up to superlayers to check if they need layout,
  // so we should call it outside of starting the recursion below.  If our own layer is not marked
  // as dirty, we can assume layout has run on this subtree before.
  if ([layer needsLayout]) {
    [layer layoutIfNeeded];
  }
  recursivelyTriggerDisplayForLayer(layer, shouldBlock);
}

- (void)recursivelyEnsureDisplaySynchronously:(BOOL)synchronously
{
  [self _recursivelyTriggerDisplayAndBlock:synchronously];
}

- (void)setShouldBypassEnsureDisplay:(BOOL)shouldBypassEnsureDisplay
{
  _flags.shouldBypassEnsureDisplay = shouldBypassEnsureDisplay;
}

- (BOOL)shouldBypassEnsureDisplay
{
  return _flags.shouldBypassEnsureDisplay;
}

#pragma mark - For Subclasses

- (ASLayout *)calculateLayoutThatFits:(ASSizeRange)constrainedSize
{
  ASDN::MutexLocker l(_propertyLock);
  if (_methodOverrides & ASDisplayNodeMethodOverrideLayoutSpecThatFits) {
<<<<<<< HEAD
    ASLayoutSpec *layoutSpec;
    if (ASLayoutableGetCurrentContext().needsVisualizeNode) {
      ASStaticLayoutSpec *staticSpec = [ASStaticLayoutSpec staticLayoutSpecWithChildren:@[[self layoutSpecThatFits:constrainedSize]]];
      layoutSpec = staticSpec;
    } else {
      layoutSpec = [self layoutSpecThatFits:constrainedSize];
    }
    
    layoutSpec.parent = self;
=======
    ASLayoutSpec *layoutSpec = [self layoutSpecThatFits:constrainedSize];
    layoutSpec.parent = self; // This causes upward propogation of any non-default layoutable values.
>>>>>>> b8379a07
    layoutSpec.isMutable = NO;
    
    ASLayout *layout = [layoutSpec measureWithSizeRange:constrainedSize];
    // Make sure layoutableObject of the root layout is `self`, so that the flattened layout will be structurally correct.
    if (layout.layoutableObject != self) {
      layout.position = CGPointZero;
      layout = [ASLayout layoutWithLayoutableObject:self size:layout.size sublayouts:@[layout]];
    }
    
    return [layout flattenedLayoutUsingPredicateBlock:^BOOL(ASLayout *evaluatedLayout) {
      if (self.usesImplicitHierarchyManagement) {
        return ASObjectIsEqual(layout, evaluatedLayout) == NO && [evaluatedLayout.layoutableObject isKindOfClass:[ASDisplayNode class]];
      } else {
        return [_subnodes containsObject:evaluatedLayout.layoutableObject];
      }
    }];
  } else {
    // If neither -layoutSpecThatFits: nor -calculateSizeThatFits: is overridden by subclassses, preferredFrameSize should be used,
    // assume that the default implementation of -calculateSizeThatFits: returns it.
    CGSize size = [self calculateSizeThatFits:constrainedSize.max];
    return [ASLayout layoutWithLayoutableObject:self size:ASSizeRangeClamp(constrainedSize, size)];
  }
}

- (CGSize)calculateSizeThatFits:(CGSize)constrainedSize
{
  ASDN::MutexLocker l(_propertyLock);
  return _preferredFrameSize;
}

- (ASLayoutSpec *)layoutSpecThatFits:(ASSizeRange)constrainedSize
{
  ASDN::MutexLocker l(_propertyLock);
  return nil;
}

- (ASLayout *)calculatedLayout
{
  ASDN::MutexLocker l(_propertyLock);
  return _layout;
}

- (CGSize)calculatedSize
{
  ASDN::MutexLocker l(_propertyLock);
  return _layout.size;
}

- (ASSizeRange)constrainedSizeForCalculatedLayout
{
  ASDN::MutexLocker l(_propertyLock);
  return _constrainedSize;
}

- (void)setPendingTransitionID:(int32_t)pendingTransitionID
{
  ASDN::MutexLocker l(_propertyLock);
  ASDisplayNodeAssertTrue(_pendingTransitionID < pendingTransitionID);
  _pendingTransitionID = pendingTransitionID;
}

- (void)setPreferredFrameSize:(CGSize)preferredFrameSize
{
  ASDN::MutexLocker l(_propertyLock);
  if (! CGSizeEqualToSize(_preferredFrameSize, preferredFrameSize)) {
    _preferredFrameSize = preferredFrameSize;
    self.sizeRange = ASRelativeSizeRangeMake(ASRelativeSizeMakeWithCGSize(_preferredFrameSize), ASRelativeSizeMakeWithCGSize(_preferredFrameSize));
    [self invalidateCalculatedLayout];
  }
}

- (CGSize)preferredFrameSize
{
  ASDN::MutexLocker l(_propertyLock);
  return _preferredFrameSize;
}

- (CGRect)threadSafeBounds
{
  ASDN::MutexLocker l(_propertyLock);
  return _threadSafeBounds;
}

- (void)setThreadSafeBounds:(CGRect)newBounds
{
  ASDN::MutexLocker l(_propertyLock);
  _threadSafeBounds = newBounds;
}

- (UIImage *)placeholderImage
{
  return nil;
}

- (void)invalidateCalculatedLayout
{
  ASDN::MutexLocker l(_propertyLock);
  // This will cause -measureWithSizeRange: to actually compute the size instead of returning the previously cached size
  _flags.isMeasured = NO;
}

- (void)__didLoad
{
  ASDN::MutexLocker l(_propertyLock);
  if (_nodeLoadedBlock) {
    _nodeLoadedBlock(self);
    _nodeLoadedBlock = nil;
  }
  [self didLoad];
}

- (void)didLoad
{
  ASDisplayNodeAssertMainThread();
}

- (void)willEnterHierarchy
{
  ASDisplayNodeAssertMainThread();
  ASDisplayNodeAssert(_flags.isEnteringHierarchy, @"You should never call -willEnterHierarchy directly. Appearance is automatically managed by ASDisplayNode");
  ASDisplayNodeAssert(!_flags.isExitingHierarchy, @"ASDisplayNode inconsistency. __enterHierarchy and __exitHierarchy are mutually exclusive");

  if (![self supportsRangeManagedInterfaceState]) {
    self.interfaceState = ASInterfaceStateInHierarchy;
  }
}

- (void)didExitHierarchy
{
  ASDisplayNodeAssertMainThread();
  ASDisplayNodeAssert(_flags.isExitingHierarchy, @"You should never call -didExitHierarchy directly. Appearance is automatically managed by ASDisplayNode");
  ASDisplayNodeAssert(!_flags.isEnteringHierarchy, @"ASDisplayNode inconsistency. __enterHierarchy and __exitHierarchy are mutually exclusive");
  
  if (![self supportsRangeManagedInterfaceState]) {
    self.interfaceState = ASInterfaceStateNone;
  } else {
    // This case is important when tearing down hierarchies.  We must deliver a visibilityDidChange:NO callback, as part our API guarantee that this method can be used for
    // things like data analytics about user content viewing.  We cannot call the method in the dealloc as any incidental retain operations in client code would fail.
    // Additionally, it may be that a Standard UIView which is containing us is moving between hierarchies, and we should not send the call if we will be re-added in the
    // same runloop.  Strategy: strong reference (might be the last!), wait one runloop, and confirm we are still outside the hierarchy (both layer-backed and view-backed).
    // TODO: This approach could be optimized by only performing the dispatch for root elements + recursively apply the interface state change. This would require a closer
    // integration with _ASDisplayLayer to ensure that the superlayer pointer has been cleared by this stage (to check if we are root or not), or a different delegate call.
    
    if (ASInterfaceStateIncludesVisible(_interfaceState)) {
      dispatch_async(dispatch_get_main_queue(), ^{
        // This block intentionally retains self.
        ASDN::MutexLocker l(_propertyLock);
        if (!_flags.isInHierarchy && ASInterfaceStateIncludesVisible(_interfaceState)) {
          self.interfaceState = (_interfaceState & ~ASInterfaceStateVisible);
        }
      });
    }
  }
}

- (void)clearContents
{
  // No-op if these haven't been created yet, as that guarantees they don't have contents that needs to be released.
  _layer.contents = nil;
  _placeholderLayer.contents = nil;
  _placeholderImage = nil;
}

- (void)recursivelyClearContents
{
  ASDisplayNodePerformBlockOnEveryNode(nil, self, ^(ASDisplayNode * _Nonnull node) {
    [node clearContents];
  });
}

- (void)fetchData
{
  // subclass override
}

- (void)setNeedsDataFetch
{
  if (ASInterfaceStateIncludesFetchData(_interfaceState)) {
    [self recursivelyFetchData];
  }
}

- (void)recursivelyFetchData
{
  ASDisplayNodePerformBlockOnEveryNode(nil, self, ^(ASDisplayNode * _Nonnull node) {
    [node fetchData];
  });
}

- (void)clearFetchedData
{
  // subclass override
}

- (void)recursivelyClearFetchedData
{
  ASDisplayNodePerformBlockOnEveryNode(nil, self, ^(ASDisplayNode * _Nonnull node) {
    [node clearFetchedData];
  });
}

- (void)visibilityDidChange:(BOOL)isVisible
{
    // subclass override
}

/**
 * We currently only set interface state on nodes in table/collection views. For other nodes, if they are
 * in the hierarchy we enable all ASInterfaceState types with `ASInterfaceStateInHierarchy`, otherwise `None`.
 */
- (BOOL)supportsRangeManagedInterfaceState
{
  return ASHierarchyStateIncludesRangeManaged(_hierarchyState);
}

- (ASInterfaceState)interfaceState
{
  ASDN::MutexLocker l(_propertyLock);
  return _interfaceState;
}

- (void)setInterfaceState:(ASInterfaceState)newState
{
  // It should never be possible for a node to be visible but not be allowed / expected to display.
  ASDisplayNodeAssertFalse(ASInterfaceStateIncludesVisible(newState) && !ASInterfaceStateIncludesDisplay(newState));
  ASInterfaceState oldState = ASInterfaceStateNone;
  {
    ASDN::MutexLocker l(_propertyLock);
    if (_interfaceState == newState) {
      return;
    }
    oldState = _interfaceState;
    _interfaceState = newState;
  }
  
  if ((newState & ASInterfaceStateMeasureLayout) != (oldState & ASInterfaceStateMeasureLayout)) {
    // Trigger asynchronous measurement if it is not already cached or being calculated.
  }
  
  // For the FetchData and Display ranges, we don't want to call -clear* if not being managed by a range controller.
  // Otherwise we get flashing behavior from normal UIKit manipulations like navigation controller push / pop.
  // Still, the interfaceState should be updated to the current state of the node; just don't act on the transition.
  
  // Entered or exited data loading state.
  BOOL nowFetchData = ASInterfaceStateIncludesFetchData(newState);
  BOOL wasFetchData = ASInterfaceStateIncludesFetchData(oldState);
  
  if (nowFetchData != wasFetchData) {
    if (nowFetchData) {
      [self fetchData];
    } else {
      if ([self supportsRangeManagedInterfaceState]) {
        [self clearFetchedData];
      }
    }
  }

  // Entered or exited contents rendering state.
  BOOL nowDisplay = ASInterfaceStateIncludesDisplay(newState);
  BOOL wasDisplay = ASInterfaceStateIncludesDisplay(oldState);

  if (nowDisplay != wasDisplay) {
    if ([self supportsRangeManagedInterfaceState]) {
      if (nowDisplay) {
        // Once the working window is eliminated (ASRangeHandlerRender), trigger display directly here.
        [self setDisplaySuspended:NO];
      } else {
        [self setDisplaySuspended:YES];
        //schedule clear contents on next runloop
        dispatch_async(dispatch_get_main_queue(), ^{
          ASDN::MutexLocker l(_propertyLock);
          if (ASInterfaceStateIncludesDisplay(_interfaceState) == NO) {
            [self clearContents];
          }
        });
      }
    } else {
      // NOTE: This case isn't currently supported as setInterfaceState: isn't exposed externally, and all
      // internal use cases are range-managed.  When a node is visible, don't mess with display - CA will start it.
      if (!ASInterfaceStateIncludesVisible(newState)) {
        // Check __implementsDisplay purely for efficiency - it's faster even than calling -asyncLayer.
        if ([self __implementsDisplay]) {
          if (nowDisplay) {
            [ASDisplayNode scheduleNodeForRecursiveDisplay:self];
          } else {
            [[self asyncLayer] cancelAsyncDisplay];
            //schedule clear contents on next runloop
            dispatch_async(dispatch_get_main_queue(), ^{
              ASDN::MutexLocker l(_propertyLock);
              if (ASInterfaceStateIncludesDisplay(_interfaceState) == NO) {
                [self clearContents];
              }
            });
          }
        }
      }
    }
  }

  // Became visible or invisible.  When range-managed, this represents literal visibility - at least one pixel
  // is onscreen.  If not range-managed, we can't guarantee more than the node being present in an onscreen window.
  BOOL nowVisible = ASInterfaceStateIncludesVisible(newState);
  BOOL wasVisible = ASInterfaceStateIncludesVisible(oldState);

  if (nowVisible != wasVisible) {
    [self visibilityDidChange:nowVisible];
  }
  
  [self interfaceStateDidChange:newState fromState:oldState];
}

- (void)interfaceStateDidChange:(ASInterfaceState)newState fromState:(ASInterfaceState)oldState
{
}

- (void)enterInterfaceState:(ASInterfaceState)interfaceState
{
  if (interfaceState == ASInterfaceStateNone) {
    return; // This method is a no-op with a 0-bitfield argument, so don't bother recursing.
  }
  ASDisplayNodePerformBlockOnEveryNode(nil, self, ^(ASDisplayNode *node) {
    node.interfaceState |= interfaceState;
  });
}

- (void)exitInterfaceState:(ASInterfaceState)interfaceState
{
  if (interfaceState == ASInterfaceStateNone) {
    return; // This method is a no-op with a 0-bitfield argument, so don't bother recursing.
  }
  ASDisplayNodePerformBlockOnEveryNode(nil, self, ^(ASDisplayNode *node) {
    node.interfaceState &= (~interfaceState);
  });
}

- (void)recursivelySetInterfaceState:(ASInterfaceState)interfaceState
{
  ASInterfaceState oldState = self.interfaceState;
  ASInterfaceState newState = interfaceState;
  ASDisplayNodePerformBlockOnEveryNode(nil, self, ^(ASDisplayNode *node) {
    node.interfaceState = interfaceState;
  });
  
  if ([self supportsRangeManagedInterfaceState]) {
    // Instead of each node in the recursion assuming it needs to schedule itself for display,
    // setInterfaceState: skips this when handling range-managed nodes (our whole subtree has this set).
    // If our range manager intends for us to be displayed right now, and didn't before, get started!
    
    BOOL nowDisplay = ASInterfaceStateIncludesDisplay(newState);
    BOOL wasDisplay = ASInterfaceStateIncludesDisplay(oldState);
    if (nowDisplay && (nowDisplay != wasDisplay)) {
      [ASDisplayNode scheduleNodeForRecursiveDisplay:self];
    }
  }
}

- (ASHierarchyState)hierarchyState
{
  ASDN::MutexLocker l(_propertyLock);
  return _hierarchyState;
}

- (void)setHierarchyState:(ASHierarchyState)newState
{
  ASHierarchyState oldState = ASHierarchyStateNormal;
  {
    ASDN::MutexLocker l(_propertyLock);
    if (_hierarchyState == newState) {
      return;
    }
    oldState = _hierarchyState;
    _hierarchyState = newState;
  }
  
  // Entered or exited contents rendering state.
  if ((newState & ASHierarchyStateRangeManaged) != (oldState & ASHierarchyStateRangeManaged)) {
    if (newState & ASHierarchyStateRangeManaged) {
      [self enterInterfaceState:self.supernode.interfaceState];
    } else {
      // The case of exiting a range-managed state should be fairly rare.  Adding or removing the node
      // to a view hierarchy will cause its interfaceState to be either fully set or unset (all fields),
      // but because we might be about to be added to a view hierarchy, exiting the interface state now
      // would cause inefficient churn.  The tradeoff is that we may not clear contents / fetched data
      // for nodes that are removed from a managed state and then retained but not used (bad idea anyway!)
    }
  }
  
  if ((newState & ASHierarchyStateLayoutPending) != (oldState & ASHierarchyStateLayoutPending)) {
    if (newState & ASHierarchyStateLayoutPending) {
      // Entering layout pending state
    } else {
      // Leaving layout pending state, reset related properties
      {
        ASDN::MutexLocker l(_propertyLock);
        _pendingTransitionID = ASLayoutableContextInvalidTransitionID;
        _pendingLayoutContext = nil;
      }
    }
  }
  
  if (newState != oldState) {
    LOG(@"setHierarchyState: oldState = %lu, newState = %lu", (unsigned long)oldState, (unsigned long)newState);
  }
}

- (void)enterHierarchyState:(ASHierarchyState)hierarchyState
{
  if (hierarchyState == ASHierarchyStateNormal) {
    return; // This method is a no-op with a 0-bitfield argument, so don't bother recursing.
  }
  ASDisplayNodePerformBlockOnEveryNode(nil, self, ^(ASDisplayNode *node) {
    node.hierarchyState |= hierarchyState;
  });
}

- (void)exitHierarchyState:(ASHierarchyState)hierarchyState
{
  if (hierarchyState == ASHierarchyStateNormal) {
    return; // This method is a no-op with a 0-bitfield argument, so don't bother recursing.
  }
  ASDisplayNodePerformBlockOnEveryNode(nil, self, ^(ASDisplayNode *node) {
    node.hierarchyState &= (~hierarchyState);
  });
}

- (void)applyPendingLayoutContext
{
  ASDN::MutexLocker l(_propertyLock);
  if (_pendingLayoutContext) {
    [self applyLayout:_pendingLayoutContext.pendingLayout
      constrainedSize:_pendingLayoutContext.pendingConstrainedSize
        layoutContext:_pendingLayoutContext];
    _pendingLayoutContext = nil;
  }
}

- (void)applyLayout:(ASLayout *)layout
    constrainedSize:(ASSizeRange)constrainedSize
      layoutContext:(ASDisplayNodeLayoutContext *)layoutContext
{
  ASDN::MutexLocker l(_propertyLock);
  _layout = layout;
  
  ASDisplayNodeAssertTrue(layout.layoutableObject == self);
  ASDisplayNodeAssertTrue(layout.size.width >= 0.0);
  ASDisplayNodeAssertTrue(layout.size.height >= 0.0);

  _constrainedSize = constrainedSize;
  _flags.isMeasured = YES;
  
  if (self.usesImplicitHierarchyManagement && layoutContext != nil) {
    [layoutContext applySubnodeInsertions];
    [layoutContext applySubnodeRemovals];
  }
}

- (void)layout
{
  ASDisplayNodeAssertMainThread();

  if (!_flags.isMeasured) {
    return;
  }
  
  [self __layoutSublayouts];
}

- (void)__layoutSublayouts
{
  for (ASLayout *subnodeLayout in _layout.immediateSublayouts) {
    ((ASDisplayNode *)subnodeLayout.layoutableObject).frame = [subnodeLayout frame];
  }
}

- (void)displayWillStart
{
  ASDisplayNodeAssertMainThread();

  // in case current node takes longer to display than it's subnodes, treat it as a dependent node
  [self _pendingNodeWillDisplay:self];

  [_supernode subnodeDisplayWillStart:self];
}

- (void)displayDidFinish
{
  ASDisplayNodeAssertMainThread();
  
  [self _pendingNodeDidDisplay:self];

  [_supernode subnodeDisplayDidFinish:self];
}

- (void)subnodeDisplayWillStart:(ASDisplayNode *)subnode
{
  [self _pendingNodeWillDisplay:subnode];
}

- (void)subnodeDisplayDidFinish:(ASDisplayNode *)subnode
{
  [self _pendingNodeDidDisplay:subnode];
}

- (void)setNeedsDisplayAtScale:(CGFloat)contentsScale
{
  ASDN::MutexLocker l(_propertyLock);
  if (contentsScale != self.contentsScaleForDisplay) {
    self.contentsScaleForDisplay = contentsScale;
    [self setNeedsDisplay];
  }
}

- (void)recursivelySetNeedsDisplayAtScale:(CGFloat)contentsScale
{
  ASDisplayNodePerformBlockOnEveryNode(nil, self, ^(ASDisplayNode *node) {
    [node setNeedsDisplayAtScale:contentsScale];
  });
}

- (void)touchesBegan:(NSSet *)touches withEvent:(UIEvent *)event
{
  // subclass hook
}

- (void)touchesMoved:(NSSet *)touches withEvent:(UIEvent *)event
{
  // subclass hook
}

- (void)touchesEnded:(NSSet *)touches withEvent:(UIEvent *)event
{
  // subclass hook
}

- (void)touchesCancelled:(NSSet *)touches withEvent:(UIEvent *)event
{
  // subclass hook
}

- (BOOL)gestureRecognizerShouldBegin:(UIGestureRecognizer *)gestureRecognizer
{
  // This method is only implemented on UIView on iOS 6+.
  ASDisplayNodeAssertMainThread();

  if (!_view)
    return YES;

  // If we reach the base implementation, forward up the view hierarchy.
  UIView *superview = _view.superview;
  return [superview gestureRecognizerShouldBegin:gestureRecognizer];
}

- (UIView *)hitTest:(CGPoint)point withEvent:(UIEvent *)event
{
  ASDisplayNodeAssertMainThread();
  return [_view hitTest:point withEvent:event];
}

- (void)setHitTestSlop:(UIEdgeInsets)hitTestSlop
{
  ASDisplayNodeAssertThreadAffinity(self);
  ASDN::MutexLocker l(_propertyLock);
  _hitTestSlop = hitTestSlop;
}

- (UIEdgeInsets)hitTestSlop
{
  ASDisplayNodeAssertThreadAffinity(self);
  ASDN::MutexLocker l(_propertyLock);
  return _hitTestSlop;
}

- (BOOL)pointInside:(CGPoint)point withEvent:(UIEvent *)event
{
  ASDisplayNodeAssertMainThread();
  UIEdgeInsets slop = self.hitTestSlop;
  if (_view && UIEdgeInsetsEqualToEdgeInsets(slop, UIEdgeInsetsZero)) {
    // Safer to use UIView's -pointInside:withEvent: if we can.
    return [_view pointInside:point withEvent:event];
  } else {
    return CGRectContainsPoint(UIEdgeInsetsInsetRect(self.bounds, slop), point);
  }
}


#pragma mark - Pending View State

- (void)_applyPendingStateToViewOrLayer
{
  ASDisplayNodeAssertMainThread();
  ASDisplayNodeAssert(self.nodeLoaded, @"must have a view or layer");

  // If no view/layer properties were set before the view/layer were created, _pendingViewState will be nil and the default values
  // for the view/layer are still valid.
  ASDN::MutexLocker l(_propertyLock);

  [self applyPendingViewState];

  // TODO: move this into real pending state
  if (_flags.displaySuspended) {
    self.asyncLayer.displaySuspended = YES;
  }
  if (!_flags.displaysAsynchronously) {
    self.asyncLayer.displaysAsynchronously = NO;
  }
}

// This method has proved helpful in a few rare scenarios, similar to a category extension on UIView, but assumes knowledge of _ASDisplayView.
// It's considered private API for now and its use should not be encouraged.
- (ASDisplayNode *)_supernodeWithClass:(Class)supernodeClass checkViewHierarchy:(BOOL)checkViewHierarchy
{
  ASDisplayNode *supernode = self.supernode;
  while (supernode) {
    if ([supernode isKindOfClass:supernodeClass])
      return supernode;
    supernode = supernode.supernode;
  }
  if (!checkViewHierarchy) {
    return nil;
  }

  UIView *view = self.view.superview;
  while (view) {
    ASDisplayNode *viewNode = ((_ASDisplayView *)view).asyncdisplaykit_node;
    if (viewNode) {
      if ([viewNode isKindOfClass:supernodeClass])
        return viewNode;
    }

    view = view.superview;
  }

  return nil;
}

- (void)recursivelySetDisplaySuspended:(BOOL)flag
{
  _recursivelySetDisplaySuspended(self, nil, flag);
}

// TODO: Replace this with ASDisplayNodePerformBlockOnEveryNode or a variant with a condition / test block.
static void _recursivelySetDisplaySuspended(ASDisplayNode *node, CALayer *layer, BOOL flag)
{
  // If there is no layer, but node whose its view is loaded, then we can traverse down its layer hierarchy.  Otherwise we must stick to the node hierarchy to avoid loading views prematurely.  Note that for nodes that haven't loaded their views, they can't possibly have subviews/sublayers, so we don't need to traverse the layer hierarchy for them.
  if (!layer && node && node.nodeLoaded) {
    layer = node.layer;
  }

  // If we don't know the node, but the layer is an async layer, get the node from the layer.
  if (!node && layer && [layer isKindOfClass:[_ASDisplayLayer class]]) {
    node = layer.asyncdisplaykit_node;
  }

  // Set the flag on the node.  If this is a pure layer (no node) then this has no effect (plain layers don't support preventing/cancelling display).
  node.displaySuspended = flag;

  if (layer && !node.shouldRasterizeDescendants) {
    // If there is a layer, recurse down the layer hierarchy to set the flag on descendants.  This will cover both layer-based and node-based children.
    for (CALayer *sublayer in layer.sublayers) {
      _recursivelySetDisplaySuspended(nil, sublayer, flag);
    }
  } else {
    // If there is no layer (view not loaded yet) or this node rasterizes descendants (there won't be a layer tree to traverse), recurse down the subnode hierarchy to set the flag on descendants.  This covers only node-based children, but for a node whose view is not loaded it can't possibly have nodeless children.
    for (ASDisplayNode *subnode in node.subnodes) {
      _recursivelySetDisplaySuspended(subnode, nil, flag);
    }
  }
}

- (BOOL)displaySuspended
{
  ASDisplayNodeAssertThreadAffinity(self);
  ASDN::MutexLocker l(_propertyLock);
  return _flags.displaySuspended;
}

- (void)setDisplaySuspended:(BOOL)flag
{
  ASDisplayNodeAssertThreadAffinity(self);

  // Can't do this for synchronous nodes (using layers that are not _ASDisplayLayer and so we can't control display prevention/cancel)
  if (_flags.synchronous)
    return;

  ASDN::MutexLocker l(_propertyLock);

  if (_flags.displaySuspended == flag)
    return;

  _flags.displaySuspended = flag;

  self.asyncLayer.displaySuspended = flag;

  if ([self __implementsDisplay]) {
    // Display start and finish methods needs to happen on the main thread
    ASPerformBlockOnMainThread(^{
      if (flag) {
        [_supernode subnodeDisplayDidFinish:self];
      } else {
        [_supernode subnodeDisplayWillStart:self];
      }
    });
  }
}

- (BOOL)shouldAnimateSizeChanges
{
  ASDisplayNodeAssertThreadAffinity(self);
  ASDN::MutexLocker l(_propertyLock);
  return _flags.shouldAnimateSizeChanges;
}

-(void)setShouldAnimateSizeChanges:(BOOL)shouldAnimateSizeChanges
{
  ASDisplayNodeAssertThreadAffinity(self);
  ASDN::MutexLocker l(_propertyLock);
  _flags.shouldAnimateSizeChanges = shouldAnimateSizeChanges;
}

static const char *ASDisplayNodeDrawingPriorityKey = "ASDrawingPriority";

- (void)setDrawingPriority:(NSInteger)drawingPriority
{
  ASDisplayNodeAssertThreadAffinity(self);
  ASDN::MutexLocker l(_propertyLock);
  if (drawingPriority == ASDefaultDrawingPriority) {
    _flags.hasCustomDrawingPriority = NO;
    objc_setAssociatedObject(self, ASDisplayNodeDrawingPriorityKey, nil, OBJC_ASSOCIATION_ASSIGN);
  } else {
    _flags.hasCustomDrawingPriority = YES;
    objc_setAssociatedObject(self, ASDisplayNodeDrawingPriorityKey, @(drawingPriority), OBJC_ASSOCIATION_RETAIN);
  }
}

-(NSInteger)drawingPriority
{
  ASDisplayNodeAssertThreadAffinity(self);
  ASDN::MutexLocker l(_propertyLock);
  if (!_flags.hasCustomDrawingPriority)
    return ASDefaultDrawingPriority;
  else
    return [objc_getAssociatedObject(self, ASDisplayNodeDrawingPriorityKey) integerValue];
}

- (BOOL)isInHierarchy
{
  ASDisplayNodeAssertThreadAffinity(self);

  ASDN::MutexLocker l(_propertyLock);
  return _flags.isInHierarchy;
}

- (void)setInHierarchy:(BOOL)inHierarchy
{
  ASDisplayNodeAssertThreadAffinity(self);

  ASDN::MutexLocker l(_propertyLock);
  _flags.isInHierarchy = inHierarchy;
}

- (BOOL)_hasTransitionsInProgress
{
  ASDN::MutexLocker l(_propertyLock);
  return _transitionSentinel != nil;
}

- (void)_invalidateTransitionSentinel
{
  ASDN::MutexLocker l(_propertyLock);
  _transitionSentinel = nil;
}

- (BOOL)_shouldAbortTransitionWithID:(int32_t)transitionID
{
  ASDN::MutexLocker l(_propertyLock);
  return _transitionSentinel == nil || transitionID != _transitionSentinel.value;
}

- (int32_t)_newTransitionID
{
  ASDN::MutexLocker l(_propertyLock);
  if (!_transitionSentinel) {
    _transitionSentinel = [[ASSentinel alloc] init];
  }
  return [_transitionSentinel increment];
}

- (id<ASLayoutable>)finalLayoutable
{
  return self;
}

#pragma mark - ASEnvironment

- (ASEnvironmentState)environmentState
{
  return _environmentState;
}

- (void)setEnvironmentState:(ASEnvironmentState)environmentState
{
  _environmentState = environmentState;
}

- (ASDisplayNode *)parent
{
  return self.supernode;
}

- (NSArray<ASDisplayNode *> *)children
{
  return self.subnodes;
}

- (BOOL)supportsUpwardPropagation
{
  return ASEnvironmentStatePropagationEnabled();
}

ASEnvironmentLayoutOptionsForwarding
ASEnvironmentLayoutExtensibilityForwarding


#if TARGET_OS_TV
#pragma mark - UIFocusEnvironment Protocol (tvOS)

- (void)setNeedsFocusUpdate
{
  
}

- (void)updateFocusIfNeeded
{
  
}

- (BOOL)shouldUpdateFocusInContext:(UIFocusUpdateContext *)context
{
  return YES;
}

- (void)didUpdateFocusInContext:(UIFocusUpdateContext *)context withAnimationCoordinator:(UIFocusAnimationCoordinator *)coordinator
{
  
}

- (UIView *)preferredFocusedView
{
  if (self.nodeLoaded) {
    return self.view;
  } else {
    return nil;
  }
}
#endif
@end

@implementation ASDisplayNode (Debugging)

- (NSString *)description
{
  if (self.name) {
    return [NSString stringWithFormat:@"<%@ %p name = %@>", self.class, self, self.name];
  } else {
    return [super description];
  }
}

- (NSString *)debugDescription
{
  NSString *notableTargetDesc = (_flags.layerBacked ? @" [layer]" : @" [view]");
  if (_view && _viewClass) { // Nonstandard view is loaded
    notableTargetDesc = [NSString stringWithFormat:@" [%@ : %p]", _view.class, _view];
  } else if (_layer && _layerClass) { // Nonstandard layer is loaded
    notableTargetDesc = [NSString stringWithFormat:@" [%@ : %p]", _layer.class, _layer];
  } else if (_viewClass) { // Nonstandard view class unloaded
    notableTargetDesc = [NSString stringWithFormat:@" [%@]", _viewClass];
  } else if (_layerClass) { // Nonstandard layer class unloaded
    notableTargetDesc = [NSString stringWithFormat:@" [%@]", _layerClass];
  } else if (_viewBlock) { // Nonstandard lazy view unloaded
    notableTargetDesc = @" [block]";
  } else if (_layerBlock) { // Nonstandard lazy layer unloaded
    notableTargetDesc = @" [block]";
  }
  if (self.name) {
    return [NSString stringWithFormat:@"<%@ %p name = %@%@>", self.class, self, self.name, notableTargetDesc];
  } else {
    return [NSString stringWithFormat:@"<%@ %p%@>", self.class, self, notableTargetDesc];
  }
}

- (NSString *)descriptionForRecursiveDescription
{
  NSString *creationTypeString = nil;
#if TIME_DISPLAYNODE_OPS
  creationTypeString = [NSString stringWithFormat:@"cr8:%.2lfms dl:%.2lfms ap:%.2lfms ad:%.2lfms",  1000 * _debugTimeToCreateView, 1000 * _debugTimeForDidLoad, 1000 * _debugTimeToApplyPendingState, 1000 * _debugTimeToAddSubnodeViews];
#endif

  return [NSString stringWithFormat:@"<%@ alpha:%.2f isLayerBacked:%d %@>", self.description, self.alpha, self.isLayerBacked, creationTypeString];
}

- (NSString *)displayNodeRecursiveDescription
{
  return [self _recursiveDescriptionHelperWithIndent:@""];
}

- (NSString *)_recursiveDescriptionHelperWithIndent:(NSString *)indent
{
  NSMutableString *subtree = [[[indent stringByAppendingString: self.descriptionForRecursiveDescription] stringByAppendingString:@"\n"] mutableCopy];
  for (ASDisplayNode *n in self.subnodes) {
    [subtree appendString:[n _recursiveDescriptionHelperWithIndent:[indent stringByAppendingString:@" | "]]];
  }
  return subtree;
}

#pragma mark - ASLayoutableAsciiArtProtocol

- (NSString *)asciiArtString
{
    return [ASLayoutSpec asciiArtStringForChildren:@[] parentName:[self asciiArtName]];
}

- (NSString *)asciiArtName
{
    return NSStringFromClass([self class]);
}

@end

// We use associated objects as a last resort if our view is not a _ASDisplayView ie it doesn't have the _node ivar to write to

static const char *ASDisplayNodeAssociatedNodeKey = "ASAssociatedNode";

@implementation UIView (ASDisplayNodeInternal)

- (void)setAsyncdisplaykit_node:(ASDisplayNode *)node
{
  objc_setAssociatedObject(self, ASDisplayNodeAssociatedNodeKey, node, OBJC_ASSOCIATION_ASSIGN); // Weak reference to avoid cycle, since the node retains the view.
}

- (ASDisplayNode *)asyncdisplaykit_node
{
  return objc_getAssociatedObject(self, ASDisplayNodeAssociatedNodeKey);
}

@end

@implementation CALayer (ASDisplayNodeInternal)

- (void)setAsyncdisplaykit_node:(ASDisplayNode *)node
{
  objc_setAssociatedObject(self, ASDisplayNodeAssociatedNodeKey, node, OBJC_ASSOCIATION_ASSIGN); // Weak reference to avoid cycle, since the node retains the layer.
}

- (ASDisplayNode *)asyncdisplaykit_node
{
  return objc_getAssociatedObject(self, ASDisplayNodeAssociatedNodeKey);
}

@end

@implementation UIView (AsyncDisplayKit)

- (void)addSubnode:(ASDisplayNode *)subnode
{
  if (subnode.layerBacked) {
    // Call -addSubnode: so that we use the asyncdisplaykit_node path if possible.
    [self.layer addSubnode:subnode];
  } else {
    ASDisplayNode *selfNode = self.asyncdisplaykit_node;
    if (selfNode) {
      [selfNode addSubnode:subnode];
    } else {
      [self addSubview:subnode.view];
    }
  }
}

@end

@implementation CALayer (AsyncDisplayKit)

- (void)addSubnode:(ASDisplayNode *)subnode
{
  ASDisplayNode *selfNode = self.asyncdisplaykit_node;
  if (selfNode) {
    [selfNode addSubnode:subnode];
  } else {
    [self addSublayer:subnode.layer];
  }
}

@end


@implementation ASDisplayNode (Deprecated)

- (void)setPlaceholderFadesOut:(BOOL)placeholderFadesOut
{
  self.placeholderFadeDuration = placeholderFadesOut ? 0.1 : 0.0;
}

- (BOOL)placeholderFadesOut
{
  return self.placeholderFadeDuration > 0.0;
}

- (void)reclaimMemory
{
  [self clearContents];
}

- (void)recursivelyReclaimMemory
{
  [self recursivelyClearContents];
}

#pragma mark - ASDisplayNode(LayoutDebugging)

- (void)setShouldVisualizeLayoutSpecs:(BOOL)shouldVisualizeLayoutSpecs
{
  ASDN::MutexLocker l(_propertyLock);
  if (_shouldVisualizeLayoutSpecs != shouldVisualizeLayoutSpecs) {
    _shouldVisualizeLayoutSpecs = shouldVisualizeLayoutSpecs;
    [self setNeedsLayout];
  }
}

- (BOOL)shouldVisualizeLayoutSpecs
{
  ASDN::MutexLocker l(_propertyLock);
  return _shouldVisualizeLayoutSpecs;
}

@end<|MERGE_RESOLUTION|>--- conflicted
+++ resolved
@@ -1880,20 +1880,15 @@
 {
   ASDN::MutexLocker l(_propertyLock);
   if (_methodOverrides & ASDisplayNodeMethodOverrideLayoutSpecThatFits) {
-<<<<<<< HEAD
-    ASLayoutSpec *layoutSpec;
+    
+    ASLayoutSpec *layoutSpec = nil;
     if (ASLayoutableGetCurrentContext().needsVisualizeNode) {
-      ASStaticLayoutSpec *staticSpec = [ASStaticLayoutSpec staticLayoutSpecWithChildren:@[[self layoutSpecThatFits:constrainedSize]]];
-      layoutSpec = staticSpec;
+      layoutSpec = [ASStaticLayoutSpec staticLayoutSpecWithChildren:@[[self layoutSpecThatFits:constrainedSize]]];
     } else {
       layoutSpec = [self layoutSpecThatFits:constrainedSize];
     }
     
-    layoutSpec.parent = self;
-=======
-    ASLayoutSpec *layoutSpec = [self layoutSpecThatFits:constrainedSize];
     layoutSpec.parent = self; // This causes upward propogation of any non-default layoutable values.
->>>>>>> b8379a07
     layoutSpec.isMutable = NO;
     
     ASLayout *layout = [layoutSpec measureWithSizeRange:constrainedSize];
