--- conflicted
+++ resolved
@@ -755,52 +755,24 @@
     return _calculatedDisplayNodeLayout->layout ? : [ASLayout layoutWithLayoutElement:self size:{0, 0}];
   }
   
-<<<<<<< HEAD
-  [self cancelLayoutTransitionsInProgress];
-
+  [self cancelLayoutTransition];
+  
   BOOL didCreateNewContext = NO;
   BOOL didOverrideExistingContext = NO;
   BOOL shouldVisualizeLayout = ASHierarchyStateIncludesVisualizeLayout(_hierarchyState);
   ASLayoutableContext context;
   if (ASLayoutableContextIsNull(ASLayoutableGetCurrentContext())) {
     context = ASLayoutableContextMake(ASLayoutableContextDefaultTransitionID, shouldVisualizeLayout);
-    ASLayoutableSetCurrentContext(context);
+    ASLayoutElementSetCurrentContext(context);
     didCreateNewContext = YES;
   } else {
     context = ASLayoutableGetCurrentContext();
     if (context.needsVisualizeNode != shouldVisualizeLayout) {
       context.needsVisualizeNode = shouldVisualizeLayout;
-      ASLayoutableSetCurrentContext(context);
+      ASLayoutElementSetCurrentContext(context);
       didOverrideExistingContext = YES;
     }
   }
-  
-  ASLayout *previousLayout = _layout;
-  ASLayout *newLayout = [self calculateLayoutThatFits:constrainedSize];
-  
-  if (didCreateNewContext) {
-    ASLayoutableClearCurrentContext();
-  } else if (didOverrideExistingContext) {
-    context.needsVisualizeNode = !context.needsVisualizeNode;
-    ASLayoutableSetCurrentContext(context);
-  }
-  
-  if (ASHierarchyStateIncludesLayoutPending(_hierarchyState)) {
-    _pendingLayoutTransition = [[ASLayoutTransition alloc] initWithNode:self
-                                                          pendingLayout:newLayout
-                                                         previousLayout:previousLayout];
-  } else {
-    ASLayoutTransition *layoutTransition = nil;
-    if (self.usesImplicitHierarchyManagement) {
-      layoutTransition = [[ASLayoutTransition alloc] initWithNode:self
-                                                    pendingLayout:newLayout
-                                                   previousLayout:previousLayout];
-    }
-    
-    [self _applyLayout:newLayout layoutTransition:layoutTransition];
-    [self _completeLayoutCalculation];
-=======
-  [self cancelLayoutTransition];
   
   // Prepare for layout transition
   auto previousLayout = _calculatedDisplayNodeLayout;
@@ -809,6 +781,14 @@
     constrainedSize,
     parentSize
   );
+  
+  if (didCreateNewContext) {
+    ASLayoutableClearCurrentContext();
+  } else if (didOverrideExistingContext) {
+    context.needsVisualizeNode = !context.needsVisualizeNode;
+    ASLayoutElementSetCurrentContext(context);
+  }
+  
   _pendingLayoutTransition = [[ASLayoutTransition alloc] initWithNode:self
                                                         pendingLayout:pendingLayout
                                                        previousLayout:previousLayout];
@@ -818,7 +798,6 @@
   if (ASHierarchyStateIncludesLayoutPending(_hierarchyState) == NO) {
     // Complete the pending layout transition immediately
     [self _completePendingLayoutTransition];
->>>>>>> aece8365
   }
   
   ASDisplayNodeAssertNotNil(pendingLayout->layout, @"-[ASDisplayNode layoutThatFits:parentSize:] newLayout should not be nil! %@", self);
@@ -917,21 +896,11 @@
     
     ASLayout *newLayout;
     {
-<<<<<<< HEAD
-      ASDN::MutexLocker l(_propertyLock);
-      
+      ASDN::MutexLocker l(__instanceLock__);
+
       BOOL shouldVisualizeLayout = ASHierarchyStateIncludesVisualizeLayout(_hierarchyState);
-      ASLayoutableSetCurrentContext(ASLayoutableContextMake(transitionID, shouldVisualizeLayout));
-      
-      BOOL disableImplicitHierarchyManagement = self.usesImplicitHierarchyManagement == NO;
-      self.usesImplicitHierarchyManagement = YES; // Temporary flag for 1.9.x
-      newLayout = [self calculateLayoutThatFits:constrainedSize];
-      if (disableImplicitHierarchyManagement) {
-        self.usesImplicitHierarchyManagement = NO; // Temporary flag for 1.9.x
-=======
-      ASLayoutElementSetCurrentContext(ASLayoutElementContextMake(transitionID, NO));
-
-      ASDN::MutexLocker l(__instanceLock__);
+      ASLayoutElementSetCurrentContext(ASLayoutElementContextMake(transitionID, shouldVisualizeLayout));
+
       BOOL automaticallyManagesSubnodesDisabled = (self.automaticallyManagesSubnodes == NO);
       self.automaticallyManagesSubnodes = YES; // Temporary flag for 1.9.x
       newLayout = [self calculateLayoutThatFits:constrainedSize
@@ -939,7 +908,6 @@
                            relativeToParentSize:constrainedSize.max];
       if (automaticallyManagesSubnodesDisabled) {
         self.automaticallyManagesSubnodes = NO; // Temporary flag for 1.9.x
->>>>>>> aece8365
       }
       
       ASLayoutElementClearCurrentContext();
@@ -2478,36 +2446,28 @@
 
   ASDN::MutexLocker l(__instanceLock__);
   if ((_methodOverrides & ASDisplayNodeMethodOverrideLayoutSpecThatFits) || _layoutSpecBlock != NULL) {
-<<<<<<< HEAD
+    ASLayoutSpec *layoutSpec = _shouldCacheLayoutSpec ? _layoutSpec : nil;
     
-    ASLayoutSpec *layoutSpec = _shouldCacheLayoutSpec ? _layoutSpec : nil;
     if (layoutSpec == nil) {
-      if (ASLayoutableGetCurrentContext().needsVisualizeNode) {
-        layoutSpec = [ASStaticLayoutSpec staticLayoutSpecWithChildren:@[[self layoutSpecThatFits:constrainedSize]]];
+      BOOL measureLayoutSpec = _measurementOptions & ASDisplayNodePerformanceMeasurementOptionLayoutSpec;
+      ASDN::SumScopeTimer t(_layoutSpecTotalTime, measureLayoutSpec);
+      if (measureLayoutSpec) {
+        _layoutSpecNumberOfPasses++;
+      }
+      
+      if (ASLayoutElementGetCurrentContext().needsVisualizeNode) {
+        layoutSpec = [ASAbsoluteLayoutSpec absoluteLayoutSpecWithChildren:@[[self layoutSpecThatFits:constrainedSize]]];
       } else {
         layoutSpec = [self layoutSpecThatFits:constrainedSize];
       }
+      
+      ASDisplayNodeAssert(layoutSpec.isMutable, @"Node %@ returned layout spec %@ that has already been used. Layout specs should always be regenerated.", self, layoutSpec);
       if (_shouldCacheLayoutSpec) {
         _layoutSpec = layoutSpec;
       }
     }
-    
-    layoutSpec.parent = self; // This causes upward propogation of any non-default layoutable values.
-=======
-    BOOL measureLayoutSpec = _measurementOptions & ASDisplayNodePerformanceMeasurementOptionLayoutSpec;
-    if (measureLayoutSpec) {
-      _layoutSpecNumberOfPasses++;
-    }
-
-    ASLayoutSpec *layoutSpec = ({
-      ASDN::SumScopeTimer t(_layoutSpecTotalTime, measureLayoutSpec);
-      [self layoutSpecThatFits:constrainedSize];
-    });
-
-    ASDisplayNodeAssert(layoutSpec.isMutable, @"Node %@ returned layout spec %@ that has already been used. Layout specs should always be regenerated.", self, layoutSpec);
 
     layoutSpec.parent = self; // This causes upward propogation of any non-default layoutElement values.
->>>>>>> aece8365
     
     // manually propagate the trait collection here so that any layoutSpec children of layoutSpec will get a traitCollection
     {
@@ -2516,13 +2476,7 @@
     }
     
     layoutSpec.isMutable = NO;
-<<<<<<< HEAD
-    
-    ASLayout *layout = [layoutSpec measureWithSizeRange:constrainedSize];
-    // Make sure layoutableObject of the root layout is `self`, so that the flattened layout will be structurally correct.
-    BOOL isFinalLayoutable = (layout.layoutableObject != self);
-    if (isFinalLayoutable) {
-=======
+
     BOOL measureLayoutComputation = _measurementOptions & ASDisplayNodePerformanceMeasurementOptionLayoutComputation;
     if (measureLayoutComputation) {
       _layoutComputationNumberOfPasses++;
@@ -2538,15 +2492,11 @@
     // Make sure layoutElementObject of the root layout is `self`, so that the flattened layout will be structurally correct.
     BOOL isFinalLayoutElement = (layout.layoutElement != self);
     if (isFinalLayoutElement) {
->>>>>>> aece8365
       layout.position = CGPointZero;
       layout = [ASLayout layoutWithLayoutElement:self size:layout.size sublayouts:@[layout]];
     }
-<<<<<<< HEAD
-
-=======
+
     ASDisplayNodeLogEvent(self, @"computedLayout: %@", layout);
->>>>>>> aece8365
     return [layout filteredNodeLayoutTree];
   } else {
     CGSize size = [self calculateSizeThatFits:constrainedSize.max];
