--- conflicted
+++ resolved
@@ -277,11 +277,7 @@
     for (_ASHierarchySectionChange *change in _reloadSectionChanges) {
       NSIndexSet *newSections = [change.indexSet as_indexesByMapping:^(NSUInteger idx) {
         NSUInteger newSec = [self newSectionForOldSection:idx];
-<<<<<<< HEAD
-        ASDisplayNodeAssert(newSec != NSNotFound, @"Request to reload and delete same section %zu", idx);
-=======
         ASDisplayNodeAssert(newSec != NSNotFound, @"Request to reload and delete same section %tu", idx);
->>>>>>> aeec0b1a
         return newSec;
       }];
       
@@ -360,11 +356,7 @@
   NSInteger deletedSectionCount = _deletedSections.count;
   // Assert that the new section count is correct.
   if (newSectionCount != oldSectionCount + insertedSectionCount - deletedSectionCount) {
-<<<<<<< HEAD
-    ASFailUpdateValidation(@"Invalid number of sections. The number of sections after the update (%zd) must be equal to the number of sections before the update (%zd) plus or minus the number of sections inserted or deleted (%zu inserted, %zu deleted)", newSectionCount, oldSectionCount, insertedSectionCount, deletedSectionCount);
-=======
     ASFailUpdateValidation(@"Invalid number of sections. The number of sections after the update (%zd) must be equal to the number of sections before the update (%zd) plus or minus the number of sections inserted or deleted (%tu inserted, %tu deleted)", newSectionCount, oldSectionCount, insertedSectionCount, deletedSectionCount);
->>>>>>> aeec0b1a
     return;
   }
   
