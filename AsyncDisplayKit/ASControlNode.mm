//
//  ASControlNode.mm
//  AsyncDisplayKit
//
//  Copyright (c) 2014-present, Facebook, Inc.  All rights reserved.
//  This source code is licensed under the BSD-style license found in the
//  LICENSE file in the root directory of this source tree. An additional grant
//  of patent rights can be found in the PATENTS file in the same directory.
//

#import "ASControlNode.h"
#import "ASControlNode+Subclasses.h"
<<<<<<< HEAD
#import "ASThread.h"
#import "ASDisplayNode+FrameworkPrivate.h"
#import "ASLayoutSpec+Debug.h"
#import "ASLayoutableInspectorNode.h"
=======
#import "ASImageNode.h"
#import "AsyncDisplayKit+Debug.h"
#import "ASInternalHelpers.h"
>>>>>>> 0841e285

// UIControl allows dragging some distance outside of the control itself during
// tracking. This value depends on the device idiom (25 or 70 points), so
// so replicate that effect with the same values here for our own controls.
#define kASControlNodeExpandedInset (([[UIDevice currentDevice] userInterfaceIdiom] == UIUserInterfaceIdiomPad) ? -25.0f : -70.0f)

// Initial capacities for dispatch tables.
#define kASControlNodeEventDispatchTableInitialCapacity 4
#define kASControlNodeActionDispatchTableInitialCapacity 4

@interface ASControlNode ()
{
@private
  ASDN::RecursiveMutex _controlLock;
  
  // Control Attributes
  BOOL _enabled;
  BOOL _highlighted;

  // Tracking
  BOOL _tracking;
  BOOL _touchInside;

  // Target Messages.
  /*
     The table structure is as follows:

   {
    AnEvent -> {
                  target1 -> (action1, ...)
                  target2 -> (action1, ...)
                  ...
               }
    ...
   }
   */
  NSMutableDictionary *_controlEventDispatchTable;
}

// Read-write overrides.
@property (nonatomic, readwrite, assign, getter=isTracking) BOOL tracking;
@property (nonatomic, readwrite, assign, getter=isTouchInside) BOOL touchInside;

/**
  @abstract Returns a key to be used in _controlEventDispatchTable that identifies the control event.
  @param controlEvent A control event.
  @result A key for use in _controlEventDispatchTable.
 */
id<NSCopying> _ASControlNodeEventKeyForControlEvent(ASControlNodeEvent controlEvent);

/**
  @abstract Enumerates the ASControlNode events included mask, invoking the block for each event.
  @param mask An ASControlNodeEvent mask.
  @param block The block to be invoked for each ASControlNodeEvent included in mask.
  @param anEvent An even that is included in mask.
 */
void _ASEnumerateControlEventsIncludedInMaskWithBlock(ASControlNodeEvent mask, void (^block)(ASControlNodeEvent anEvent));

@end

@implementation ASControlNode
{
  ASImageNode *_debugHighlightOverlay;
}

#pragma mark - Lifecycle

- (instancetype)init
{
  if (!(self = [super init]))
    return nil;

  _enabled = YES;

  // As we have no targets yet, we start off with user interaction off. When a target is added, it'll get turned back on.
  self.userInteractionEnabled = NO;
  
  return self;
}

#if TARGET_OS_TV
- (void)didLoad
{
  // On tvOS all controls, such as buttons, interact with the focus system even if they don't have a target set on them.
  // Here we add our own internal tap gesture to handle this behaviour.
  self.userInteractionEnabled = YES;
  UITapGestureRecognizer *tapGestureRec = [[UITapGestureRecognizer alloc] initWithTarget:self action:@selector(pressDown)];
  tapGestureRec.allowedPressTypes = @[@(UIPressTypeSelect)];
  [self.view addGestureRecognizer:tapGestureRec];
}
#endif

- (void)setUserInteractionEnabled:(BOOL)userInteractionEnabled
{
  [super setUserInteractionEnabled:userInteractionEnabled];
  self.isAccessibilityElement = userInteractionEnabled;
}


#pragma clang diagnostic push
#pragma clang diagnostic ignored "-Wobjc-missing-super-calls"

#pragma mark - ASDisplayNode Overrides
- (void)touchesBegan:(NSSet *)touches withEvent:(UIEvent *)event
{
  // If we're not interested in touches, we have nothing to do.
  if (!self.enabled)
    return;

  ASControlNodeEvent controlEventMask = 0;

  // If we get more than one touch down on us, cancel.
  // Additionally, if we're already tracking a touch, a second touch beginning is cause for cancellation.
  if ([touches count] > 1 || self.tracking)
  {
    self.tracking = NO;
    self.touchInside = NO;
    [self cancelTrackingWithEvent:event];
    controlEventMask |= ASControlNodeEventTouchCancel;
  }
  else
  {
    // Otherwise, begin tracking.
    self.tracking = YES;

    // No need to check bounds on touchesBegan as we wouldn't get the call if it wasn't in our bounds.
    self.touchInside = YES;
    self.highlighted = YES;

    UITouch *theTouch = [touches anyObject];
    [self beginTrackingWithTouch:theTouch withEvent:event];

    // Send the appropriate touch-down control event depending on how many times we've been tapped.
    controlEventMask |= (theTouch.tapCount == 1) ? ASControlNodeEventTouchDown : ASControlNodeEventTouchDownRepeat;
  }

  [self sendActionsForControlEvents:controlEventMask withEvent:event];
}

- (void)touchesMoved:(NSSet *)touches withEvent:(UIEvent *)event
{
  // If we're not interested in touches, we have nothing to do.
  if (!self.enabled)
    return;

  NSParameterAssert([touches count] == 1);
  UITouch *theTouch = [touches anyObject];
  CGPoint touchLocation = [theTouch locationInView:self.view];

  // Update our touchInside state.
  BOOL dragIsInsideBounds = [self pointInside:touchLocation withEvent:nil];

  // Update our highlighted state.
  CGRect expandedBounds = CGRectInset(self.view.bounds, kASControlNodeExpandedInset, kASControlNodeExpandedInset);
  BOOL dragIsInsideExpandedBounds = CGRectContainsPoint(expandedBounds, touchLocation);
  self.touchInside = dragIsInsideExpandedBounds;
  self.highlighted = dragIsInsideExpandedBounds;

  // Note we are continuing to track the touch.
  [self continueTrackingWithTouch:theTouch withEvent:event];

  [self sendActionsForControlEvents:(dragIsInsideBounds ? ASControlNodeEventTouchDragInside : ASControlNodeEventTouchDragOutside)
                          withEvent:event];
}

- (void)touchesCancelled:(NSSet *)touches withEvent:(UIEvent *)event
{
  // If we're not interested in touches, we have nothing to do.
  if (!self.enabled)
    return;

  // We're no longer tracking and there is no touch to be inside.
  self.tracking = NO;
  self.touchInside = NO;
  self.highlighted = NO;

  // Note that we've cancelled tracking.
  [self cancelTrackingWithEvent:event];

  // Send the cancel event.
  [self sendActionsForControlEvents:ASControlNodeEventTouchCancel
                          withEvent:event];
}

- (void)touchesEnded:(NSSet *)touches withEvent:(UIEvent *)event
{
  // If we're not interested in touches, we have nothing to do.
  if (!self.enabled)
    return;

  // On iPhone 6s, iOS 9.2 (and maybe other versions) sometimes calls -touchesEnded:withEvent:
  // twice on the view for one call to -touchesBegan:withEvent:. On ASControlNode, it used to
  // trigger an action twice unintentionally. Now, we ignore that event if we're not in a tracking
  // state in order to have a correct behavior.
  // It might be related to that issue: http://www.openradar.me/22910171
  if (!self.tracking)
    return;

  NSParameterAssert([touches count] == 1);
  UITouch *theTouch = [touches anyObject];
  CGPoint touchLocation = [theTouch locationInView:self.view];

  // Update state.
  self.tracking = NO;
  self.touchInside = NO;
  self.highlighted = NO;

  // Note that we've ended tracking.
  [self endTrackingWithTouch:theTouch withEvent:event];

  // Send the appropriate touch-up control event.
  CGRect expandedBounds = CGRectInset(self.view.bounds, kASControlNodeExpandedInset, kASControlNodeExpandedInset);
  BOOL touchUpIsInsideExpandedBounds = CGRectContainsPoint(expandedBounds, touchLocation);

  [self sendActionsForControlEvents:(touchUpIsInsideExpandedBounds ? ASControlNodeEventTouchUpInside : ASControlNodeEventTouchUpOutside)
                          withEvent:event];
}

#pragma clang diagnostic pop

- (BOOL)gestureRecognizerShouldBegin:(UIGestureRecognizer *)gestureRecognizer
{
  // If we're interested in touches, this is a tap (the only gesture we care about) and passed -hitTest for us, then no, you may not begin. Sir.
  if (self.enabled && [gestureRecognizer isKindOfClass:[UITapGestureRecognizer class]] && gestureRecognizer.view != self.view) {
    UITapGestureRecognizer *tapRecognizer = (UITapGestureRecognizer *)gestureRecognizer;
    // Allow double-tap gestures
    return tapRecognizer.numberOfTapsRequired != 1;
  }

  // Otherwise, go ahead. :]
  return YES;
}

#pragma mark - Action Messages
- (void)addTarget:(id)target action:(SEL)action forControlEvents:(ASControlNodeEvent)controlEventMask
{
  NSParameterAssert(action);
  NSParameterAssert(controlEventMask != 0);
  ASDisplayNodeAssert(!self.isLayerBacked, @"ASControlNode is layer backed, will never be able to call target in target:action: pair.");
  
  ASDN::MutexLocker l(_controlLock);
  
  // Convert nil to [NSNull null] so that it can be used as a key for NSMapTable.
  if (!target)
    target = [NSNull null];

  if (!_controlEventDispatchTable) {
    _controlEventDispatchTable = [[NSMutableDictionary alloc] initWithCapacity:kASControlNodeEventDispatchTableInitialCapacity]; // enough to handle common types without re-hashing the dictionary when adding entries.
    
    // only show tap-able areas for views with 1 or more addTarget:action: pairs
    if ([ASControlNode enableHitTestDebug] && _debugHighlightOverlay == nil) {
      ASPerformBlockOnMainThread(^{
        // add a highlight overlay node with area of ASControlNode + UIEdgeInsets
        self.clipsToBounds = NO;
        _debugHighlightOverlay = [[ASImageNode alloc] init];
        _debugHighlightOverlay.zPosition = 1000;  // ensure we're over the top of any siblings
        _debugHighlightOverlay.layerBacked = YES;
        [self addSubnode:_debugHighlightOverlay];
      });
    }
  }

  // Enumerate the events in the mask, adding the target-action pair for each control event included in controlEventMask
  _ASEnumerateControlEventsIncludedInMaskWithBlock(controlEventMask, ^
    (ASControlNodeEvent controlEvent)
    {
      // Do we already have an event table for this control event?
      id<NSCopying> eventKey = _ASControlNodeEventKeyForControlEvent(controlEvent);
      NSMapTable *eventDispatchTable = _controlEventDispatchTable[eventKey];
      // Create it if necessary.
      if (!eventDispatchTable)
      {
        // Create the dispatch table for this event.
        eventDispatchTable = [NSMapTable weakToStrongObjectsMapTable];
        _controlEventDispatchTable[eventKey] = eventDispatchTable;
      }

      // Have we seen this target before for this event?
      NSMutableSet *targetActions = [eventDispatchTable objectForKey:target];
      if (!targetActions)
      {
        // Nope. Create an action set for it.
        targetActions = [[NSMutableSet alloc] initWithCapacity:kASControlNodeActionDispatchTableInitialCapacity]; // enough to handle common types without re-hashing the dictionary when adding entries.
        [eventDispatchTable setObject:targetActions forKey:target];
      }

      // Add the action message.
      // UIControl does not support duplicate target-action-events entries, so we replicate that behavior.
      // See: https://github.com/facebook/AsyncDisplayKit/files/205466/DuplicateActionsTest.playground.zip
      [targetActions addObject:NSStringFromSelector(action)];
    });

  self.userInteractionEnabled = YES;
}

- (NSArray *)actionsForTarget:(id)target forControlEvent:(ASControlNodeEvent)controlEvent
{
  NSParameterAssert(target);
  NSParameterAssert(controlEvent != 0 && controlEvent != ASControlNodeEventAllEvents);

  ASDN::MutexLocker l(_controlLock);
  
  // Grab the event dispatch table for this event.
  NSMapTable *eventDispatchTable = _controlEventDispatchTable[_ASControlNodeEventKeyForControlEvent(controlEvent)];
  if (!eventDispatchTable)
    return nil;

  // Return the actions for this target.
  return [eventDispatchTable objectForKey:target];
}

- (NSSet *)allTargets
{
  ASDN::MutexLocker l(_controlLock);
  
  NSMutableSet *targets = [[NSMutableSet alloc] init];

  // Look at each event...
  for (NSMapTable *eventDispatchTable in [_controlEventDispatchTable allValues])
  {
    // and each event's targets...
    for (id target in eventDispatchTable)
      [targets addObject:target];
  }

  return targets;
}

- (void)removeTarget:(id)target action:(SEL)action forControlEvents:(ASControlNodeEvent)controlEventMask
{
  NSParameterAssert(controlEventMask != 0);
  
  ASDN::MutexLocker l(_controlLock);

  // Enumerate the events in the mask, removing the target-action pair for each control event included in controlEventMask.
  _ASEnumerateControlEventsIncludedInMaskWithBlock(controlEventMask, ^
    (ASControlNodeEvent controlEvent)
    {
      // Grab the dispatch table for this event (if we have it).
      id<NSCopying> eventKey = _ASControlNodeEventKeyForControlEvent(controlEvent);
      NSMapTable *eventDispatchTable = _controlEventDispatchTable[eventKey];
      if (!eventDispatchTable)
        return;

      void (^removeActionFromTarget)(id <NSCopying> targetKey, SEL action) = ^
        (id aTarget, SEL theAction)
        {
          // Grab the targetActions for this target.
          NSMutableArray *targetActions = [eventDispatchTable objectForKey:aTarget];

          // Remove action if we have it.
          if (theAction)
            [targetActions removeObject:NSStringFromSelector(theAction)];
          // Or all actions if not.
          else
            [targetActions removeAllObjects];

          // If there are no actions left, remove this target entry.
          if ([targetActions count] == 0)
          {
            [eventDispatchTable removeObjectForKey:aTarget];

            // If there are no targets for this event anymore, remove it.
            if ([eventDispatchTable count] == 0)
              [_controlEventDispatchTable removeObjectForKey:eventKey];
          }
        };


      // Unlike addTarget:, if target is nil here we remove all targets with action.
      if (!target)
      {
        // Look at every target, removing target-pairs that have action (or all of its actions).
        for (id aTarget in [eventDispatchTable copy])
          removeActionFromTarget(aTarget, action);
      }
      else
        removeActionFromTarget(target, action);
    });
}

#pragma mark -
- (void)sendActionsForControlEvents:(ASControlNodeEvent)controlEvents withEvent:(UIEvent *)event
{
  NSParameterAssert(controlEvents != 0);
  
  ASDN::MutexLocker l(_controlLock);

  // Enumerate the events in the mask, invoking the target-action pairs for each.
  _ASEnumerateControlEventsIncludedInMaskWithBlock(controlEvents, ^
    (ASControlNodeEvent controlEvent)
    {
      // Use a copy to itereate, the action perform could call remove causing a mutation crash.
      NSMapTable *eventDispatchTable = [_controlEventDispatchTable[_ASControlNodeEventKeyForControlEvent(controlEvent)] copy];

      // For each target interested in this event...
      for (id target in eventDispatchTable)
      {
        NSArray *targetActions = [eventDispatchTable objectForKey:target];

        // Invoke each of the actions on target.
        for (NSString *actionMessage in targetActions)
        {
          SEL action = NSSelectorFromString(actionMessage);
          id responder = target;

          // NSNull means that a nil target was set, so start at self and travel the responder chain
          if (responder == [NSNull null]) {
            // if the target cannot perform the action, travel the responder chain to try to find something that does
            responder = [self.view targetForAction:action withSender:self];
          }

#pragma clang diagnostic push
#pragma clang diagnostic ignored "-Warc-performSelector-leaks"
          [responder performSelector:action withObject:self withObject:event];
#pragma clang diagnostic pop
        }
      }
    });
}

#pragma mark - Convenience

id<NSCopying> _ASControlNodeEventKeyForControlEvent(ASControlNodeEvent controlEvent)
{
  return @(controlEvent);
}

void _ASEnumerateControlEventsIncludedInMaskWithBlock(ASControlNodeEvent mask, void (^block)(ASControlNodeEvent anEvent))
{
  // Start with our first event (touch down) and work our way up to the last event (touch cancel)
  for (ASControlNodeEvent thisEvent = ASControlNodeEventTouchDown; thisEvent <= ASControlNodeEventTouchCancel; thisEvent <<= 1)
  {
    // If it's included in the mask, invoke the block.
    if ((mask & thisEvent) == thisEvent)
      block(thisEvent);
  }
}

#pragma mark - For Subclasses
- (BOOL)beginTrackingWithTouch:(UITouch *)touch withEvent:(UIEvent *)touchEvent
{
  return YES;
}

- (BOOL)continueTrackingWithTouch:(UITouch *)touch withEvent:(UIEvent *)touchEvent
{
  return YES;
}

- (void)cancelTrackingWithEvent:(UIEvent *)touchEvent
{
}

- (void)endTrackingWithTouch:(UITouch *)touch withEvent:(UIEvent *)touchEvent
{
}

#pragma mark - Debug
<<<<<<< HEAD
// layout method required when _enableHitTestDebug is enabled.
- (void)layout
{
  [super layout];
  
  if (_debugHighlightOverlay) {
    
    // Even if our parents don't have clipsToBounds set and would allow us to display the debug overlay, UIKit event delivery (hitTest:)
    // will not search sub-hierarchies if one of our parents does not return YES for pointInside:.  In such a scenario, hitTestSlop
    // may not be able to expand the tap target as much as desired without also setting some hitTestSlop on the limiting parents.
    CGRect intersectRect = UIEdgeInsetsInsetRect(self.bounds, [self hitTestSlop]);
    UIRectEdge clippedEdges = UIRectEdgeNone;
    UIRectEdge clipsToBoundsClippedEdges = UIRectEdgeNone;
    CALayer *layer = self.layer;
    CALayer *intersectLayer = layer;
    CALayer *intersectSuperlayer = layer.superlayer;
    
    // Stop climbing if we encounter a UIScrollView, as its offset bounds origin may make it seem like our events will be clipped when
    // scrolling will actually reveal them (because this process will not re-run due to scrolling)
    while (intersectSuperlayer && ![intersectSuperlayer.delegate respondsToSelector:@selector(contentOffset)]) {
      // Get our parent's tappable bounds.  If the parent has an associated node, consider hitTestSlop, as it will extend its pointInside:.
      CGRect parentHitRect = intersectSuperlayer.bounds;
      BOOL parentClipsToBounds = NO;
      
      ASDisplayNode *parentNode = ASLayerToDisplayNode(intersectSuperlayer);
      if (parentNode) {
        UIEdgeInsets parentSlop = [parentNode hitTestSlop];
        
        // if parent has a hitTestSlop as well, we need to account for the fact that events will be routed towards us in that area too.
        if (!UIEdgeInsetsEqualToEdgeInsets(UIEdgeInsetsZero, parentSlop)) {
          parentClipsToBounds = parentNode.clipsToBounds;
          // if the parent is clipping, this will prevent us from showing the overlay outside that area.
          // in this case, we will make the overlay smaller so that the special highlight to indicate the overlay
          // cannot accurately display the true tappable area is shown.
          if (!parentClipsToBounds) {
            parentHitRect = UIEdgeInsetsInsetRect(parentHitRect, [parentNode hitTestSlop]);
          }
        }
      }
      
      // Convert our current rectangle to parent coordinates, and intersect with the parent's hit rect.
      CGRect intersectRectInParentCoordinates = [intersectSuperlayer convertRect:intersectRect fromLayer:intersectLayer];
      intersectRect = CGRectIntersection(parentHitRect, intersectRectInParentCoordinates);
      if (!CGSizeEqualToSize(parentHitRect.size, intersectRectInParentCoordinates.size)) {
        clippedEdges = [self setEdgesOfIntersectionForChildRect:intersectRectInParentCoordinates
                                                     parentRect:parentHitRect rectEdge:clippedEdges];
        if (parentClipsToBounds) {
          clipsToBoundsClippedEdges = [self setEdgesOfIntersectionForChildRect:intersectRectInParentCoordinates
                                                                    parentRect:parentHitRect rectEdge:clipsToBoundsClippedEdges];
        }
      }

      // Advance up the tree.
      intersectLayer = intersectSuperlayer;
      intersectSuperlayer = intersectLayer.superlayer;
    }
    
    CGRect finalRect = [intersectLayer convertRect:intersectRect toLayer:layer];
    UIColor *fillColor = [[UIColor greenColor] colorWithAlphaComponent:0.4];
  
    // determine if edges are clipped
    if (clippedEdges == UIRectEdgeNone) {
      _debugHighlightOverlay.backgroundColor = fillColor;
    } else {
      const CGFloat borderWidth = 2.0;
      UIColor *borderColor = [[UIColor orangeColor] colorWithAlphaComponent:0.8];
      UIColor *clipsBorderColor = [UIColor colorWithRed:30/255.0 green:90/255.0 blue:50/255.0 alpha:0.7];
      CGRect imgRect = CGRectMake(0, 0, 2.0 * borderWidth + 1.0, 2.0 * borderWidth + 1.0);
      UIGraphicsBeginImageContext(imgRect.size);
      
      [fillColor setFill];
      UIRectFill(imgRect);
      
      [self drawEdgeIfClippedWithEdges:clippedEdges color:clipsBorderColor borderWidth:borderWidth imgRect:imgRect];
      [self drawEdgeIfClippedWithEdges:clipsToBoundsClippedEdges color:borderColor borderWidth:borderWidth imgRect:imgRect];
      
      UIImage *debugHighlightImage = UIGraphicsGetImageFromCurrentImageContext();
      UIGraphicsEndImageContext();
  
      UIEdgeInsets edgeInsets = UIEdgeInsetsMake(borderWidth, borderWidth, borderWidth, borderWidth);
      _debugHighlightOverlay.image = [debugHighlightImage resizableImageWithCapInsets:edgeInsets
                                                                         resizingMode:UIImageResizingModeStretch];
      _debugHighlightOverlay.backgroundColor = nil;
    }
    
    _debugHighlightOverlay.frame = finalRect;
  }
}

- (UIRectEdge)setEdgesOfIntersectionForChildRect:(CGRect)childRect parentRect:(CGRect)parentRect rectEdge:(UIRectEdge)rectEdge
{
  if (childRect.origin.y < parentRect.origin.y) {
    rectEdge |= UIRectEdgeTop;
  }
  if (childRect.origin.x < parentRect.origin.x) {
    rectEdge |= UIRectEdgeLeft;
  }
  if (CGRectGetMaxY(childRect) > CGRectGetMaxY(parentRect)) {
    rectEdge |= UIRectEdgeBottom;
  }
  if (CGRectGetMaxX(childRect) > CGRectGetMaxX(parentRect)) {
    rectEdge |= UIRectEdgeRight;
  }
  
  return rectEdge;
}

- (void)drawEdgeIfClippedWithEdges:(UIRectEdge)rectEdge color:(UIColor *)color borderWidth:(CGFloat)borderWidth imgRect:(CGRect)imgRect
{
  [color setFill];
  
  if (rectEdge & UIRectEdgeTop) {
    UIRectFill(CGRectMake(0.0, 0.0, imgRect.size.width, borderWidth));
  }
  if (rectEdge & UIRectEdgeLeft) {
    UIRectFill(CGRectMake(0.0, 0.0, borderWidth, imgRect.size.height));
  }
  if (rectEdge & UIRectEdgeBottom) {
    UIRectFill(CGRectMake(0.0, imgRect.size.height - borderWidth, imgRect.size.width, borderWidth));
  }
  if (rectEdge & UIRectEdgeRight) {
    UIRectFill(CGRectMake(imgRect.size.width - borderWidth, 0.0, borderWidth, imgRect.size.height));
  }
}

+ (void)setEnableHitTestDebug:(BOOL)enable
=======
- (ASImageNode *)debugHighlightOverlay
>>>>>>> 0841e285
{
  return _debugHighlightOverlay;
}

// methods for visualizing ASLayoutSpecs
- (void)setHierarchyState:(ASHierarchyState)hierarchyState
{
  [super setHierarchyState:hierarchyState];
  
  if (self.shouldVisualizeLayoutSpecs) {
    [self addTarget:self action:@selector(inspectElement) forControlEvents:ASControlNodeEventTouchUpInside];
  } else {
    [self removeTarget:self action:@selector(inspectElement) forControlEvents:ASControlNodeEventTouchUpInside];
  }
}

- (void)inspectElement
{
  [ASLayoutableInspectorNode sharedInstance].layoutableToEdit = self;
}

@end<|MERGE_RESOLUTION|>--- conflicted
+++ resolved
@@ -10,16 +10,9 @@
 
 #import "ASControlNode.h"
 #import "ASControlNode+Subclasses.h"
-<<<<<<< HEAD
-#import "ASThread.h"
-#import "ASDisplayNode+FrameworkPrivate.h"
-#import "ASLayoutSpec+Debug.h"
-#import "ASLayoutableInspectorNode.h"
-=======
 #import "ASImageNode.h"
 #import "AsyncDisplayKit+Debug.h"
 #import "ASInternalHelpers.h"
->>>>>>> 0841e285
 
 // UIControl allows dragging some distance outside of the control itself during
 // tracking. This value depends on the device idiom (25 or 70 points), so
@@ -479,136 +472,7 @@
 }
 
 #pragma mark - Debug
-<<<<<<< HEAD
-// layout method required when _enableHitTestDebug is enabled.
-- (void)layout
-{
-  [super layout];
-  
-  if (_debugHighlightOverlay) {
-    
-    // Even if our parents don't have clipsToBounds set and would allow us to display the debug overlay, UIKit event delivery (hitTest:)
-    // will not search sub-hierarchies if one of our parents does not return YES for pointInside:.  In such a scenario, hitTestSlop
-    // may not be able to expand the tap target as much as desired without also setting some hitTestSlop on the limiting parents.
-    CGRect intersectRect = UIEdgeInsetsInsetRect(self.bounds, [self hitTestSlop]);
-    UIRectEdge clippedEdges = UIRectEdgeNone;
-    UIRectEdge clipsToBoundsClippedEdges = UIRectEdgeNone;
-    CALayer *layer = self.layer;
-    CALayer *intersectLayer = layer;
-    CALayer *intersectSuperlayer = layer.superlayer;
-    
-    // Stop climbing if we encounter a UIScrollView, as its offset bounds origin may make it seem like our events will be clipped when
-    // scrolling will actually reveal them (because this process will not re-run due to scrolling)
-    while (intersectSuperlayer && ![intersectSuperlayer.delegate respondsToSelector:@selector(contentOffset)]) {
-      // Get our parent's tappable bounds.  If the parent has an associated node, consider hitTestSlop, as it will extend its pointInside:.
-      CGRect parentHitRect = intersectSuperlayer.bounds;
-      BOOL parentClipsToBounds = NO;
-      
-      ASDisplayNode *parentNode = ASLayerToDisplayNode(intersectSuperlayer);
-      if (parentNode) {
-        UIEdgeInsets parentSlop = [parentNode hitTestSlop];
-        
-        // if parent has a hitTestSlop as well, we need to account for the fact that events will be routed towards us in that area too.
-        if (!UIEdgeInsetsEqualToEdgeInsets(UIEdgeInsetsZero, parentSlop)) {
-          parentClipsToBounds = parentNode.clipsToBounds;
-          // if the parent is clipping, this will prevent us from showing the overlay outside that area.
-          // in this case, we will make the overlay smaller so that the special highlight to indicate the overlay
-          // cannot accurately display the true tappable area is shown.
-          if (!parentClipsToBounds) {
-            parentHitRect = UIEdgeInsetsInsetRect(parentHitRect, [parentNode hitTestSlop]);
-          }
-        }
-      }
-      
-      // Convert our current rectangle to parent coordinates, and intersect with the parent's hit rect.
-      CGRect intersectRectInParentCoordinates = [intersectSuperlayer convertRect:intersectRect fromLayer:intersectLayer];
-      intersectRect = CGRectIntersection(parentHitRect, intersectRectInParentCoordinates);
-      if (!CGSizeEqualToSize(parentHitRect.size, intersectRectInParentCoordinates.size)) {
-        clippedEdges = [self setEdgesOfIntersectionForChildRect:intersectRectInParentCoordinates
-                                                     parentRect:parentHitRect rectEdge:clippedEdges];
-        if (parentClipsToBounds) {
-          clipsToBoundsClippedEdges = [self setEdgesOfIntersectionForChildRect:intersectRectInParentCoordinates
-                                                                    parentRect:parentHitRect rectEdge:clipsToBoundsClippedEdges];
-        }
-      }
-
-      // Advance up the tree.
-      intersectLayer = intersectSuperlayer;
-      intersectSuperlayer = intersectLayer.superlayer;
-    }
-    
-    CGRect finalRect = [intersectLayer convertRect:intersectRect toLayer:layer];
-    UIColor *fillColor = [[UIColor greenColor] colorWithAlphaComponent:0.4];
-  
-    // determine if edges are clipped
-    if (clippedEdges == UIRectEdgeNone) {
-      _debugHighlightOverlay.backgroundColor = fillColor;
-    } else {
-      const CGFloat borderWidth = 2.0;
-      UIColor *borderColor = [[UIColor orangeColor] colorWithAlphaComponent:0.8];
-      UIColor *clipsBorderColor = [UIColor colorWithRed:30/255.0 green:90/255.0 blue:50/255.0 alpha:0.7];
-      CGRect imgRect = CGRectMake(0, 0, 2.0 * borderWidth + 1.0, 2.0 * borderWidth + 1.0);
-      UIGraphicsBeginImageContext(imgRect.size);
-      
-      [fillColor setFill];
-      UIRectFill(imgRect);
-      
-      [self drawEdgeIfClippedWithEdges:clippedEdges color:clipsBorderColor borderWidth:borderWidth imgRect:imgRect];
-      [self drawEdgeIfClippedWithEdges:clipsToBoundsClippedEdges color:borderColor borderWidth:borderWidth imgRect:imgRect];
-      
-      UIImage *debugHighlightImage = UIGraphicsGetImageFromCurrentImageContext();
-      UIGraphicsEndImageContext();
-  
-      UIEdgeInsets edgeInsets = UIEdgeInsetsMake(borderWidth, borderWidth, borderWidth, borderWidth);
-      _debugHighlightOverlay.image = [debugHighlightImage resizableImageWithCapInsets:edgeInsets
-                                                                         resizingMode:UIImageResizingModeStretch];
-      _debugHighlightOverlay.backgroundColor = nil;
-    }
-    
-    _debugHighlightOverlay.frame = finalRect;
-  }
-}
-
-- (UIRectEdge)setEdgesOfIntersectionForChildRect:(CGRect)childRect parentRect:(CGRect)parentRect rectEdge:(UIRectEdge)rectEdge
-{
-  if (childRect.origin.y < parentRect.origin.y) {
-    rectEdge |= UIRectEdgeTop;
-  }
-  if (childRect.origin.x < parentRect.origin.x) {
-    rectEdge |= UIRectEdgeLeft;
-  }
-  if (CGRectGetMaxY(childRect) > CGRectGetMaxY(parentRect)) {
-    rectEdge |= UIRectEdgeBottom;
-  }
-  if (CGRectGetMaxX(childRect) > CGRectGetMaxX(parentRect)) {
-    rectEdge |= UIRectEdgeRight;
-  }
-  
-  return rectEdge;
-}
-
-- (void)drawEdgeIfClippedWithEdges:(UIRectEdge)rectEdge color:(UIColor *)color borderWidth:(CGFloat)borderWidth imgRect:(CGRect)imgRect
-{
-  [color setFill];
-  
-  if (rectEdge & UIRectEdgeTop) {
-    UIRectFill(CGRectMake(0.0, 0.0, imgRect.size.width, borderWidth));
-  }
-  if (rectEdge & UIRectEdgeLeft) {
-    UIRectFill(CGRectMake(0.0, 0.0, borderWidth, imgRect.size.height));
-  }
-  if (rectEdge & UIRectEdgeBottom) {
-    UIRectFill(CGRectMake(0.0, imgRect.size.height - borderWidth, imgRect.size.width, borderWidth));
-  }
-  if (rectEdge & UIRectEdgeRight) {
-    UIRectFill(CGRectMake(imgRect.size.width - borderWidth, 0.0, borderWidth, imgRect.size.height));
-  }
-}
-
-+ (void)setEnableHitTestDebug:(BOOL)enable
-=======
 - (ASImageNode *)debugHighlightOverlay
->>>>>>> 0841e285
 {
   return _debugHighlightOverlay;
 }
