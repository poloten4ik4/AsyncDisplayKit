--- conflicted
+++ resolved
@@ -9,14 +9,9 @@
 #import "ASControlNode.h"
 #import "ASControlNode+Subclasses.h"
 #import "ASThread.h"
-<<<<<<< HEAD
 #import "ASDisplayNode+FrameworkPrivate.h"
 #import "ASLayoutSpec+Debug.h"
 #import "ASLayoutableInspectorNode.h"
-=======
-#import "ASDisplayNodeExtras.h"
-#import "ASImageNode.h"
->>>>>>> 096df7b3
 
 // UIControl allows dragging some distance outside of the control itself during
 // tracking. This value depends on the device idiom (25 or 70 points), so
@@ -507,7 +502,6 @@
   _enableHitTestDebug = enable;
 }
 
-<<<<<<< HEAD
 // methods for visualizing ASLayoutSpecs
 - (void)setHierarchyState:(ASHierarchyState)hierarchyState
 {
@@ -525,6 +519,4 @@
   [ASLayoutableInspectorNode sharedInstance].layoutableToEdit = self;
 }
 
-=======
->>>>>>> 096df7b3
 @end