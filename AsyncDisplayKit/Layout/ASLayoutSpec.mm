//
//  ASLayoutSpec.mm
//  AsyncDisplayKit
//
//  Copyright (c) 2014-present, Facebook, Inc.  All rights reserved.
//  This source code is licensed under the BSD-style license found in the
//  LICENSE file in the root directory of this source tree. An additional grant
//  of patent rights can be found in the PATENTS file in the same directory.
//

#import "ASLayoutSpec.h"

#import "ASAssert.h"
#import "ASEnvironmentInternal.h"

#import "ASLayout.h"
#import "ASThread.h"
#import "ASTraitCollection.h"

#import "ASDisplayNode+Subclasses.h" // FIXME: remove this later
#import "ASDisplayNode+Beta.h"       // FIXME: remove this later
#import "ASInsetLayoutSpec.h"        // FIXME: remove this later
#import "ASControlNode.h"            // FIXME: remove this later
#import "ASLayoutSpec+Debug.h"

#import <objc/runtime.h>
#import <map>
#import <vector>

typedef std::map<unsigned long, id<ASLayoutable>, std::less<unsigned long>> ASChildMap;

@interface ASLayoutSpec() {
  ASEnvironmentState _environmentState;
  ASDN::RecursiveMutex _propertyLock;
  ASChildMap _children;
}
@end

@implementation ASLayoutSpec

// these dynamic properties all defined in ASLayoutOptionsPrivate.m
@dynamic spacingAfter, spacingBefore, flexGrow, flexShrink, flexBasis,
         alignSelf, ascender, descender, sizeRange, layoutPosition, layoutableType;
@synthesize isFinalLayoutable = _isFinalLayoutable;

- (instancetype)init
{
  if (!(self = [super init])) {
    return nil;
  }
  _isMutable = YES;
  _environmentState = ASEnvironmentStateMakeDefault();
  return self;
}

- (ASLayoutableType)layoutableType
{
  return ASLayoutableTypeLayoutSpec;
}

- (BOOL)canLayoutAsynchronous
{
  return YES;
}

#pragma mark - Layout

- (ASLayout *)measureWithSizeRange:(ASSizeRange)constrainedSize
{
  return [ASLayout layoutWithLayoutableObject:self
                         constrainedSizeRange:constrainedSize
                                         size:constrainedSize.min];
}

- (id<ASLayoutable>)finalLayoutable
{
  if (ASLayoutableGetCurrentContext().needsVisualizeNode && !self.neverShouldVisualize) {
    return [[ASLayoutSpecVisualizerNode alloc] initWithLayoutSpec:self];
  } else {
    return self;
  }
}

- (void)recursivelySetShouldVisualize:(BOOL)visualize
{
  NSMutableArray *mutableChildren = [self.children mutableCopy];
  
  for (id<ASLayoutable>layoutableChild in self.children) {
    if ([layoutableChild isKindOfClass:[ASLayoutSpec class]]) {
      ASLayoutSpec *layoutSpec = (ASLayoutSpec *)layoutableChild;
      
      [mutableChildren replaceObjectAtIndex:[mutableChildren indexOfObjectIdenticalTo:layoutSpec]
                                 withObject:[[ASLayoutSpecVisualizerNode alloc] initWithLayoutSpec:layoutSpec]];
      
      [layoutSpec recursivelySetShouldVisualize:visualize];
      layoutSpec.shouldVisualize = visualize;
    }
  }
  
  if ([mutableChildren count] == 1) {         // HACK for wrapper layoutSpecs (e.g. insetLayoutSpec)
    self.child = mutableChildren[0];
  } else if ([mutableChildren count] > 1) {
    self.children = mutableChildren;
  }
}


- (id<ASLayoutable>)layoutableToAddFromLayoutable:(id<ASLayoutable>)child
{
  if (self.isFinalLayoutable == NO) {
    
    // If you are getting recursion crashes here after implementing finalLayoutable, make sure
    // that you are setting isFinalLayoutable flag to YES. This must be one BEFORE adding a child
    // to the new ASLayoutable.
    //
    // For example:
    //- (id<ASLayoutable>)finalLayoutable
    //{
    //  ASInsetLayoutSpec *insetSpec = [[ASInsetLayoutSpec alloc] init];
    //  insetSpec.insets = UIEdgeInsetsMake(10,10,10,10);
    //  insetSpec.isFinalLayoutable = YES;
    //  [insetSpec setChild:self];
    //  return insetSpec;
    //}

    id<ASLayoutable> finalLayoutable = [child finalLayoutable];
    if (finalLayoutable != child) {
      if (ASEnvironmentStatePropagationEnabled()) {
        ASEnvironmentStatePropagateUp(finalLayoutable, child.environmentState.layoutOptionsState);
      } else {
        // If state propagation is not enabled the layout options state needs to be copied manually
        ASEnvironmentState finalLayoutableEnvironmentState = finalLayoutable.environmentState;
        finalLayoutableEnvironmentState.layoutOptionsState = child.environmentState.layoutOptionsState;
        finalLayoutable.environmentState = finalLayoutableEnvironmentState;
      }
      return finalLayoutable;
    }
  }
  return child;
}

- (void)setParent:(id<ASLayoutable>)parent
{
  // FIXME: Locking should be evaluated here.  _parent is not widely used yet, though.
  _parent = parent;
  
  if ([parent supportsUpwardPropagation]) {
    ASEnvironmentStatePropagateUp(parent, self.environmentState.layoutOptionsState);
  }
}

- (void)setChild:(id<ASLayoutable>)child
{
  ASDisplayNodeAssert(self.isMutable, @"Cannot set properties when layout spec is not mutable");
  if (child) {
    id<ASLayoutable> finalLayoutable = [self layoutableToAddFromLayoutable:child];
    if (finalLayoutable) {
      _children[0] = finalLayoutable;
      [self propagateUpLayoutable:finalLayoutable];
    }
  } else {
    _children.erase(0);
  }
}

<<<<<<< HEAD
- (void)setChild:(id<ASLayoutable>)child forIdentifier:(NSString *)identifier                     // FIX
=======
- (void)setChild:(id<ASLayoutable>)child forIndex:(NSUInteger)index
>>>>>>> 0841e285
{
  if ([child isKindOfClass:[ASLayoutSpec class]]) {
    [(ASLayoutSpec *)child setShouldVisualize:self.shouldVisualize];
  }
  ASDisplayNodeAssert(self.isMutable, @"Cannot set properties when layout spec is not mutable");
  if (child) {
    id<ASLayoutable> finalLayoutable = [self layoutableToAddFromLayoutable:child];
    _children[index] = finalLayoutable;
  } else {
    _children.erase(index);
  }
  // TODO: Should we propagate up the layoutable at it could happen that multiple children will propagated up their
  //       layout options and one child will overwrite values from another child
  // [self propagateUpLayoutable:finalLayoutable];
}

<<<<<<< HEAD
- (void)setChildren:(NSArray *)children                                                           // FIX
{
  ASDisplayNodeAssert(self.isMutable, @"Cannot set properties when layout spec is not mutable");
  
  std::vector<id<ASLayoutable>> finalChildren;
  for (id<ASLayoutable> child in children) {
    if ([child isKindOfClass:[ASLayoutSpec class]]) {
      [(ASLayoutSpec *)child setShouldVisualize:self.shouldVisualize];
//      NSLog(@"%@ %@ %d", self, child, self.shouldVisualize);
    }
    finalChildren.push_back([self layoutableToAddFromLayoutable:child]);
  }
  
  _children = nil;
  if (finalChildren.size() > 0) {
    _children = [NSArray arrayWithObjects:&finalChildren[0] count:finalChildren.size()];
  }
=======
- (void)setChildren:(NSArray<id<ASLayoutable>> *)children
{
  ASDisplayNodeAssert(self.isMutable, @"Cannot set properties when layout spec is not mutable");
  
  _children.clear();
  [children enumerateObjectsUsingBlock:^(id<ASLayoutable>  _Nonnull obj, NSUInteger idx, BOOL * _Nonnull stop) {
    _children[idx] = obj;
  }];
>>>>>>> 0841e285
}

- (id<ASLayoutable>)childForIndex:(NSUInteger)index
{
  if (index < _children.size()) {
    return _children[index];
  }
  return nil;
}

- (id<ASLayoutable>)child
{
  return _children[0];
}

- (NSArray *)children
{
  std::vector<ASLayout *> children;
  for (ASChildMap::iterator it = _children.begin(); it != _children.end(); ++it ) {
    children.push_back(it->second);
  }
  
  return [NSArray arrayWithObjects:&children[0] count:children.size()];
}

#pragma mark - ASEnvironment

- (ASEnvironmentState)environmentState
{
  return _environmentState;
}

- (void)setEnvironmentState:(ASEnvironmentState)environmentState
{
  _environmentState = environmentState;
}

// Subclasses can override this method to return NO, because upward propagation is not enabled if a layout
// specification has more than one child. Currently ASStackLayoutSpec and ASStaticLayoutSpec are currently
// the specifications that are known to have more than one.
- (BOOL)supportsUpwardPropagation
{
  return ASEnvironmentStatePropagationEnabled();
}

- (BOOL)supportsTraitsCollectionPropagation
{
  return ASEnvironmentStateTraitCollectionPropagationEnabled();
}

- (void)propagateUpLayoutable:(id<ASLayoutable>)layoutable
{
  if ([layoutable isKindOfClass:[ASLayoutSpec class]]) {
    [(ASLayoutSpec *)layoutable setParent:self]; // This will trigger upward propogation if needed.
  } else if ([self supportsUpwardPropagation]) {
    ASEnvironmentStatePropagateUp(self, layoutable.environmentState.layoutOptionsState); // Probably an ASDisplayNode
  }
}

- (ASEnvironmentTraitCollection)environmentTraitCollection
{
  return _environmentState.environmentTraitCollection;
}

- (void)setEnvironmentTraitCollection:(ASEnvironmentTraitCollection)environmentTraitCollection
{
  _environmentState.environmentTraitCollection = environmentTraitCollection;
}

ASEnvironmentLayoutOptionsForwarding
ASEnvironmentLayoutExtensibilityForwarding

- (ASTraitCollection *)asyncTraitCollection
{
  ASDN::MutexLocker l(_propertyLock);
  return [ASTraitCollection traitCollectionWithASEnvironmentTraitCollection:self.environmentTraitCollection];
}

@end

@implementation ASLayoutSpec (Debugging)

#pragma mark - ASLayoutableAsciiArtProtocol

+ (NSString *)asciiArtStringForChildren:(NSArray *)children parentName:(NSString *)parentName direction:(ASStackLayoutDirection)direction
{
  NSMutableArray *childStrings = [NSMutableArray array];
  for (id<ASLayoutableAsciiArtProtocol> layoutChild in children) {
    NSString *childString = [layoutChild asciiArtString];
    if (childString) {
      [childStrings addObject:childString];
    }
  }
  if (direction == ASStackLayoutDirectionHorizontal) {
    return [ASAsciiArtBoxCreator horizontalBoxStringForChildren:childStrings parent:parentName];
  }
  return [ASAsciiArtBoxCreator verticalBoxStringForChildren:childStrings parent:parentName];
}

+ (NSString *)asciiArtStringForChildren:(NSArray *)children parentName:(NSString *)parentName
{
  return [self asciiArtStringForChildren:children parentName:parentName direction:ASStackLayoutDirectionHorizontal];
}

- (NSString *)asciiArtString
{
  NSArray *children = self.child ? @[self.child] : self.children;
  return [ASLayoutSpec asciiArtStringForChildren:children parentName:[self asciiArtName]];
}

- (NSString *)asciiArtName
{
  return NSStringFromClass([self class]);
}

@end<|MERGE_RESOLUTION|>--- conflicted
+++ resolved
@@ -163,11 +163,7 @@
   }
 }
 
-<<<<<<< HEAD
-- (void)setChild:(id<ASLayoutable>)child forIdentifier:(NSString *)identifier                     // FIX
-=======
 - (void)setChild:(id<ASLayoutable>)child forIndex:(NSUInteger)index
->>>>>>> 0841e285
 {
   if ([child isKindOfClass:[ASLayoutSpec class]]) {
     [(ASLayoutSpec *)child setShouldVisualize:self.shouldVisualize];
@@ -184,34 +180,18 @@
   // [self propagateUpLayoutable:finalLayoutable];
 }
 
-<<<<<<< HEAD
-- (void)setChildren:(NSArray *)children                                                           // FIX
-{
-  ASDisplayNodeAssert(self.isMutable, @"Cannot set properties when layout spec is not mutable");
-  
-  std::vector<id<ASLayoutable>> finalChildren;
-  for (id<ASLayoutable> child in children) {
-    if ([child isKindOfClass:[ASLayoutSpec class]]) {
-      [(ASLayoutSpec *)child setShouldVisualize:self.shouldVisualize];
-//      NSLog(@"%@ %@ %d", self, child, self.shouldVisualize);
-    }
-    finalChildren.push_back([self layoutableToAddFromLayoutable:child]);
-  }
-  
-  _children = nil;
-  if (finalChildren.size() > 0) {
-    _children = [NSArray arrayWithObjects:&finalChildren[0] count:finalChildren.size()];
-  }
-=======
 - (void)setChildren:(NSArray<id<ASLayoutable>> *)children
 {
   ASDisplayNodeAssert(self.isMutable, @"Cannot set properties when layout spec is not mutable");
   
   _children.clear();
   [children enumerateObjectsUsingBlock:^(id<ASLayoutable>  _Nonnull obj, NSUInteger idx, BOOL * _Nonnull stop) {
-    _children[idx] = obj;
+      if ([obj isKindOfClass:[ASLayoutSpec class]]) {
+      [(ASLayoutSpec *)obj setShouldVisualize:self.shouldVisualize];
+//      NSLog(@"%@ %@ %d", self, child, self.shouldVisualize);
+    }
+    _children[idx] = [self layoutableToAddFromLayoutable:obj];
   }];
->>>>>>> 0841e285
 }
 
 - (id<ASLayoutable>)childForIndex:(NSUInteger)index
