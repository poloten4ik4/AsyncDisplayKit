--- conflicted
+++ resolved
@@ -18,14 +18,11 @@
 #import "ASLayout.h"
 #import "ASThread.h"
 
-<<<<<<< HEAD
 #import "ASDisplayNode+Subclasses.h" // FIXME: remove this later
 #import "ASDisplayNode+Beta.h"       // FIXME: remove this later
 #import "ASInsetLayoutSpec.h"        // FIXME: remove this later
 #import "ASControlNode.h"            // FIXME: remove this later
 #import "ASLayoutSpec+Debug.h"
-=======
->>>>>>> 7662cb67
 
 #import <objc/runtime.h>
 
@@ -149,9 +146,6 @@
     [(ASLayoutSpec *)child setShouldVisualize:self.shouldVisualize];
   }
   ASDisplayNodeAssert(self.isMutable, @"Cannot set properties when layout spec is not mutable");
-<<<<<<< HEAD
-  self.layoutChildren[identifier] = [self layoutableToAddFromLayoutable:child];
-=======
   id<ASLayoutable> finalLayoutable = [self layoutableToAddFromLayoutable:child];
   BOOL needsToPropagateLayoutOptionsState = (child != finalLayoutable);
   self.layoutChildren[identifier] = finalLayoutable;
@@ -160,7 +154,6 @@
     // layout specification has with one child
     [self propagateUpLayoutOptionsState];
   }
->>>>>>> 7662cb67
 }
 
 - (void)setChildren:(NSArray *)children                                                           // FIX
