--- conflicted
+++ resolved
@@ -58,42 +58,26 @@
 
 void ASLayoutableSetCurrentContext(struct ASLayoutableContext context)
 {
-<<<<<<< HEAD
-  mach_port_t key = ASLayoutableGetCurrentContextKey();
-=======
   const mach_port_t key = ASLayoutableGetCurrentContextKey();
->>>>>>> 7662cb67
   ASDN::StaticMutexLocker l(_layoutableContextLock);
   layoutableContextMap[key] = context;
 }
 
 struct ASLayoutableContext ASLayoutableGetCurrentContext()
 {
-<<<<<<< HEAD
-  mach_port_t key = ASLayoutableGetCurrentContextKey();
-  ASDN::StaticMutexLocker l(_layoutableContextLock);
-  auto it = layoutableContextMap.find(key);
-  if (it != layoutableContextMap.end()) {
-=======
   const mach_port_t key = ASLayoutableGetCurrentContextKey();
   ASDN::StaticMutexLocker l(_layoutableContextLock);
   const auto it = layoutableContextMap.find(key);
   if (it != layoutableContextMap.end()) {
     // Found an interator with above key. "it->first" is the key itself, "it->second" is the context value.
->>>>>>> 7662cb67
     return it->second;
   }
   return ASLayoutableContextNull;
 }
 
-<<<<<<< HEAD
-void ASLayoutableClearCurrentContext() {
-  mach_port_t key = ASLayoutableGetCurrentContextKey();
-=======
 void ASLayoutableClearCurrentContext()
 {
   const mach_port_t key = ASLayoutableGetCurrentContextKey();
->>>>>>> 7662cb67
   ASDN::StaticMutexLocker l(_layoutableContextLock);
   layoutableContextMap.erase(key);
 }