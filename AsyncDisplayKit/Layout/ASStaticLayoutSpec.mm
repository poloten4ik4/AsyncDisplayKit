//
//  ASStaticLayoutSpec.mm
//  AsyncDisplayKit
//
//  Copyright (c) 2014-present, Facebook, Inc.  All rights reserved.
//  This source code is licensed under the BSD-style license found in the
//  LICENSE file in the root directory of this source tree. An additional grant
//  of patent rights can be found in the PATENTS file in the same directory.
//

#import "ASStaticLayoutSpec.h"

#import "ASLayoutSpecUtilities.h"
#import "ASLayout.h"

@implementation ASStaticLayoutSpec

+ (instancetype)staticLayoutSpecWithChildren:(NSArray *)children
{
  return [[self alloc] initWithChildren:children];
}

- (instancetype)init
{
    return [self initWithChildren:@[]];
}

- (instancetype)initWithChildren:(NSArray *)children
{
  if (!(self = [super init])) {
    return nil;
  }
  self.children = children;
  return self;
}

- (ASLayout *)measureWithSizeRange:(ASSizeRange)constrainedSize
{
  CGSize maxConstrainedSize = CGSizeMake(constrainedSize.max.width, constrainedSize.max.height);
  
  NSArray *children = self.children;
  NSMutableArray *sublayouts = [NSMutableArray arrayWithCapacity:children.count];

  for (id<ASLayoutable> child in children) {
    CGPoint layoutPosition = child.layoutPosition;
    CGSize autoMaxSize = CGSizeMake(maxConstrainedSize.width  - layoutPosition.x,
                                    maxConstrainedSize.height - layoutPosition.y);
    
    ASRelativeSizeRange childSizeRange = child.sizeRange;
    BOOL childIsUnconstrained = ASRelativeSizeRangeEqualToRelativeSizeRange(ASRelativeSizeRangeUnconstrained, childSizeRange);
    ASSizeRange childConstraint = childIsUnconstrained ? ASSizeRangeMake({0, 0}, autoMaxSize)
                                                       : ASRelativeSizeRangeResolve(childSizeRange, maxConstrainedSize);
    
    ASLayout *sublayout = [child measureWithSizeRange:childConstraint];
    sublayout.position = layoutPosition;
    [sublayouts addObject:sublayout];
  }
  
  CGSize size = CGSizeMake(constrainedSize.min.width, constrainedSize.min.height);

  for (ASLayout *sublayout in sublayouts) {
    CGPoint sublayoutPosition = sublayout.position;
    CGSize  sublayoutSize     = sublayout.size;
    
    size.width  = MAX(size.width,  sublayoutPosition.x + sublayoutSize.width);
    size.height = MAX(size.height, sublayoutPosition.y + sublayoutSize.height);
  }

  return [ASLayout layoutWithLayoutableObject:self
                         constrainedSizeRange:constrainedSize
                                         size:ASSizeRangeClamp(constrainedSize, size)
                                   sublayouts:sublayouts];
}

<<<<<<< HEAD
- (void)setChild:(id<ASLayoutable>)child forIdentifier:(NSString *)identifier
{
  [self setChildren:child ? @[child] : nil];
}

- (id<ASLayoutable>)childForIdentifier:(NSString *)identifier
{
  ASDisplayNodeAssert(NO, @"ASStaticLayoutSpec only supports children");
  return nil;
}

=======
>>>>>>> 0841e285
@end

@implementation ASStaticLayoutSpec (ASEnvironment)

- (BOOL)supportsUpwardPropagation
{
  return NO;
}

@end

@implementation ASStaticLayoutSpec (Debugging)

#pragma mark - ASLayoutableAsciiArtProtocol

- (NSString *)debugBoxString
{
  return [ASLayoutSpec asciiArtStringForChildren:self.children parentName:[self asciiArtName]];
}

@end<|MERGE_RESOLUTION|>--- conflicted
+++ resolved
@@ -72,20 +72,6 @@
                                    sublayouts:sublayouts];
 }
 
-<<<<<<< HEAD
-- (void)setChild:(id<ASLayoutable>)child forIdentifier:(NSString *)identifier
-{
-  [self setChildren:child ? @[child] : nil];
-}
-
-- (id<ASLayoutable>)childForIdentifier:(NSString *)identifier
-{
-  ASDisplayNodeAssert(NO, @"ASStaticLayoutSpec only supports children");
-  return nil;
-}
-
-=======
->>>>>>> 0841e285
 @end
 
 @implementation ASStaticLayoutSpec (ASEnvironment)
