--- conflicted
+++ resolved
@@ -113,25 +113,10 @@
   
   sublayout.position = CGPointMake(x, y);
   
-<<<<<<< HEAD
-  return [ASLayout layoutWithLayoutableObject:self size:computedSize sublayouts:@[sublayout]];
-}
-
-- (void)setChildren:(NSArray *)children
-{
-  ASDisplayNodeAssert(NO, @"not supported by this layout spec");
-}
-
-- (NSArray *)children
-{
-//  ASDisplayNodeAssert(NO, @"not supported by this layout spec");   // FIXME:!!!
-  return (self.child) ? @[self.child] : nil;
-=======
   return [ASLayout layoutWithLayoutableObject:self
                          constrainedSizeRange:constrainedSize
                                          size:computedSize
                                    sublayouts:@[sublayout]];
->>>>>>> 0841e285
 }
 
 @end