--- conflicted
+++ resolved
@@ -2,12 +2,8 @@
 before_install:
   - brew update
   - brew reinstall xctool
-<<<<<<< HEAD
-  - gem update cocoapods
+  - gem install cocoapods -v 0.37.2
   - gem install slather
-=======
-  - gem install cocoapods -v 0.37.2
->>>>>>> b5570753
   - xcrun simctl list
 install: echo "<3"
 env:
