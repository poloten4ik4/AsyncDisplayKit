// !$*UTF8*$!
{
	archiveVersion = 1;
	classes = {
	};
	objectVersion = 46;
	objects = {

/* Begin PBXBuildFile section */
		044284FD1BAA365100D16268 /* UICollectionViewLayout+ASConvenience.m in Sources */ = {isa = PBXBuildFile; fileRef = 205F0E0E1B371875007741D0 /* UICollectionViewLayout+ASConvenience.m */; };
		044284FE1BAA387800D16268 /* ASStackLayoutSpecUtilities.h in Headers */ = {isa = PBXBuildFile; fileRef = ACF6ED461B17847A00DA7C62 /* ASStackLayoutSpecUtilities.h */; };
		044284FF1BAA3BD600D16268 /* UICollectionViewLayout+ASConvenience.h in Headers */ = {isa = PBXBuildFile; fileRef = 205F0E0D1B371875007741D0 /* UICollectionViewLayout+ASConvenience.h */; settings = {ATTRIBUTES = (Public, ); }; };
		044285071BAA63FE00D16268 /* ASBatchFetching.h in Headers */ = {isa = PBXBuildFile; fileRef = 044285051BAA63FE00D16268 /* ASBatchFetching.h */; };
		044285081BAA63FE00D16268 /* ASBatchFetching.h in Headers */ = {isa = PBXBuildFile; fileRef = 044285051BAA63FE00D16268 /* ASBatchFetching.h */; };
		044285091BAA63FE00D16268 /* ASBatchFetching.m in Sources */ = {isa = PBXBuildFile; fileRef = 044285061BAA63FE00D16268 /* ASBatchFetching.m */; };
		0442850A1BAA63FE00D16268 /* ASBatchFetching.m in Sources */ = {isa = PBXBuildFile; fileRef = 044285061BAA63FE00D16268 /* ASBatchFetching.m */; };
		0442850D1BAA64EC00D16268 /* ASMultidimensionalArrayUtils.h in Headers */ = {isa = PBXBuildFile; fileRef = 0442850B1BAA64EC00D16268 /* ASMultidimensionalArrayUtils.h */; };
		0442850E1BAA64EC00D16268 /* ASMultidimensionalArrayUtils.h in Headers */ = {isa = PBXBuildFile; fileRef = 0442850B1BAA64EC00D16268 /* ASMultidimensionalArrayUtils.h */; };
		0442850F1BAA64EC00D16268 /* ASMultidimensionalArrayUtils.mm in Sources */ = {isa = PBXBuildFile; fileRef = 0442850C1BAA64EC00D16268 /* ASMultidimensionalArrayUtils.mm */; };
		044285101BAA64EC00D16268 /* ASMultidimensionalArrayUtils.mm in Sources */ = {isa = PBXBuildFile; fileRef = 0442850C1BAA64EC00D16268 /* ASMultidimensionalArrayUtils.mm */; };
		0515EA211A15769900BA8B9A /* Photos.framework in Frameworks */ = {isa = PBXBuildFile; fileRef = 051943141A1575670030A7D0 /* Photos.framework */; settings = {ATTRIBUTES = (Weak, ); }; };
		0515EA221A1576A100BA8B9A /* AssetsLibrary.framework in Frameworks */ = {isa = PBXBuildFile; fileRef = 051943121A1575630030A7D0 /* AssetsLibrary.framework */; };
		0516FA3C1A15563400B4EBED /* ASAvailability.h in Headers */ = {isa = PBXBuildFile; fileRef = 0516FA3A1A15563400B4EBED /* ASAvailability.h */; settings = {ATTRIBUTES = (Public, ); }; };
		0516FA3D1A15563400B4EBED /* ASLog.h in Headers */ = {isa = PBXBuildFile; fileRef = 0516FA3B1A15563400B4EBED /* ASLog.h */; settings = {ATTRIBUTES = (Public, ); }; };
		0516FA401A1563D200B4EBED /* ASMultiplexImageNode.h in Headers */ = {isa = PBXBuildFile; fileRef = 0516FA3E1A1563D200B4EBED /* ASMultiplexImageNode.h */; settings = {ATTRIBUTES = (Public, ); }; };
		0516FA411A1563D200B4EBED /* ASMultiplexImageNode.mm in Sources */ = {isa = PBXBuildFile; fileRef = 0516FA3F1A1563D200B4EBED /* ASMultiplexImageNode.mm */; };
		051943131A1575630030A7D0 /* AssetsLibrary.framework in Frameworks */ = {isa = PBXBuildFile; fileRef = 051943121A1575630030A7D0 /* AssetsLibrary.framework */; };
		051943151A1575670030A7D0 /* Photos.framework in Frameworks */ = {isa = PBXBuildFile; fileRef = 051943141A1575670030A7D0 /* Photos.framework */; settings = {ATTRIBUTES = (Weak, ); }; };
		052EE0661A159FEF002C6279 /* ASMultiplexImageNodeTests.m in Sources */ = {isa = PBXBuildFile; fileRef = 052EE0651A159FEF002C6279 /* ASMultiplexImageNodeTests.m */; settings = {COMPILER_FLAGS = "-fno-objc-arc"; }; };
		052EE06B1A15A0D8002C6279 /* TestResources in Resources */ = {isa = PBXBuildFile; fileRef = 052EE06A1A15A0D8002C6279 /* TestResources */; };
		054963491A1EA066000F8E56 /* ASBasicImageDownloader.h in Headers */ = {isa = PBXBuildFile; fileRef = 054963471A1EA066000F8E56 /* ASBasicImageDownloader.h */; settings = {ATTRIBUTES = (Public, ); }; };
		0549634A1A1EA066000F8E56 /* ASBasicImageDownloader.mm in Sources */ = {isa = PBXBuildFile; fileRef = 054963481A1EA066000F8E56 /* ASBasicImageDownloader.mm */; };
		055B9FA81A1C154B00035D6D /* ASNetworkImageNode.h in Headers */ = {isa = PBXBuildFile; fileRef = 055B9FA61A1C154B00035D6D /* ASNetworkImageNode.h */; settings = {ATTRIBUTES = (Public, ); }; };
		055B9FA91A1C154B00035D6D /* ASNetworkImageNode.mm in Sources */ = {isa = PBXBuildFile; fileRef = 055B9FA71A1C154B00035D6D /* ASNetworkImageNode.mm */; };
		055F1A3419ABD3E3004DAFF1 /* ASTableView.h in Headers */ = {isa = PBXBuildFile; fileRef = 055F1A3219ABD3E3004DAFF1 /* ASTableView.h */; settings = {ATTRIBUTES = (Public, ); }; };
		055F1A3519ABD3E3004DAFF1 /* ASTableView.mm in Sources */ = {isa = PBXBuildFile; fileRef = 055F1A3319ABD3E3004DAFF1 /* ASTableView.mm */; };
		055F1A3819ABD413004DAFF1 /* ASRangeController.h in Headers */ = {isa = PBXBuildFile; fileRef = 055F1A3619ABD413004DAFF1 /* ASRangeController.h */; settings = {ATTRIBUTES = (Public, ); }; };
		055F1A3919ABD413004DAFF1 /* ASRangeController.mm in Sources */ = {isa = PBXBuildFile; fileRef = 055F1A3719ABD413004DAFF1 /* ASRangeController.mm */; };
		055F1A3C19ABD43F004DAFF1 /* ASCellNode.h in Headers */ = {isa = PBXBuildFile; fileRef = 055F1A3A19ABD43F004DAFF1 /* ASCellNode.h */; settings = {ATTRIBUTES = (Public, ); }; };
		056D21551ABCEF50001107EF /* ASImageNodeSnapshotTests.m in Sources */ = {isa = PBXBuildFile; fileRef = 056D21541ABCEF50001107EF /* ASImageNodeSnapshotTests.m */; };
		0574D5E219C110940097DC25 /* ASTableViewProtocols.h in Headers */ = {isa = PBXBuildFile; fileRef = 0574D5E119C110610097DC25 /* ASTableViewProtocols.h */; settings = {ATTRIBUTES = (Public, ); }; };
		057D02C41AC0A66700C7AC3C /* main.m in Sources */ = {isa = PBXBuildFile; fileRef = 057D02C31AC0A66700C7AC3C /* main.m */; };
		057D02C71AC0A66700C7AC3C /* AppDelegate.mm in Sources */ = {isa = PBXBuildFile; fileRef = 057D02C61AC0A66700C7AC3C /* AppDelegate.mm */; };
		0587F9BD1A7309ED00AFF0BA /* ASEditableTextNode.h in Headers */ = {isa = PBXBuildFile; fileRef = 0587F9BB1A7309ED00AFF0BA /* ASEditableTextNode.h */; settings = {ATTRIBUTES = (Public, ); }; };
		0587F9BE1A7309ED00AFF0BA /* ASEditableTextNode.mm in Sources */ = {isa = PBXBuildFile; fileRef = 0587F9BC1A7309ED00AFF0BA /* ASEditableTextNode.mm */; };
		058D09B0195D04C000B7D73C /* Foundation.framework in Frameworks */ = {isa = PBXBuildFile; fileRef = 058D09AF195D04C000B7D73C /* Foundation.framework */; };
		058D09BE195D04C000B7D73C /* XCTest.framework in Frameworks */ = {isa = PBXBuildFile; fileRef = 058D09BD195D04C000B7D73C /* XCTest.framework */; };
		058D09BF195D04C000B7D73C /* Foundation.framework in Frameworks */ = {isa = PBXBuildFile; fileRef = 058D09AF195D04C000B7D73C /* Foundation.framework */; };
		058D09C1195D04C000B7D73C /* UIKit.framework in Frameworks */ = {isa = PBXBuildFile; fileRef = 058D09C0195D04C000B7D73C /* UIKit.framework */; };
		058D09C4195D04C000B7D73C /* libAsyncDisplayKit.a in Frameworks */ = {isa = PBXBuildFile; fileRef = 058D09AC195D04C000B7D73C /* libAsyncDisplayKit.a */; };
		058D09CA195D04C000B7D73C /* InfoPlist.strings in Resources */ = {isa = PBXBuildFile; fileRef = 058D09C8195D04C000B7D73C /* InfoPlist.strings */; };
		058D0A13195D050800B7D73C /* ASControlNode.mm in Sources */ = {isa = PBXBuildFile; fileRef = 058D09D6195D050800B7D73C /* ASControlNode.mm */; };
		058D0A14195D050800B7D73C /* ASDisplayNode.mm in Sources */ = {isa = PBXBuildFile; fileRef = 058D09D9195D050800B7D73C /* ASDisplayNode.mm */; };
		058D0A15195D050800B7D73C /* ASDisplayNodeExtras.mm in Sources */ = {isa = PBXBuildFile; fileRef = 058D09DC195D050800B7D73C /* ASDisplayNodeExtras.mm */; };
		058D0A16195D050800B7D73C /* ASImageNode.mm in Sources */ = {isa = PBXBuildFile; fileRef = 058D09DE195D050800B7D73C /* ASImageNode.mm */; };
		058D0A17195D050800B7D73C /* ASTextNode.mm in Sources */ = {isa = PBXBuildFile; fileRef = 058D09E0195D050800B7D73C /* ASTextNode.mm */; };
		058D0A18195D050800B7D73C /* _ASDisplayLayer.mm in Sources */ = {isa = PBXBuildFile; fileRef = 058D09E3195D050800B7D73C /* _ASDisplayLayer.mm */; };
		058D0A19195D050800B7D73C /* _ASDisplayView.mm in Sources */ = {isa = PBXBuildFile; fileRef = 058D09E5195D050800B7D73C /* _ASDisplayView.mm */; };
		058D0A1A195D050800B7D73C /* ASHighlightOverlayLayer.mm in Sources */ = {isa = PBXBuildFile; fileRef = 058D09E7195D050800B7D73C /* ASHighlightOverlayLayer.mm */; };
		058D0A1B195D050800B7D73C /* ASMutableAttributedStringBuilder.m in Sources */ = {isa = PBXBuildFile; fileRef = 058D09E9195D050800B7D73C /* ASMutableAttributedStringBuilder.m */; };
		058D0A21195D050800B7D73C /* NSMutableAttributedString+TextKitAdditions.m in Sources */ = {isa = PBXBuildFile; fileRef = 058D09F6195D050800B7D73C /* NSMutableAttributedString+TextKitAdditions.m */; };
		058D0A22195D050800B7D73C /* _ASAsyncTransaction.mm in Sources */ = {isa = PBXBuildFile; fileRef = 058D09F9195D050800B7D73C /* _ASAsyncTransaction.mm */; };
		058D0A23195D050800B7D73C /* _ASAsyncTransactionContainer.m in Sources */ = {isa = PBXBuildFile; fileRef = 058D09FC195D050800B7D73C /* _ASAsyncTransactionContainer.m */; };
		058D0A24195D050800B7D73C /* _ASAsyncTransactionGroup.m in Sources */ = {isa = PBXBuildFile; fileRef = 058D09FE195D050800B7D73C /* _ASAsyncTransactionGroup.m */; };
		058D0A26195D050800B7D73C /* _ASCoreAnimationExtras.mm in Sources */ = {isa = PBXBuildFile; fileRef = 058D0A04195D050800B7D73C /* _ASCoreAnimationExtras.mm */; };
		058D0A27195D050800B7D73C /* _ASPendingState.mm in Sources */ = {isa = PBXBuildFile; fileRef = 058D0A06195D050800B7D73C /* _ASPendingState.mm */; };
		058D0A28195D050800B7D73C /* ASDisplayNode+AsyncDisplay.mm in Sources */ = {isa = PBXBuildFile; fileRef = 058D0A08195D050800B7D73C /* ASDisplayNode+AsyncDisplay.mm */; };
		058D0A29195D050800B7D73C /* ASDisplayNode+DebugTiming.mm in Sources */ = {isa = PBXBuildFile; fileRef = 058D0A0A195D050800B7D73C /* ASDisplayNode+DebugTiming.mm */; };
		058D0A2A195D050800B7D73C /* ASDisplayNode+UIViewBridge.mm in Sources */ = {isa = PBXBuildFile; fileRef = 058D0A0B195D050800B7D73C /* ASDisplayNode+UIViewBridge.mm */; };
		058D0A2B195D050800B7D73C /* ASImageNode+CGExtras.m in Sources */ = {isa = PBXBuildFile; fileRef = 058D0A0E195D050800B7D73C /* ASImageNode+CGExtras.m */; };
		058D0A2C195D050800B7D73C /* ASSentinel.m in Sources */ = {isa = PBXBuildFile; fileRef = 058D0A11195D050800B7D73C /* ASSentinel.m */; };
		058D0A38195D057000B7D73C /* ASDisplayLayerTests.m in Sources */ = {isa = PBXBuildFile; fileRef = 058D0A2D195D057000B7D73C /* ASDisplayLayerTests.m */; settings = {COMPILER_FLAGS = "-fno-objc-arc"; }; };
		058D0A39195D057000B7D73C /* ASDisplayNodeAppearanceTests.m in Sources */ = {isa = PBXBuildFile; fileRef = 058D0A2E195D057000B7D73C /* ASDisplayNodeAppearanceTests.m */; settings = {COMPILER_FLAGS = "-fno-objc-arc"; }; };
		058D0A3A195D057000B7D73C /* ASDisplayNodeTests.m in Sources */ = {isa = PBXBuildFile; fileRef = 058D0A2F195D057000B7D73C /* ASDisplayNodeTests.m */; settings = {COMPILER_FLAGS = "-fno-objc-arc"; }; };
		058D0A3B195D057000B7D73C /* ASDisplayNodeTestsHelper.m in Sources */ = {isa = PBXBuildFile; fileRef = 058D0A31195D057000B7D73C /* ASDisplayNodeTestsHelper.m */; };
		058D0A3C195D057000B7D73C /* ASMutableAttributedStringBuilderTests.m in Sources */ = {isa = PBXBuildFile; fileRef = 058D0A32195D057000B7D73C /* ASMutableAttributedStringBuilderTests.m */; };
		058D0A3D195D057000B7D73C /* ASTextKitCoreTextAdditionsTests.m in Sources */ = {isa = PBXBuildFile; fileRef = 058D0A33195D057000B7D73C /* ASTextKitCoreTextAdditionsTests.m */; };
		058D0A40195D057000B7D73C /* ASTextNodeTests.m in Sources */ = {isa = PBXBuildFile; fileRef = 058D0A36195D057000B7D73C /* ASTextNodeTests.m */; };
		058D0A41195D057000B7D73C /* ASTextNodeWordKernerTests.mm in Sources */ = {isa = PBXBuildFile; fileRef = 058D0A37195D057000B7D73C /* ASTextNodeWordKernerTests.mm */; };
		058D0A47195D05CB00B7D73C /* ASControlNode.h in Headers */ = {isa = PBXBuildFile; fileRef = 058D09D5195D050800B7D73C /* ASControlNode.h */; settings = {ATTRIBUTES = (Public, ); }; };
		058D0A49195D05CB00B7D73C /* ASControlNode+Subclasses.h in Headers */ = {isa = PBXBuildFile; fileRef = 058D09D7195D050800B7D73C /* ASControlNode+Subclasses.h */; settings = {ATTRIBUTES = (Public, ); }; };
		058D0A4A195D05CB00B7D73C /* ASDisplayNode.h in Headers */ = {isa = PBXBuildFile; fileRef = 058D09D8195D050800B7D73C /* ASDisplayNode.h */; settings = {ATTRIBUTES = (Public, ); }; };
		058D0A4C195D05CB00B7D73C /* ASDisplayNode+Subclasses.h in Headers */ = {isa = PBXBuildFile; fileRef = 058D09DA195D050800B7D73C /* ASDisplayNode+Subclasses.h */; settings = {ATTRIBUTES = (Public, ); }; };
		058D0A4D195D05CB00B7D73C /* ASDisplayNodeExtras.h in Headers */ = {isa = PBXBuildFile; fileRef = 058D09DB195D050800B7D73C /* ASDisplayNodeExtras.h */; settings = {ATTRIBUTES = (Public, ); }; };
		058D0A4F195D05CB00B7D73C /* ASImageNode.h in Headers */ = {isa = PBXBuildFile; fileRef = 058D09DD195D050800B7D73C /* ASImageNode.h */; settings = {ATTRIBUTES = (Public, ); }; };
		058D0A51195D05CB00B7D73C /* ASTextNode.h in Headers */ = {isa = PBXBuildFile; fileRef = 058D09DF195D050800B7D73C /* ASTextNode.h */; settings = {ATTRIBUTES = (Public, ); }; };
		058D0A53195D05DC00B7D73C /* _ASDisplayLayer.h in Headers */ = {isa = PBXBuildFile; fileRef = 058D09E2195D050800B7D73C /* _ASDisplayLayer.h */; settings = {ATTRIBUTES = (Public, ); }; };
		058D0A55195D05DC00B7D73C /* _ASDisplayView.h in Headers */ = {isa = PBXBuildFile; fileRef = 058D09E4195D050800B7D73C /* _ASDisplayView.h */; settings = {ATTRIBUTES = (Public, ); }; };
		058D0A57195D05DC00B7D73C /* ASHighlightOverlayLayer.h in Headers */ = {isa = PBXBuildFile; fileRef = 058D09E6195D050800B7D73C /* ASHighlightOverlayLayer.h */; settings = {ATTRIBUTES = (Public, ); }; };
		058D0A59195D05DC00B7D73C /* ASMutableAttributedStringBuilder.h in Headers */ = {isa = PBXBuildFile; fileRef = 058D09E8195D050800B7D73C /* ASMutableAttributedStringBuilder.h */; settings = {ATTRIBUTES = (Public, ); }; };
		058D0A66195D05DC00B7D73C /* NSMutableAttributedString+TextKitAdditions.h in Headers */ = {isa = PBXBuildFile; fileRef = 058D09F5195D050800B7D73C /* NSMutableAttributedString+TextKitAdditions.h */; settings = {ATTRIBUTES = (Public, ); }; };
		058D0A68195D05EC00B7D73C /* _ASAsyncTransaction.h in Headers */ = {isa = PBXBuildFile; fileRef = 058D09F8195D050800B7D73C /* _ASAsyncTransaction.h */; settings = {ATTRIBUTES = (Public, ); }; };
		058D0A6A195D05EC00B7D73C /* _ASAsyncTransactionContainer+Private.h in Headers */ = {isa = PBXBuildFile; fileRef = 058D09FA195D050800B7D73C /* _ASAsyncTransactionContainer+Private.h */; settings = {ATTRIBUTES = (Public, ); }; };
		058D0A6B195D05EC00B7D73C /* _ASAsyncTransactionContainer.h in Headers */ = {isa = PBXBuildFile; fileRef = 058D09FB195D050800B7D73C /* _ASAsyncTransactionContainer.h */; settings = {ATTRIBUTES = (Public, ); }; };
		058D0A6D195D05EC00B7D73C /* _ASAsyncTransactionGroup.h in Headers */ = {isa = PBXBuildFile; fileRef = 058D09FD195D050800B7D73C /* _ASAsyncTransactionGroup.h */; settings = {ATTRIBUTES = (Public, ); }; };
		058D0A6F195D05EC00B7D73C /* UIView+ASConvenience.h in Headers */ = {isa = PBXBuildFile; fileRef = 058D09FF195D050800B7D73C /* UIView+ASConvenience.h */; settings = {ATTRIBUTES = (Public, ); }; };
		058D0A71195D05F800B7D73C /* _AS-objc-internal.h in Headers */ = {isa = PBXBuildFile; fileRef = 058D0A02195D050800B7D73C /* _AS-objc-internal.h */; };
		058D0A72195D05F800B7D73C /* _ASCoreAnimationExtras.h in Headers */ = {isa = PBXBuildFile; fileRef = 058D0A03195D050800B7D73C /* _ASCoreAnimationExtras.h */; };
		058D0A74195D05F800B7D73C /* _ASPendingState.h in Headers */ = {isa = PBXBuildFile; fileRef = 058D0A05195D050800B7D73C /* _ASPendingState.h */; };
		058D0A76195D05F900B7D73C /* _ASScopeTimer.h in Headers */ = {isa = PBXBuildFile; fileRef = 058D0A07195D050800B7D73C /* _ASScopeTimer.h */; };
		058D0A78195D05F900B7D73C /* ASDisplayNode+DebugTiming.h in Headers */ = {isa = PBXBuildFile; fileRef = 058D0A09195D050800B7D73C /* ASDisplayNode+DebugTiming.h */; };
		058D0A7B195D05F900B7D73C /* ASDisplayNodeInternal.h in Headers */ = {isa = PBXBuildFile; fileRef = 058D0A0C195D050800B7D73C /* ASDisplayNodeInternal.h */; };
		058D0A7C195D05F900B7D73C /* ASImageNode+CGExtras.h in Headers */ = {isa = PBXBuildFile; fileRef = 058D0A0D195D050800B7D73C /* ASImageNode+CGExtras.h */; };
		058D0A7F195D05F900B7D73C /* ASSentinel.h in Headers */ = {isa = PBXBuildFile; fileRef = 058D0A10195D050800B7D73C /* ASSentinel.h */; };
		058D0A81195D05F900B7D73C /* ASThread.h in Headers */ = {isa = PBXBuildFile; fileRef = 058D0A12195D050800B7D73C /* ASThread.h */; settings = {ATTRIBUTES = (Public, ); }; };
		058D0A82195D060300B7D73C /* ASAssert.h in Headers */ = {isa = PBXBuildFile; fileRef = 058D0A43195D058D00B7D73C /* ASAssert.h */; settings = {ATTRIBUTES = (Public, ); }; };
		058D0A83195D060300B7D73C /* ASBaseDefines.h in Headers */ = {isa = PBXBuildFile; fileRef = 058D0A44195D058D00B7D73C /* ASBaseDefines.h */; settings = {ATTRIBUTES = (Public, ); }; };
		058D0A84195D060300B7D73C /* ASDisplayNodeExtraIvars.h in Headers */ = {isa = PBXBuildFile; fileRef = 058D0A45195D058D00B7D73C /* ASDisplayNodeExtraIvars.h */; settings = {ATTRIBUTES = (Public, ); }; };
		05A6D05A19D0EB64002DD95E /* ASDealloc2MainObject.h in Headers */ = {isa = PBXBuildFile; fileRef = 05A6D05819D0EB64002DD95E /* ASDealloc2MainObject.h */; settings = {ATTRIBUTES = (Public, ); }; };
		05A6D05B19D0EB64002DD95E /* ASDealloc2MainObject.m in Sources */ = {isa = PBXBuildFile; fileRef = 05A6D05919D0EB64002DD95E /* ASDealloc2MainObject.m */; settings = {COMPILER_FLAGS = "-fno-objc-arc"; }; };
		05EA6FE71AC0966E00E35788 /* ASSnapshotTestCase.mm in Sources */ = {isa = PBXBuildFile; fileRef = 05EA6FE61AC0966E00E35788 /* ASSnapshotTestCase.mm */; };
		05F20AA41A15733C00DCA68A /* ASImageProtocols.h in Headers */ = {isa = PBXBuildFile; fileRef = 05F20AA31A15733C00DCA68A /* ASImageProtocols.h */; settings = {ATTRIBUTES = (Public, ); }; };
		18C2ED7E1B9B7DE800F627B3 /* ASCollectionNode.h in Headers */ = {isa = PBXBuildFile; fileRef = 18C2ED7C1B9B7DE800F627B3 /* ASCollectionNode.h */; settings = {ATTRIBUTES = (Public, ); }; };
		18C2ED7F1B9B7DE800F627B3 /* ASCollectionNode.h in Headers */ = {isa = PBXBuildFile; fileRef = 18C2ED7C1B9B7DE800F627B3 /* ASCollectionNode.h */; settings = {ATTRIBUTES = (Public, ); }; };
		18C2ED801B9B7DE800F627B3 /* ASCollectionNode.mm in Sources */ = {isa = PBXBuildFile; fileRef = 18C2ED7D1B9B7DE800F627B3 /* ASCollectionNode.mm */; };
		18C2ED831B9B7DE800F627B3 /* ASCollectionNode.mm in Sources */ = {isa = PBXBuildFile; fileRef = 18C2ED7D1B9B7DE800F627B3 /* ASCollectionNode.mm */; };
		1950C4491A3BB5C1005C8279 /* ASEqualityHelpers.h in Headers */ = {isa = PBXBuildFile; fileRef = 1950C4481A3BB5C1005C8279 /* ASEqualityHelpers.h */; settings = {ATTRIBUTES = (Public, ); }; };
		204C979E1B362CB3002B1083 /* Default-568h@2x.png in Resources */ = {isa = PBXBuildFile; fileRef = 204C979D1B362CB3002B1083 /* Default-568h@2x.png */; };
		205F0E0F1B371875007741D0 /* UICollectionViewLayout+ASConvenience.h in Headers */ = {isa = PBXBuildFile; fileRef = 205F0E0D1B371875007741D0 /* UICollectionViewLayout+ASConvenience.h */; settings = {ATTRIBUTES = (Public, ); }; };
		205F0E101B371875007741D0 /* UICollectionViewLayout+ASConvenience.m in Sources */ = {isa = PBXBuildFile; fileRef = 205F0E0E1B371875007741D0 /* UICollectionViewLayout+ASConvenience.m */; };
		205F0E121B371BD7007741D0 /* ASScrollDirection.m in Sources */ = {isa = PBXBuildFile; fileRef = 205F0E111B371BD7007741D0 /* ASScrollDirection.m */; };
		205F0E191B37339C007741D0 /* ASAbstractLayoutController.h in Headers */ = {isa = PBXBuildFile; fileRef = 205F0E171B37339C007741D0 /* ASAbstractLayoutController.h */; settings = {ATTRIBUTES = (Public, ); }; };
		205F0E1A1B37339C007741D0 /* ASAbstractLayoutController.mm in Sources */ = {isa = PBXBuildFile; fileRef = 205F0E181B37339C007741D0 /* ASAbstractLayoutController.mm */; };
		205F0E1D1B373A2C007741D0 /* ASCollectionViewLayoutController.h in Headers */ = {isa = PBXBuildFile; fileRef = 205F0E1B1B373A2C007741D0 /* ASCollectionViewLayoutController.h */; settings = {ATTRIBUTES = (Public, ); }; };
		205F0E1E1B373A2C007741D0 /* ASCollectionViewLayoutController.mm in Sources */ = {isa = PBXBuildFile; fileRef = 205F0E1C1B373A2C007741D0 /* ASCollectionViewLayoutController.mm */; };
		205F0E211B376416007741D0 /* CGRect+ASConvenience.h in Headers */ = {isa = PBXBuildFile; fileRef = 205F0E1F1B376416007741D0 /* CGRect+ASConvenience.h */; settings = {ATTRIBUTES = (Public, ); }; };
		205F0E221B376416007741D0 /* CGRect+ASConvenience.m in Sources */ = {isa = PBXBuildFile; fileRef = 205F0E201B376416007741D0 /* CGRect+ASConvenience.m */; };
		242995D31B29743C00090100 /* ASBasicImageDownloaderTests.m in Sources */ = {isa = PBXBuildFile; fileRef = 242995D21B29743C00090100 /* ASBasicImageDownloaderTests.m */; };
		251B8EF71BBB3D690087C538 /* ASCollectionDataController.h in Headers */ = {isa = PBXBuildFile; fileRef = 251B8EF21BBB3D690087C538 /* ASCollectionDataController.h */; };
		251B8EF81BBB3D690087C538 /* ASCollectionDataController.mm in Sources */ = {isa = PBXBuildFile; fileRef = 251B8EF31BBB3D690087C538 /* ASCollectionDataController.mm */; };
		251B8EF91BBB3D690087C538 /* ASCollectionViewFlowLayoutInspector.h in Headers */ = {isa = PBXBuildFile; fileRef = 251B8EF41BBB3D690087C538 /* ASCollectionViewFlowLayoutInspector.h */; settings = {ATTRIBUTES = (Public, ); }; };
		251B8EFA1BBB3D690087C538 /* ASCollectionViewFlowLayoutInspector.m in Sources */ = {isa = PBXBuildFile; fileRef = 251B8EF51BBB3D690087C538 /* ASCollectionViewFlowLayoutInspector.m */; };
		251B8EFB1BBB3D690087C538 /* ASDataController+Subclasses.h in Headers */ = {isa = PBXBuildFile; fileRef = 251B8EF61BBB3D690087C538 /* ASDataController+Subclasses.h */; };
		2538B6F31BC5D2A2003CA0B4 /* ASCollectionViewFlowLayoutInspectorTests.m in Sources */ = {isa = PBXBuildFile; fileRef = 2538B6F21BC5D2A2003CA0B4 /* ASCollectionViewFlowLayoutInspectorTests.m */; };
		254C6B521BF8FE6D003EC431 /* ASTextKitTruncationTests.mm in Sources */ = {isa = PBXBuildFile; fileRef = 254C6B511BF8FE6D003EC431 /* ASTextKitTruncationTests.mm */; };
		254C6B541BF8FF2A003EC431 /* ASTextKitTests.mm in Sources */ = {isa = PBXBuildFile; fileRef = 254C6B531BF8FF2A003EC431 /* ASTextKitTests.mm */; };
		254C6B731BF94DF4003EC431 /* ASTextKitCoreTextAdditions.h in Headers */ = {isa = PBXBuildFile; fileRef = 257754BB1BEE458E00737CA5 /* ASTextKitCoreTextAdditions.h */; };
		254C6B741BF94DF4003EC431 /* ASTextNodeWordKerner.h in Headers */ = {isa = PBXBuildFile; fileRef = 257754B91BEE458E00737CA5 /* ASTextNodeWordKerner.h */; };
		254C6B751BF94DF4003EC431 /* ASTextKitComponents.h in Headers */ = {isa = PBXBuildFile; fileRef = 257754BA1BEE458E00737CA5 /* ASTextKitComponents.h */; settings = {ATTRIBUTES = (Public, ); }; };
		254C6B761BF94DF4003EC431 /* ASTextNodeTypes.h in Headers */ = {isa = PBXBuildFile; fileRef = 257754BC1BEE458E00737CA5 /* ASTextNodeTypes.h */; settings = {ATTRIBUTES = (Public, ); }; };
		254C6B771BF94DF4003EC431 /* ASTextKitAttributes.h in Headers */ = {isa = PBXBuildFile; fileRef = 257754951BEE44CD00737CA5 /* ASTextKitAttributes.h */; };
		254C6B781BF94DF4003EC431 /* ASTextKitContext.h in Headers */ = {isa = PBXBuildFile; fileRef = 257754961BEE44CD00737CA5 /* ASTextKitContext.h */; };
		254C6B791BF94DF4003EC431 /* ASTextKitEntityAttribute.h in Headers */ = {isa = PBXBuildFile; fileRef = 257754981BEE44CD00737CA5 /* ASTextKitEntityAttribute.h */; };
		254C6B7A1BF94DF4003EC431 /* ASTextKitRenderer.h in Headers */ = {isa = PBXBuildFile; fileRef = 257754931BEE44CD00737CA5 /* ASTextKitRenderer.h */; };
		254C6B7B1BF94DF4003EC431 /* ASTextKitRenderer+Positioning.h in Headers */ = {isa = PBXBuildFile; fileRef = 2577549B1BEE44CD00737CA5 /* ASTextKitRenderer+Positioning.h */; };
		254C6B7C1BF94DF4003EC431 /* ASTextKitRenderer+TextChecking.h in Headers */ = {isa = PBXBuildFile; fileRef = 2577549D1BEE44CD00737CA5 /* ASTextKitRenderer+TextChecking.h */; };
		254C6B7D1BF94DF4003EC431 /* ASTextKitShadower.h in Headers */ = {isa = PBXBuildFile; fileRef = 2577549F1BEE44CD00737CA5 /* ASTextKitShadower.h */; };
		254C6B7E1BF94DF4003EC431 /* ASTextKitTailTruncater.h in Headers */ = {isa = PBXBuildFile; fileRef = 257754A11BEE44CD00737CA5 /* ASTextKitTailTruncater.h */; };
		254C6B7F1BF94DF4003EC431 /* ASTextKitTruncating.h in Headers */ = {isa = PBXBuildFile; fileRef = 257754A31BEE44CD00737CA5 /* ASTextKitTruncating.h */; };
		254C6B801BF94DF4003EC431 /* ASEqualityHashHelpers.h in Headers */ = {isa = PBXBuildFile; fileRef = 257754A41BEE44CD00737CA5 /* ASEqualityHashHelpers.h */; };
		254C6B821BF94F8A003EC431 /* ASTextKitComponents.m in Sources */ = {isa = PBXBuildFile; fileRef = 257754B71BEE458D00737CA5 /* ASTextKitComponents.m */; };
		254C6B831BF94F8A003EC431 /* ASTextKitCoreTextAdditions.m in Sources */ = {isa = PBXBuildFile; fileRef = 257754B81BEE458E00737CA5 /* ASTextKitCoreTextAdditions.m */; };
		254C6B841BF94F8A003EC431 /* ASTextNodeWordKerner.m in Sources */ = {isa = PBXBuildFile; fileRef = 257754BD1BEE458E00737CA5 /* ASTextNodeWordKerner.m */; };
		254C6B851BF94F8A003EC431 /* ASTextKitAttributes.mm in Sources */ = {isa = PBXBuildFile; fileRef = 257754941BEE44CD00737CA5 /* ASTextKitAttributes.mm */; };
		254C6B861BF94F8A003EC431 /* ASTextKitContext.mm in Sources */ = {isa = PBXBuildFile; fileRef = 257754971BEE44CD00737CA5 /* ASTextKitContext.mm */; };
		254C6B871BF94F8A003EC431 /* ASTextKitEntityAttribute.m in Sources */ = {isa = PBXBuildFile; fileRef = 257754991BEE44CD00737CA5 /* ASTextKitEntityAttribute.m */; };
		254C6B881BF94F8A003EC431 /* ASTextKitRenderer.mm in Sources */ = {isa = PBXBuildFile; fileRef = 2577549A1BEE44CD00737CA5 /* ASTextKitRenderer.mm */; };
		254C6B891BF94F8A003EC431 /* ASTextKitRenderer+Positioning.mm in Sources */ = {isa = PBXBuildFile; fileRef = 2577549C1BEE44CD00737CA5 /* ASTextKitRenderer+Positioning.mm */; };
		254C6B8A1BF94F8A003EC431 /* ASTextKitRenderer+TextChecking.mm in Sources */ = {isa = PBXBuildFile; fileRef = 2577549E1BEE44CD00737CA5 /* ASTextKitRenderer+TextChecking.mm */; };
		254C6B8B1BF94F8A003EC431 /* ASTextKitShadower.mm in Sources */ = {isa = PBXBuildFile; fileRef = 257754A01BEE44CD00737CA5 /* ASTextKitShadower.mm */; };
		254C6B8C1BF94F8A003EC431 /* ASTextKitTailTruncater.mm in Sources */ = {isa = PBXBuildFile; fileRef = 257754A21BEE44CD00737CA5 /* ASTextKitTailTruncater.mm */; };
		254C6B8D1BF94F8A003EC431 /* ASEqualityHashHelpers.mm in Sources */ = {isa = PBXBuildFile; fileRef = 2577548F1BED289A00737CA5 /* ASEqualityHashHelpers.mm */; };
		257754921BED28F300737CA5 /* ASEqualityHashHelpers.mm in Sources */ = {isa = PBXBuildFile; fileRef = 2577548F1BED289A00737CA5 /* ASEqualityHashHelpers.mm */; };
		257754A51BEE44CD00737CA5 /* ASTextKitRenderer.h in Headers */ = {isa = PBXBuildFile; fileRef = 257754931BEE44CD00737CA5 /* ASTextKitRenderer.h */; settings = {ATTRIBUTES = (Public, ); }; };
		257754A61BEE44CD00737CA5 /* ASTextKitAttributes.mm in Sources */ = {isa = PBXBuildFile; fileRef = 257754941BEE44CD00737CA5 /* ASTextKitAttributes.mm */; };
		257754A71BEE44CD00737CA5 /* ASTextKitAttributes.h in Headers */ = {isa = PBXBuildFile; fileRef = 257754951BEE44CD00737CA5 /* ASTextKitAttributes.h */; settings = {ATTRIBUTES = (Public, ); }; };
		257754A81BEE44CD00737CA5 /* ASTextKitContext.h in Headers */ = {isa = PBXBuildFile; fileRef = 257754961BEE44CD00737CA5 /* ASTextKitContext.h */; settings = {ATTRIBUTES = (Public, ); }; };
		257754A91BEE44CD00737CA5 /* ASTextKitContext.mm in Sources */ = {isa = PBXBuildFile; fileRef = 257754971BEE44CD00737CA5 /* ASTextKitContext.mm */; };
		257754AA1BEE44CD00737CA5 /* ASTextKitEntityAttribute.h in Headers */ = {isa = PBXBuildFile; fileRef = 257754981BEE44CD00737CA5 /* ASTextKitEntityAttribute.h */; settings = {ATTRIBUTES = (Public, ); }; };
		257754AB1BEE44CD00737CA5 /* ASTextKitEntityAttribute.m in Sources */ = {isa = PBXBuildFile; fileRef = 257754991BEE44CD00737CA5 /* ASTextKitEntityAttribute.m */; };
		257754AC1BEE44CD00737CA5 /* ASTextKitRenderer.mm in Sources */ = {isa = PBXBuildFile; fileRef = 2577549A1BEE44CD00737CA5 /* ASTextKitRenderer.mm */; };
		257754AD1BEE44CD00737CA5 /* ASTextKitRenderer+Positioning.h in Headers */ = {isa = PBXBuildFile; fileRef = 2577549B1BEE44CD00737CA5 /* ASTextKitRenderer+Positioning.h */; settings = {ATTRIBUTES = (Public, ); }; };
		257754AE1BEE44CD00737CA5 /* ASTextKitRenderer+Positioning.mm in Sources */ = {isa = PBXBuildFile; fileRef = 2577549C1BEE44CD00737CA5 /* ASTextKitRenderer+Positioning.mm */; };
		257754AF1BEE44CD00737CA5 /* ASTextKitRenderer+TextChecking.h in Headers */ = {isa = PBXBuildFile; fileRef = 2577549D1BEE44CD00737CA5 /* ASTextKitRenderer+TextChecking.h */; settings = {ATTRIBUTES = (Public, ); }; };
		257754B01BEE44CD00737CA5 /* ASTextKitRenderer+TextChecking.mm in Sources */ = {isa = PBXBuildFile; fileRef = 2577549E1BEE44CD00737CA5 /* ASTextKitRenderer+TextChecking.mm */; };
		257754B11BEE44CD00737CA5 /* ASTextKitShadower.h in Headers */ = {isa = PBXBuildFile; fileRef = 2577549F1BEE44CD00737CA5 /* ASTextKitShadower.h */; settings = {ATTRIBUTES = (Public, ); }; };
		257754B21BEE44CD00737CA5 /* ASTextKitShadower.mm in Sources */ = {isa = PBXBuildFile; fileRef = 257754A01BEE44CD00737CA5 /* ASTextKitShadower.mm */; };
		257754B31BEE44CD00737CA5 /* ASTextKitTailTruncater.h in Headers */ = {isa = PBXBuildFile; fileRef = 257754A11BEE44CD00737CA5 /* ASTextKitTailTruncater.h */; settings = {ATTRIBUTES = (Public, ); }; };
		257754B41BEE44CD00737CA5 /* ASTextKitTailTruncater.mm in Sources */ = {isa = PBXBuildFile; fileRef = 257754A21BEE44CD00737CA5 /* ASTextKitTailTruncater.mm */; };
		257754B51BEE44CD00737CA5 /* ASTextKitTruncating.h in Headers */ = {isa = PBXBuildFile; fileRef = 257754A31BEE44CD00737CA5 /* ASTextKitTruncating.h */; settings = {ATTRIBUTES = (Public, ); }; };
		257754B61BEE44CD00737CA5 /* ASEqualityHashHelpers.h in Headers */ = {isa = PBXBuildFile; fileRef = 257754A41BEE44CD00737CA5 /* ASEqualityHashHelpers.h */; settings = {ATTRIBUTES = (Public, ); }; };
		257754BE1BEE458E00737CA5 /* ASTextKitComponents.m in Sources */ = {isa = PBXBuildFile; fileRef = 257754B71BEE458D00737CA5 /* ASTextKitComponents.m */; };
		257754BF1BEE458E00737CA5 /* ASTextKitCoreTextAdditions.m in Sources */ = {isa = PBXBuildFile; fileRef = 257754B81BEE458E00737CA5 /* ASTextKitCoreTextAdditions.m */; };
		257754C01BEE458E00737CA5 /* ASTextNodeWordKerner.h in Headers */ = {isa = PBXBuildFile; fileRef = 257754B91BEE458E00737CA5 /* ASTextNodeWordKerner.h */; settings = {ATTRIBUTES = (Public, ); }; };
		257754C11BEE458E00737CA5 /* ASTextKitComponents.h in Headers */ = {isa = PBXBuildFile; fileRef = 257754BA1BEE458E00737CA5 /* ASTextKitComponents.h */; settings = {ATTRIBUTES = (Public, ); }; };
		257754C21BEE458E00737CA5 /* ASTextKitCoreTextAdditions.h in Headers */ = {isa = PBXBuildFile; fileRef = 257754BB1BEE458E00737CA5 /* ASTextKitCoreTextAdditions.h */; settings = {ATTRIBUTES = (Public, ); }; };
		257754C31BEE458E00737CA5 /* ASTextNodeTypes.h in Headers */ = {isa = PBXBuildFile; fileRef = 257754BC1BEE458E00737CA5 /* ASTextNodeTypes.h */; settings = {ATTRIBUTES = (Public, ); }; };
		257754C41BEE458E00737CA5 /* ASTextNodeWordKerner.m in Sources */ = {isa = PBXBuildFile; fileRef = 257754BD1BEE458E00737CA5 /* ASTextNodeWordKerner.m */; };
		25E327561C16819500A2170C /* ASPagerNode.h in Headers */ = {isa = PBXBuildFile; fileRef = 25E327541C16819500A2170C /* ASPagerNode.h */; settings = {ATTRIBUTES = (Public, ); }; };
		25E327571C16819500A2170C /* ASPagerNode.h in Headers */ = {isa = PBXBuildFile; fileRef = 25E327541C16819500A2170C /* ASPagerNode.h */; settings = {ATTRIBUTES = (Public, ); }; };
		25E327581C16819500A2170C /* ASPagerNode.m in Sources */ = {isa = PBXBuildFile; fileRef = 25E327551C16819500A2170C /* ASPagerNode.m */; };
		25E327591C16819500A2170C /* ASPagerNode.m in Sources */ = {isa = PBXBuildFile; fileRef = 25E327551C16819500A2170C /* ASPagerNode.m */; };
		2767E9411BB19BD600EA9B77 /* ASViewController.h in Headers */ = {isa = PBXBuildFile; fileRef = ACC945A81BA9E7A0005E1FB8 /* ASViewController.h */; settings = {ATTRIBUTES = (Public, ); }; };
		2767E9421BB19BD600EA9B77 /* ASViewController.m in Sources */ = {isa = PBXBuildFile; fileRef = ACC945AA1BA9E7C1005E1FB8 /* ASViewController.m */; };
		2911485C1A77147A005D0878 /* ASControlNodeTests.m in Sources */ = {isa = PBXBuildFile; fileRef = 2911485B1A77147A005D0878 /* ASControlNodeTests.m */; };
		291B63FB1AA53A7A000A71B3 /* ASScrollDirection.h in Headers */ = {isa = PBXBuildFile; fileRef = 296A0A311A951715005ACEAA /* ASScrollDirection.h */; settings = {ATTRIBUTES = (Public, ); }; };
		292C599F1A956527007E5DD6 /* ASLayoutRangeType.h in Headers */ = {isa = PBXBuildFile; fileRef = 292C59991A956527007E5DD6 /* ASLayoutRangeType.h */; settings = {ATTRIBUTES = (Public, ); }; };
		2967F9E21AB0A5190072E4AB /* ASBasicImageDownloaderInternal.h in Headers */ = {isa = PBXBuildFile; fileRef = 2967F9E11AB0A4CF0072E4AB /* ASBasicImageDownloaderInternal.h */; };
		296A0A351A951ABF005ACEAA /* ASBatchFetchingTests.m in Sources */ = {isa = PBXBuildFile; fileRef = 296A0A341A951ABF005ACEAA /* ASBatchFetchingTests.m */; };
		299DA1A91A828D2900162D41 /* ASBatchContext.h in Headers */ = {isa = PBXBuildFile; fileRef = 299DA1A71A828D2900162D41 /* ASBatchContext.h */; settings = {ATTRIBUTES = (Public, ); }; };
		299DA1AA1A828D2900162D41 /* ASBatchContext.mm in Sources */ = {isa = PBXBuildFile; fileRef = 299DA1A81A828D2900162D41 /* ASBatchContext.mm */; };
		29CDC2E21AAE70D000833CA4 /* ASBasicImageDownloaderContextTests.m in Sources */ = {isa = PBXBuildFile; fileRef = 29CDC2E11AAE70D000833CA4 /* ASBasicImageDownloaderContextTests.m */; };
		2C107F5B1BA9F54500F13DE5 /* AsyncDisplayKit.h in Headers */ = {isa = PBXBuildFile; fileRef = 6BDC61F51978FEA400E50D21 /* AsyncDisplayKit.h */; settings = {ATTRIBUTES = (Public, ); }; };
		34566CB31BC1213700715E6B /* ASPhotosFrameworkImageRequest.m in Sources */ = {isa = PBXBuildFile; fileRef = CC7FD9DD1BB5E962005CCB2B /* ASPhotosFrameworkImageRequest.m */; };
		34EFC75B1B701BAF00AD841F /* ASDimension.h in Headers */ = {isa = PBXBuildFile; fileRef = ACF6ED071B17843500DA7C62 /* ASDimension.h */; settings = {ATTRIBUTES = (Public, ); }; };
		34EFC75C1B701BD200AD841F /* ASDimension.mm in Sources */ = {isa = PBXBuildFile; fileRef = ACF6ED081B17843500DA7C62 /* ASDimension.mm */; };
		34EFC75D1B701BE900AD841F /* ASInternalHelpers.h in Headers */ = {isa = PBXBuildFile; fileRef = ACF6ED431B17847A00DA7C62 /* ASInternalHelpers.h */; };
		34EFC75E1B701BF000AD841F /* ASInternalHelpers.mm in Sources */ = {isa = PBXBuildFile; fileRef = ACF6ED441B17847A00DA7C62 /* ASInternalHelpers.mm */; };
		34EFC75F1B701C8600AD841F /* ASInsetLayoutSpec.h in Headers */ = {isa = PBXBuildFile; fileRef = ACF6ED091B17843500DA7C62 /* ASInsetLayoutSpec.h */; settings = {ATTRIBUTES = (Public, ); }; };
		34EFC7601B701C8B00AD841F /* ASInsetLayoutSpec.mm in Sources */ = {isa = PBXBuildFile; fileRef = ACF6ED0A1B17843500DA7C62 /* ASInsetLayoutSpec.mm */; };
		34EFC7611B701C9C00AD841F /* ASBackgroundLayoutSpec.h in Headers */ = {isa = PBXBuildFile; fileRef = ACF6ED011B17843500DA7C62 /* ASBackgroundLayoutSpec.h */; settings = {ATTRIBUTES = (Public, ); }; };
		34EFC7621B701CA400AD841F /* ASBackgroundLayoutSpec.mm in Sources */ = {isa = PBXBuildFile; fileRef = ACF6ED021B17843500DA7C62 /* ASBackgroundLayoutSpec.mm */; };
		34EFC7631B701CBF00AD841F /* ASCenterLayoutSpec.h in Headers */ = {isa = PBXBuildFile; fileRef = ACF6ED031B17843500DA7C62 /* ASCenterLayoutSpec.h */; settings = {ATTRIBUTES = (Public, ); }; };
		34EFC7641B701CC600AD841F /* ASCenterLayoutSpec.mm in Sources */ = {isa = PBXBuildFile; fileRef = ACF6ED041B17843500DA7C62 /* ASCenterLayoutSpec.mm */; };
		34EFC7651B701CCC00AD841F /* ASRelativeSize.h in Headers */ = {isa = PBXBuildFile; fileRef = AC47D9431B3BB41900AAEE9D /* ASRelativeSize.h */; settings = {ATTRIBUTES = (Public, ); }; };
		34EFC7661B701CD200AD841F /* ASRelativeSize.mm in Sources */ = {isa = PBXBuildFile; fileRef = AC47D9441B3BB41900AAEE9D /* ASRelativeSize.mm */; };
		34EFC7671B701CD900AD841F /* ASLayout.h in Headers */ = {isa = PBXBuildFile; fileRef = ACF6ED0B1B17843500DA7C62 /* ASLayout.h */; settings = {ATTRIBUTES = (Public, ); }; };
		34EFC7681B701CDE00AD841F /* ASLayout.mm in Sources */ = {isa = PBXBuildFile; fileRef = ACF6ED0C1B17843500DA7C62 /* ASLayout.mm */; };
		34EFC7691B701CE100AD841F /* ASLayoutable.h in Headers */ = {isa = PBXBuildFile; fileRef = ACF6ED111B17843500DA7C62 /* ASLayoutable.h */; settings = {ATTRIBUTES = (Public, ); }; };
		34EFC76A1B701CE600AD841F /* ASLayoutSpec.h in Headers */ = {isa = PBXBuildFile; fileRef = ACF6ED0D1B17843500DA7C62 /* ASLayoutSpec.h */; settings = {ATTRIBUTES = (Public, ); }; };
		34EFC76B1B701CEB00AD841F /* ASLayoutSpec.mm in Sources */ = {isa = PBXBuildFile; fileRef = ACF6ED0E1B17843500DA7C62 /* ASLayoutSpec.mm */; };
		34EFC76C1B701CED00AD841F /* ASOverlayLayoutSpec.h in Headers */ = {isa = PBXBuildFile; fileRef = ACF6ED121B17843500DA7C62 /* ASOverlayLayoutSpec.h */; settings = {ATTRIBUTES = (Public, ); }; };
		34EFC76D1B701CF100AD841F /* ASOverlayLayoutSpec.mm in Sources */ = {isa = PBXBuildFile; fileRef = ACF6ED131B17843500DA7C62 /* ASOverlayLayoutSpec.mm */; };
		34EFC76E1B701CF400AD841F /* ASRatioLayoutSpec.h in Headers */ = {isa = PBXBuildFile; fileRef = ACF6ED141B17843500DA7C62 /* ASRatioLayoutSpec.h */; settings = {ATTRIBUTES = (Public, ); }; };
		34EFC76F1B701CF700AD841F /* ASRatioLayoutSpec.mm in Sources */ = {isa = PBXBuildFile; fileRef = ACF6ED151B17843500DA7C62 /* ASRatioLayoutSpec.mm */; };
		34EFC7701B701CFA00AD841F /* ASStackLayoutDefines.h in Headers */ = {isa = PBXBuildFile; fileRef = AC21EC0F1B3D0BF600C8B19A /* ASStackLayoutDefines.h */; settings = {ATTRIBUTES = (Public, ); }; };
		34EFC7711B701CFF00AD841F /* ASStackLayoutSpec.h in Headers */ = {isa = PBXBuildFile; fileRef = ACF6ED161B17843500DA7C62 /* ASStackLayoutSpec.h */; settings = {ATTRIBUTES = (Public, ); }; };
		34EFC7721B701D0300AD841F /* ASStackLayoutSpec.mm in Sources */ = {isa = PBXBuildFile; fileRef = ACF6ED171B17843500DA7C62 /* ASStackLayoutSpec.mm */; };
		34EFC7731B701D0700AD841F /* ASStaticLayoutSpec.h in Headers */ = {isa = PBXBuildFile; fileRef = ACF6ED181B17843500DA7C62 /* ASStaticLayoutSpec.h */; settings = {ATTRIBUTES = (Public, ); }; };
		34EFC7741B701D0A00AD841F /* ASStaticLayoutSpec.mm in Sources */ = {isa = PBXBuildFile; fileRef = ACF6ED191B17843500DA7C62 /* ASStaticLayoutSpec.mm */; };
		34EFC7751B701D2400AD841F /* ASStackPositionedLayout.h in Headers */ = {isa = PBXBuildFile; fileRef = ACF6ED471B17847A00DA7C62 /* ASStackPositionedLayout.h */; };
		34EFC7761B701D2A00AD841F /* ASStackPositionedLayout.mm in Sources */ = {isa = PBXBuildFile; fileRef = ACF6ED481B17847A00DA7C62 /* ASStackPositionedLayout.mm */; };
		34EFC7771B701D2D00AD841F /* ASStackUnpositionedLayout.h in Headers */ = {isa = PBXBuildFile; fileRef = ACF6ED491B17847A00DA7C62 /* ASStackUnpositionedLayout.h */; };
		34EFC7781B701D3100AD841F /* ASStackUnpositionedLayout.mm in Sources */ = {isa = PBXBuildFile; fileRef = ACF6ED4A1B17847A00DA7C62 /* ASStackUnpositionedLayout.mm */; };
		34EFC7791B701D3600AD841F /* ASLayoutSpecUtilities.h in Headers */ = {isa = PBXBuildFile; fileRef = ACF6ED451B17847A00DA7C62 /* ASLayoutSpecUtilities.h */; };
		3C9C128519E616EF00E942A0 /* ASTableViewTests.m in Sources */ = {isa = PBXBuildFile; fileRef = 3C9C128419E616EF00E942A0 /* ASTableViewTests.m */; };
		430E7C8F1B4C23F100697A4C /* ASIndexPath.h in Headers */ = {isa = PBXBuildFile; fileRef = 430E7C8D1B4C23F100697A4C /* ASIndexPath.h */; settings = {ATTRIBUTES = (Public, ); }; };
		430E7C901B4C23F100697A4C /* ASIndexPath.h in Headers */ = {isa = PBXBuildFile; fileRef = 430E7C8D1B4C23F100697A4C /* ASIndexPath.h */; settings = {ATTRIBUTES = (Public, ); }; };
		430E7C911B4C23F100697A4C /* ASIndexPath.m in Sources */ = {isa = PBXBuildFile; fileRef = 430E7C8E1B4C23F100697A4C /* ASIndexPath.m */; };
		430E7C921B4C23F100697A4C /* ASIndexPath.m in Sources */ = {isa = PBXBuildFile; fileRef = 430E7C8E1B4C23F100697A4C /* ASIndexPath.m */; };
		464052201A3F83C40061C0BA /* ASDataController.h in Headers */ = {isa = PBXBuildFile; fileRef = 464052191A3F83C40061C0BA /* ASDataController.h */; settings = {ATTRIBUTES = (Public, ); }; };
		464052211A3F83C40061C0BA /* ASDataController.mm in Sources */ = {isa = PBXBuildFile; fileRef = 4640521A1A3F83C40061C0BA /* ASDataController.mm */; };
		464052221A3F83C40061C0BA /* ASFlowLayoutController.h in Headers */ = {isa = PBXBuildFile; fileRef = 4640521B1A3F83C40061C0BA /* ASFlowLayoutController.h */; settings = {ATTRIBUTES = (Public, ); }; };
		464052231A3F83C40061C0BA /* ASFlowLayoutController.mm in Sources */ = {isa = PBXBuildFile; fileRef = 4640521C1A3F83C40061C0BA /* ASFlowLayoutController.mm */; };
		464052241A3F83C40061C0BA /* ASLayoutController.h in Headers */ = {isa = PBXBuildFile; fileRef = 4640521D1A3F83C40061C0BA /* ASLayoutController.h */; settings = {ATTRIBUTES = (Public, ); }; };
		509E68601B3AED8E009B9150 /* ASScrollDirection.m in Sources */ = {isa = PBXBuildFile; fileRef = 205F0E111B371BD7007741D0 /* ASScrollDirection.m */; };
		509E68611B3AEDA0009B9150 /* ASAbstractLayoutController.h in Headers */ = {isa = PBXBuildFile; fileRef = 205F0E171B37339C007741D0 /* ASAbstractLayoutController.h */; settings = {ATTRIBUTES = (Public, ); }; };
		509E68621B3AEDA5009B9150 /* ASAbstractLayoutController.mm in Sources */ = {isa = PBXBuildFile; fileRef = 205F0E181B37339C007741D0 /* ASAbstractLayoutController.mm */; };
		509E68631B3AEDB4009B9150 /* ASCollectionViewLayoutController.h in Headers */ = {isa = PBXBuildFile; fileRef = 205F0E1B1B373A2C007741D0 /* ASCollectionViewLayoutController.h */; settings = {ATTRIBUTES = (Public, ); }; };
		509E68641B3AEDB7009B9150 /* ASCollectionViewLayoutController.mm in Sources */ = {isa = PBXBuildFile; fileRef = 205F0E1C1B373A2C007741D0 /* ASCollectionViewLayoutController.mm */; };
		509E68651B3AEDC5009B9150 /* CGRect+ASConvenience.h in Headers */ = {isa = PBXBuildFile; fileRef = 205F0E1F1B376416007741D0 /* CGRect+ASConvenience.h */; settings = {ATTRIBUTES = (Public, ); }; };
		509E68661B3AEDD7009B9150 /* CGRect+ASConvenience.m in Sources */ = {isa = PBXBuildFile; fileRef = 205F0E201B376416007741D0 /* CGRect+ASConvenience.m */; };
		636EA1A41C7FF4EC00EE152F /* NSArray+Diffing.m in Sources */ = {isa = PBXBuildFile; fileRef = DBC452DA1C5BF64600B16017 /* NSArray+Diffing.m */; };
		636EA1A51C7FF4EF00EE152F /* ASDefaultPlayButton.m in Sources */ = {isa = PBXBuildFile; fileRef = AEB7B0191C5962EA00662EF4 /* ASDefaultPlayButton.m */; };
		68B0277A1C1A79CC0041016B /* ASDisplayNode+Beta.h in Headers */ = {isa = PBXBuildFile; fileRef = 68B027791C1A79CC0041016B /* ASDisplayNode+Beta.h */; settings = {ATTRIBUTES = (Public, ); }; };
		68B0277B1C1A79D60041016B /* ASDisplayNode+Beta.h in Headers */ = {isa = PBXBuildFile; fileRef = 68B027791C1A79CC0041016B /* ASDisplayNode+Beta.h */; settings = {ATTRIBUTES = (Public, ); }; };
		68EE0DBD1C1B4ED300BA1B99 /* ASMainSerialQueue.h in Headers */ = {isa = PBXBuildFile; fileRef = 68EE0DBB1C1B4ED300BA1B99 /* ASMainSerialQueue.h */; };
		68EE0DBE1C1B4ED300BA1B99 /* ASMainSerialQueue.h in Headers */ = {isa = PBXBuildFile; fileRef = 68EE0DBB1C1B4ED300BA1B99 /* ASMainSerialQueue.h */; };
		68EE0DBF1C1B4ED300BA1B99 /* ASMainSerialQueue.mm in Sources */ = {isa = PBXBuildFile; fileRef = 68EE0DBC1C1B4ED300BA1B99 /* ASMainSerialQueue.mm */; };
		68EE0DC01C1B4ED300BA1B99 /* ASMainSerialQueue.mm in Sources */ = {isa = PBXBuildFile; fileRef = 68EE0DBC1C1B4ED300BA1B99 /* ASMainSerialQueue.mm */; };
		698548631CA9E025008A345F /* ASEnvironment.h in Headers */ = {isa = PBXBuildFile; fileRef = 698548611CA9E025008A345F /* ASEnvironment.h */; settings = {ATTRIBUTES = (Public, ); }; };
		698548641CA9E025008A345F /* ASEnvironment.h in Headers */ = {isa = PBXBuildFile; fileRef = 698548611CA9E025008A345F /* ASEnvironment.h */; settings = {ATTRIBUTES = (Public, ); }; };
		698548651CA9E025008A345F /* ASEnvironment.m in Sources */ = {isa = PBXBuildFile; fileRef = 698548621CA9E025008A345F /* ASEnvironment.m */; };
		698548661CA9E025008A345F /* ASEnvironment.m in Sources */ = {isa = PBXBuildFile; fileRef = 698548621CA9E025008A345F /* ASEnvironment.m */; };
		698C8B611CAB49FC0052DC3F /* ASLayoutableExtensibility.h in Headers */ = {isa = PBXBuildFile; fileRef = 698C8B601CAB49FC0052DC3F /* ASLayoutableExtensibility.h */; settings = {ATTRIBUTES = (Public, ); }; };
		698C8B621CAB49FC0052DC3F /* ASLayoutableExtensibility.h in Headers */ = {isa = PBXBuildFile; fileRef = 698C8B601CAB49FC0052DC3F /* ASLayoutableExtensibility.h */; settings = {ATTRIBUTES = (Public, ); }; };
		69E1006D1CA89CB600D88C1B /* ASEnvironmentInternal.h in Headers */ = {isa = PBXBuildFile; fileRef = 69E100691CA89CB600D88C1B /* ASEnvironmentInternal.h */; };
		69E1006E1CA89CB600D88C1B /* ASEnvironmentInternal.h in Headers */ = {isa = PBXBuildFile; fileRef = 69E100691CA89CB600D88C1B /* ASEnvironmentInternal.h */; };
		69E1006F1CA89CB600D88C1B /* ASEnvironmentInternal.mm in Sources */ = {isa = PBXBuildFile; fileRef = 69E1006A1CA89CB600D88C1B /* ASEnvironmentInternal.mm */; };
		69E100701CA89CB600D88C1B /* ASEnvironmentInternal.mm in Sources */ = {isa = PBXBuildFile; fileRef = 69E1006A1CA89CB600D88C1B /* ASEnvironmentInternal.mm */; };
		69F10C861C84C35D0026140C /* ASRangeControllerUpdateRangeProtocol+Beta.h in Headers */ = {isa = PBXBuildFile; fileRef = 69F10C851C84C35D0026140C /* ASRangeControllerUpdateRangeProtocol+Beta.h */; settings = {ATTRIBUTES = (Public, ); }; };
		69F10C871C84C35D0026140C /* ASRangeControllerUpdateRangeProtocol+Beta.h in Headers */ = {isa = PBXBuildFile; fileRef = 69F10C851C84C35D0026140C /* ASRangeControllerUpdateRangeProtocol+Beta.h */; settings = {ATTRIBUTES = (Public, ); }; };
		6BDC61F61979037800E50D21 /* AsyncDisplayKit.h in Headers */ = {isa = PBXBuildFile; fileRef = 6BDC61F51978FEA400E50D21 /* AsyncDisplayKit.h */; settings = {ATTRIBUTES = (Public, ); }; };
		7630FFA81C9E267E007A7C0E /* ASVideoNode.h in Headers */ = {isa = PBXBuildFile; fileRef = AEEC47DF1C20C2DD00EC1693 /* ASVideoNode.h */; settings = {ATTRIBUTES = (Public, ); }; };
		764D83D51C8EA515009B4FB8 /* AsyncDisplayKit+Debug.h in Headers */ = {isa = PBXBuildFile; fileRef = 764D83D21C8EA515009B4FB8 /* AsyncDisplayKit+Debug.h */; settings = {ATTRIBUTES = (Public, ); }; };
		764D83D61C8EA515009B4FB8 /* AsyncDisplayKit+Debug.m in Sources */ = {isa = PBXBuildFile; fileRef = 764D83D31C8EA515009B4FB8 /* AsyncDisplayKit+Debug.m */; };
		767E7F8D1C9019130066C000 /* AsyncDisplayKit+Debug.h in Headers */ = {isa = PBXBuildFile; fileRef = 764D83D21C8EA515009B4FB8 /* AsyncDisplayKit+Debug.h */; settings = {ATTRIBUTES = (Public, ); }; };
		767E7F8E1C90191D0066C000 /* AsyncDisplayKit+Debug.m in Sources */ = {isa = PBXBuildFile; fileRef = 764D83D31C8EA515009B4FB8 /* AsyncDisplayKit+Debug.m */; };
		76A64B6B1CA8CD4900967B8F /* ASLayoutableInspectorCell.h in Headers */ = {isa = PBXBuildFile; fileRef = 76A64B691CA8CD4900967B8F /* ASLayoutableInspectorCell.h */; };
		76A64B6C1CA8CD4900967B8F /* ASLayoutableInspectorCell.h in Headers */ = {isa = PBXBuildFile; fileRef = 76A64B691CA8CD4900967B8F /* ASLayoutableInspectorCell.h */; };
		76A64B6D1CA8CD4900967B8F /* ASLayoutableInspectorCell.m in Sources */ = {isa = PBXBuildFile; fileRef = 76A64B6A1CA8CD4900967B8F /* ASLayoutableInspectorCell.m */; };
		76A64B6E1CA8CD4900967B8F /* ASLayoutableInspectorCell.m in Sources */ = {isa = PBXBuildFile; fileRef = 76A64B6A1CA8CD4900967B8F /* ASLayoutableInspectorCell.m */; };
		76C078261C9F455F00E37AB1 /* ASLayoutSpec+Debug.h in Headers */ = {isa = PBXBuildFile; fileRef = 76C078241C9F455E00E37AB1 /* ASLayoutSpec+Debug.h */; };
		76C078271C9F455F00E37AB1 /* ASLayoutSpec+Debug.h in Headers */ = {isa = PBXBuildFile; fileRef = 76C078241C9F455E00E37AB1 /* ASLayoutSpec+Debug.h */; };
		76C078281C9F455F00E37AB1 /* ASLayoutSpec+Debug.m in Sources */ = {isa = PBXBuildFile; fileRef = 76C078251C9F455E00E37AB1 /* ASLayoutSpec+Debug.m */; };
		76C078291C9F455F00E37AB1 /* ASLayoutSpec+Debug.m in Sources */ = {isa = PBXBuildFile; fileRef = 76C078251C9F455E00E37AB1 /* ASLayoutSpec+Debug.m */; };
		76C0782C1C9F459C00E37AB1 /* ASLayoutableInspectorNode.h in Headers */ = {isa = PBXBuildFile; fileRef = 76C0782A1C9F459C00E37AB1 /* ASLayoutableInspectorNode.h */; };
		76C0782D1C9F459C00E37AB1 /* ASLayoutableInspectorNode.h in Headers */ = {isa = PBXBuildFile; fileRef = 76C0782A1C9F459C00E37AB1 /* ASLayoutableInspectorNode.h */; };
		76C0782E1C9F459C00E37AB1 /* ASLayoutableInspectorNode.m in Sources */ = {isa = PBXBuildFile; fileRef = 76C0782B1C9F459C00E37AB1 /* ASLayoutableInspectorNode.m */; };
		76C0782F1C9F459C00E37AB1 /* ASLayoutableInspectorNode.m in Sources */ = {isa = PBXBuildFile; fileRef = 76C0782B1C9F459C00E37AB1 /* ASLayoutableInspectorNode.m */; };
		76E5FDFA1CA8EF12000164C0 /* ASLayoutableInspectorCell.h in Headers */ = {isa = PBXBuildFile; fileRef = 76E5FDF81CA8EF12000164C0 /* ASLayoutableInspectorCell.h */; };
		76E5FDFB1CA8EF12000164C0 /* ASLayoutableInspectorCell.h in Headers */ = {isa = PBXBuildFile; fileRef = 76E5FDF81CA8EF12000164C0 /* ASLayoutableInspectorCell.h */; };
		76E5FDFC1CA8EF12000164C0 /* ASLayoutableInspectorCell.m in Sources */ = {isa = PBXBuildFile; fileRef = 76E5FDF91CA8EF12000164C0 /* ASLayoutableInspectorCell.m */; };
		76E5FDFD1CA8EF12000164C0 /* ASLayoutableInspectorCell.m in Sources */ = {isa = PBXBuildFile; fileRef = 76E5FDF91CA8EF12000164C0 /* ASLayoutableInspectorCell.m */; };
		7A06A73A1C35F08800FE8DAA /* ASRelativeLayoutSpec.mm in Sources */ = {isa = PBXBuildFile; fileRef = 7A06A7381C35F08800FE8DAA /* ASRelativeLayoutSpec.mm */; };
		7A06A73B1C35F08800FE8DAA /* ASRelativeLayoutSpec.h in Headers */ = {isa = PBXBuildFile; fileRef = 7A06A7391C35F08800FE8DAA /* ASRelativeLayoutSpec.h */; settings = {ATTRIBUTES = (Public, ); }; };
		7AB338661C55B3420055FDE8 /* ASRelativeLayoutSpec.mm in Sources */ = {isa = PBXBuildFile; fileRef = 7A06A7381C35F08800FE8DAA /* ASRelativeLayoutSpec.mm */; };
		7AB338671C55B3460055FDE8 /* ASRelativeLayoutSpec.h in Headers */ = {isa = PBXBuildFile; fileRef = 7A06A7391C35F08800FE8DAA /* ASRelativeLayoutSpec.h */; settings = {ATTRIBUTES = (Public, ); }; };
		7AB338691C55B97B0055FDE8 /* ASRelativeLayoutSpecSnapshotTests.mm in Sources */ = {isa = PBXBuildFile; fileRef = 7AB338681C55B97B0055FDE8 /* ASRelativeLayoutSpecSnapshotTests.mm */; };
		81EE384F1C8E94F000456208 /* ASRunLoopQueue.h in Headers */ = {isa = PBXBuildFile; fileRef = 81EE384D1C8E94F000456208 /* ASRunLoopQueue.h */; settings = {ATTRIBUTES = (Public, ); }; };
		81EE38501C8E94F000456208 /* ASRunLoopQueue.mm in Sources */ = {isa = PBXBuildFile; fileRef = 81EE384E1C8E94F000456208 /* ASRunLoopQueue.mm */; };
		92DD2FE31BF4B97E0074C9DD /* ASMapNode.h in Headers */ = {isa = PBXBuildFile; fileRef = 92DD2FE11BF4B97E0074C9DD /* ASMapNode.h */; settings = {ATTRIBUTES = (Public, ); }; };
		92DD2FE41BF4B97E0074C9DD /* ASMapNode.mm in Sources */ = {isa = PBXBuildFile; fileRef = 92DD2FE21BF4B97E0074C9DD /* ASMapNode.mm */; };
		92DD2FE61BF4D05E0074C9DD /* MapKit.framework in Frameworks */ = {isa = PBXBuildFile; fileRef = 92DD2FE51BF4D05E0074C9DD /* MapKit.framework */; };
		92DD2FE71BF4D0850074C9DD /* ASMapNode.mm in Sources */ = {isa = PBXBuildFile; fileRef = 92DD2FE21BF4B97E0074C9DD /* ASMapNode.mm */; };
		92DD2FE81BF4D0A80074C9DD /* ASMapNode.h in Headers */ = {isa = PBXBuildFile; fileRef = 92DD2FE11BF4B97E0074C9DD /* ASMapNode.h */; settings = {ATTRIBUTES = (Public, ); }; };
		92DD2FE91BF4D4870074C9DD /* MapKit.framework in Frameworks */ = {isa = PBXBuildFile; fileRef = 92DD2FE51BF4D05E0074C9DD /* MapKit.framework */; settings = {ATTRIBUTES = (Weak, ); }; };
		92DD2FEA1BF4D49B0074C9DD /* MapKit.framework in Frameworks */ = {isa = PBXBuildFile; fileRef = 92DD2FE51BF4D05E0074C9DD /* MapKit.framework */; };
		9B92C8851BC2EB6E00EE46B2 /* ASCollectionDataController.mm in Sources */ = {isa = PBXBuildFile; fileRef = 251B8EF31BBB3D690087C538 /* ASCollectionDataController.mm */; };
		9B92C8861BC2EB7600EE46B2 /* ASCollectionViewFlowLayoutInspector.m in Sources */ = {isa = PBXBuildFile; fileRef = 251B8EF51BBB3D690087C538 /* ASCollectionViewFlowLayoutInspector.m */; };
		9C49C36F1B853957000B0DD5 /* ASStackLayoutable.h in Headers */ = {isa = PBXBuildFile; fileRef = 9C49C36E1B853957000B0DD5 /* ASStackLayoutable.h */; settings = {ATTRIBUTES = (Public, ); }; };
		9C49C3701B853961000B0DD5 /* ASStackLayoutable.h in Headers */ = {isa = PBXBuildFile; fileRef = 9C49C36E1B853957000B0DD5 /* ASStackLayoutable.h */; settings = {ATTRIBUTES = (Public, ); }; };
		9C5586691BD549CB00B50E3A /* ASAsciiArtBoxCreator.h in Headers */ = {isa = PBXBuildFile; fileRef = 9C5586671BD549CB00B50E3A /* ASAsciiArtBoxCreator.h */; settings = {ATTRIBUTES = (Public, ); }; };
		9C55866A1BD549CB00B50E3A /* ASAsciiArtBoxCreator.m in Sources */ = {isa = PBXBuildFile; fileRef = 9C5586681BD549CB00B50E3A /* ASAsciiArtBoxCreator.m */; };
		9C55866B1BD54A1900B50E3A /* ASAsciiArtBoxCreator.m in Sources */ = {isa = PBXBuildFile; fileRef = 9C5586681BD549CB00B50E3A /* ASAsciiArtBoxCreator.m */; };
		9C55866C1BD54A3000B50E3A /* ASAsciiArtBoxCreator.h in Headers */ = {isa = PBXBuildFile; fileRef = 9C5586671BD549CB00B50E3A /* ASAsciiArtBoxCreator.h */; settings = {ATTRIBUTES = (Public, ); }; };
		9C6BB3B21B8CC9C200F13F52 /* ASStaticLayoutable.h in Headers */ = {isa = PBXBuildFile; fileRef = 9C6BB3B01B8CC9C200F13F52 /* ASStaticLayoutable.h */; settings = {ATTRIBUTES = (Public, ); }; };
		9C6BB3B31B8CC9C200F13F52 /* ASStaticLayoutable.h in Headers */ = {isa = PBXBuildFile; fileRef = 9C6BB3B01B8CC9C200F13F52 /* ASStaticLayoutable.h */; settings = {ATTRIBUTES = (Public, ); }; };
		9C8221951BA237B80037F19A /* ASStackBaselinePositionedLayout.h in Headers */ = {isa = PBXBuildFile; fileRef = 9C8221931BA237B80037F19A /* ASStackBaselinePositionedLayout.h */; };
		9C8221961BA237B80037F19A /* ASStackBaselinePositionedLayout.h in Headers */ = {isa = PBXBuildFile; fileRef = 9C8221931BA237B80037F19A /* ASStackBaselinePositionedLayout.h */; };
		9C8221971BA237B80037F19A /* ASStackBaselinePositionedLayout.mm in Sources */ = {isa = PBXBuildFile; fileRef = 9C8221941BA237B80037F19A /* ASStackBaselinePositionedLayout.mm */; };
		9C8221981BA237B80037F19A /* ASStackBaselinePositionedLayout.mm in Sources */ = {isa = PBXBuildFile; fileRef = 9C8221941BA237B80037F19A /* ASStackBaselinePositionedLayout.mm */; };
		9C8898BB1C738B9800D6B02E /* ASTextKitFontSizeAdjuster.mm in Sources */ = {isa = PBXBuildFile; fileRef = 9C8898BA1C738B9800D6B02E /* ASTextKitFontSizeAdjuster.mm */; };
		9C8898BC1C738BA800D6B02E /* ASTextKitFontSizeAdjuster.mm in Sources */ = {isa = PBXBuildFile; fileRef = 9C8898BA1C738B9800D6B02E /* ASTextKitFontSizeAdjuster.mm */; };
		9C8898BD1C738BB800D6B02E /* ASTextKitFontSizeAdjuster.h in Headers */ = {isa = PBXBuildFile; fileRef = A32FEDD31C501B6A004F642A /* ASTextKitFontSizeAdjuster.h */; };
		9CDC18CC1B910E12004965E2 /* ASLayoutablePrivate.h in Headers */ = {isa = PBXBuildFile; fileRef = 9CDC18CB1B910E12004965E2 /* ASLayoutablePrivate.h */; settings = {ATTRIBUTES = (Public, ); }; };
		9CDC18CD1B910E12004965E2 /* ASLayoutablePrivate.h in Headers */ = {isa = PBXBuildFile; fileRef = 9CDC18CB1B910E12004965E2 /* ASLayoutablePrivate.h */; settings = {ATTRIBUTES = (Public, ); }; };
		9F06E5CD1B4CAF4200F015D8 /* ASCollectionViewTests.m in Sources */ = {isa = PBXBuildFile; fileRef = 9F06E5CC1B4CAF4200F015D8 /* ASCollectionViewTests.m */; };
		A32FEDD51C501B6A004F642A /* ASTextKitFontSizeAdjuster.h in Headers */ = {isa = PBXBuildFile; fileRef = A32FEDD31C501B6A004F642A /* ASTextKitFontSizeAdjuster.h */; settings = {ATTRIBUTES = (Public, ); }; };
		A373200F1C571B730011FC94 /* ASTextNode+Beta.h in Headers */ = {isa = PBXBuildFile; fileRef = A373200E1C571B050011FC94 /* ASTextNode+Beta.h */; settings = {ATTRIBUTES = (Public, ); }; };
		A37320101C571B740011FC94 /* ASTextNode+Beta.h in Headers */ = {isa = PBXBuildFile; fileRef = A373200E1C571B050011FC94 /* ASTextNode+Beta.h */; settings = {ATTRIBUTES = (Public, ); }; };
		AC026B581BD3F61800BBC17E /* ASStaticLayoutSpecSnapshotTests.m in Sources */ = {isa = PBXBuildFile; fileRef = AC026B571BD3F61800BBC17E /* ASStaticLayoutSpecSnapshotTests.m */; };
		AC026B691BD57D6F00BBC17E /* ASChangeSetDataController.h in Headers */ = {isa = PBXBuildFile; fileRef = AC026B671BD57D6F00BBC17E /* ASChangeSetDataController.h */; settings = {ATTRIBUTES = (Public, ); }; };
		AC026B6A1BD57D6F00BBC17E /* ASChangeSetDataController.h in Headers */ = {isa = PBXBuildFile; fileRef = AC026B671BD57D6F00BBC17E /* ASChangeSetDataController.h */; settings = {ATTRIBUTES = (Public, ); }; };
		AC026B6B1BD57D6F00BBC17E /* ASChangeSetDataController.m in Sources */ = {isa = PBXBuildFile; fileRef = AC026B681BD57D6F00BBC17E /* ASChangeSetDataController.m */; };
		AC026B6C1BD57D6F00BBC17E /* ASChangeSetDataController.m in Sources */ = {isa = PBXBuildFile; fileRef = AC026B681BD57D6F00BBC17E /* ASChangeSetDataController.m */; };
		AC026B6F1BD57DBF00BBC17E /* _ASHierarchyChangeSet.h in Headers */ = {isa = PBXBuildFile; fileRef = AC026B6D1BD57DBF00BBC17E /* _ASHierarchyChangeSet.h */; };
		AC026B701BD57DBF00BBC17E /* _ASHierarchyChangeSet.h in Headers */ = {isa = PBXBuildFile; fileRef = AC026B6D1BD57DBF00BBC17E /* _ASHierarchyChangeSet.h */; };
		AC026B711BD57DBF00BBC17E /* _ASHierarchyChangeSet.m in Sources */ = {isa = PBXBuildFile; fileRef = AC026B6E1BD57DBF00BBC17E /* _ASHierarchyChangeSet.m */; };
		AC026B721BD57DBF00BBC17E /* _ASHierarchyChangeSet.m in Sources */ = {isa = PBXBuildFile; fileRef = AC026B6E1BD57DBF00BBC17E /* _ASHierarchyChangeSet.m */; };
		AC21EC101B3D0BF600C8B19A /* ASStackLayoutDefines.h in Headers */ = {isa = PBXBuildFile; fileRef = AC21EC0F1B3D0BF600C8B19A /* ASStackLayoutDefines.h */; settings = {ATTRIBUTES = (Public, ); }; };
		AC3C4A511A1139C100143C57 /* ASCollectionView.h in Headers */ = {isa = PBXBuildFile; fileRef = AC3C4A4F1A1139C100143C57 /* ASCollectionView.h */; settings = {ATTRIBUTES = (Public, ); }; };
		AC3C4A521A1139C100143C57 /* ASCollectionView.mm in Sources */ = {isa = PBXBuildFile; fileRef = AC3C4A501A1139C100143C57 /* ASCollectionView.mm */; };
		AC3C4A541A113EEC00143C57 /* ASCollectionViewProtocols.h in Headers */ = {isa = PBXBuildFile; fileRef = AC3C4A531A113EEC00143C57 /* ASCollectionViewProtocols.h */; settings = {ATTRIBUTES = (Public, ); }; };
		AC47D9421B3B891B00AAEE9D /* ASCellNode.m in Sources */ = {isa = PBXBuildFile; fileRef = AC6456071B0A335000CF11B8 /* ASCellNode.m */; };
		AC47D9451B3BB41900AAEE9D /* ASRelativeSize.h in Headers */ = {isa = PBXBuildFile; fileRef = AC47D9431B3BB41900AAEE9D /* ASRelativeSize.h */; settings = {ATTRIBUTES = (Public, ); }; };
		AC47D9461B3BB41900AAEE9D /* ASRelativeSize.mm in Sources */ = {isa = PBXBuildFile; fileRef = AC47D9441B3BB41900AAEE9D /* ASRelativeSize.mm */; };
		AC6456091B0A335000CF11B8 /* ASCellNode.m in Sources */ = {isa = PBXBuildFile; fileRef = AC6456071B0A335000CF11B8 /* ASCellNode.m */; };
		AC7A2C171BDE11DF0093FE1A /* ASTableViewInternal.h in Headers */ = {isa = PBXBuildFile; fileRef = AC7A2C161BDE11DF0093FE1A /* ASTableViewInternal.h */; };
		AC7A2C181BDE11DF0093FE1A /* ASTableViewInternal.h in Headers */ = {isa = PBXBuildFile; fileRef = AC7A2C161BDE11DF0093FE1A /* ASTableViewInternal.h */; };
		ACC945A91BA9E7A0005E1FB8 /* ASViewController.h in Headers */ = {isa = PBXBuildFile; fileRef = ACC945A81BA9E7A0005E1FB8 /* ASViewController.h */; settings = {ATTRIBUTES = (Public, ); }; };
		ACC945AB1BA9E7C1005E1FB8 /* ASViewController.m in Sources */ = {isa = PBXBuildFile; fileRef = ACC945AA1BA9E7C1005E1FB8 /* ASViewController.m */; };
		ACF6ED1A1B17843500DA7C62 /* ASBackgroundLayoutSpec.h in Headers */ = {isa = PBXBuildFile; fileRef = ACF6ED011B17843500DA7C62 /* ASBackgroundLayoutSpec.h */; settings = {ATTRIBUTES = (Public, ); }; };
		ACF6ED1B1B17843500DA7C62 /* ASBackgroundLayoutSpec.mm in Sources */ = {isa = PBXBuildFile; fileRef = ACF6ED021B17843500DA7C62 /* ASBackgroundLayoutSpec.mm */; };
		ACF6ED1C1B17843500DA7C62 /* ASCenterLayoutSpec.h in Headers */ = {isa = PBXBuildFile; fileRef = ACF6ED031B17843500DA7C62 /* ASCenterLayoutSpec.h */; settings = {ATTRIBUTES = (Public, ); }; };
		ACF6ED1D1B17843500DA7C62 /* ASCenterLayoutSpec.mm in Sources */ = {isa = PBXBuildFile; fileRef = ACF6ED041B17843500DA7C62 /* ASCenterLayoutSpec.mm */; };
		ACF6ED201B17843500DA7C62 /* ASDimension.h in Headers */ = {isa = PBXBuildFile; fileRef = ACF6ED071B17843500DA7C62 /* ASDimension.h */; settings = {ATTRIBUTES = (Public, ); }; };
		ACF6ED211B17843500DA7C62 /* ASDimension.mm in Sources */ = {isa = PBXBuildFile; fileRef = ACF6ED081B17843500DA7C62 /* ASDimension.mm */; };
		ACF6ED221B17843500DA7C62 /* ASInsetLayoutSpec.h in Headers */ = {isa = PBXBuildFile; fileRef = ACF6ED091B17843500DA7C62 /* ASInsetLayoutSpec.h */; settings = {ATTRIBUTES = (Public, ); }; };
		ACF6ED231B17843500DA7C62 /* ASInsetLayoutSpec.mm in Sources */ = {isa = PBXBuildFile; fileRef = ACF6ED0A1B17843500DA7C62 /* ASInsetLayoutSpec.mm */; };
		ACF6ED241B17843500DA7C62 /* ASLayout.h in Headers */ = {isa = PBXBuildFile; fileRef = ACF6ED0B1B17843500DA7C62 /* ASLayout.h */; settings = {ATTRIBUTES = (Public, ); }; };
		ACF6ED251B17843500DA7C62 /* ASLayout.mm in Sources */ = {isa = PBXBuildFile; fileRef = ACF6ED0C1B17843500DA7C62 /* ASLayout.mm */; };
		ACF6ED261B17843500DA7C62 /* ASLayoutSpec.h in Headers */ = {isa = PBXBuildFile; fileRef = ACF6ED0D1B17843500DA7C62 /* ASLayoutSpec.h */; settings = {ATTRIBUTES = (Public, ); }; };
		ACF6ED271B17843500DA7C62 /* ASLayoutSpec.mm in Sources */ = {isa = PBXBuildFile; fileRef = ACF6ED0E1B17843500DA7C62 /* ASLayoutSpec.mm */; };
		ACF6ED2A1B17843500DA7C62 /* ASLayoutable.h in Headers */ = {isa = PBXBuildFile; fileRef = ACF6ED111B17843500DA7C62 /* ASLayoutable.h */; settings = {ATTRIBUTES = (Public, ); }; };
		ACF6ED2B1B17843500DA7C62 /* ASOverlayLayoutSpec.h in Headers */ = {isa = PBXBuildFile; fileRef = ACF6ED121B17843500DA7C62 /* ASOverlayLayoutSpec.h */; settings = {ATTRIBUTES = (Public, ); }; };
		ACF6ED2C1B17843500DA7C62 /* ASOverlayLayoutSpec.mm in Sources */ = {isa = PBXBuildFile; fileRef = ACF6ED131B17843500DA7C62 /* ASOverlayLayoutSpec.mm */; };
		ACF6ED2D1B17843500DA7C62 /* ASRatioLayoutSpec.h in Headers */ = {isa = PBXBuildFile; fileRef = ACF6ED141B17843500DA7C62 /* ASRatioLayoutSpec.h */; settings = {ATTRIBUTES = (Public, ); }; };
		ACF6ED2E1B17843500DA7C62 /* ASRatioLayoutSpec.mm in Sources */ = {isa = PBXBuildFile; fileRef = ACF6ED151B17843500DA7C62 /* ASRatioLayoutSpec.mm */; };
		ACF6ED2F1B17843500DA7C62 /* ASStackLayoutSpec.h in Headers */ = {isa = PBXBuildFile; fileRef = ACF6ED161B17843500DA7C62 /* ASStackLayoutSpec.h */; settings = {ATTRIBUTES = (Public, ); }; };
		ACF6ED301B17843500DA7C62 /* ASStackLayoutSpec.mm in Sources */ = {isa = PBXBuildFile; fileRef = ACF6ED171B17843500DA7C62 /* ASStackLayoutSpec.mm */; };
		ACF6ED311B17843500DA7C62 /* ASStaticLayoutSpec.h in Headers */ = {isa = PBXBuildFile; fileRef = ACF6ED181B17843500DA7C62 /* ASStaticLayoutSpec.h */; settings = {ATTRIBUTES = (Public, ); }; };
		ACF6ED321B17843500DA7C62 /* ASStaticLayoutSpec.mm in Sources */ = {isa = PBXBuildFile; fileRef = ACF6ED191B17843500DA7C62 /* ASStaticLayoutSpec.mm */; };
		ACF6ED4B1B17847A00DA7C62 /* ASInternalHelpers.h in Headers */ = {isa = PBXBuildFile; fileRef = ACF6ED431B17847A00DA7C62 /* ASInternalHelpers.h */; };
		ACF6ED4C1B17847A00DA7C62 /* ASInternalHelpers.mm in Sources */ = {isa = PBXBuildFile; fileRef = ACF6ED441B17847A00DA7C62 /* ASInternalHelpers.mm */; };
		ACF6ED4D1B17847A00DA7C62 /* ASLayoutSpecUtilities.h in Headers */ = {isa = PBXBuildFile; fileRef = ACF6ED451B17847A00DA7C62 /* ASLayoutSpecUtilities.h */; };
		ACF6ED4E1B17847A00DA7C62 /* ASStackLayoutSpecUtilities.h in Headers */ = {isa = PBXBuildFile; fileRef = ACF6ED461B17847A00DA7C62 /* ASStackLayoutSpecUtilities.h */; };
		ACF6ED4F1B17847A00DA7C62 /* ASStackPositionedLayout.h in Headers */ = {isa = PBXBuildFile; fileRef = ACF6ED471B17847A00DA7C62 /* ASStackPositionedLayout.h */; };
		ACF6ED501B17847A00DA7C62 /* ASStackPositionedLayout.mm in Sources */ = {isa = PBXBuildFile; fileRef = ACF6ED481B17847A00DA7C62 /* ASStackPositionedLayout.mm */; };
		ACF6ED511B17847A00DA7C62 /* ASStackUnpositionedLayout.h in Headers */ = {isa = PBXBuildFile; fileRef = ACF6ED491B17847A00DA7C62 /* ASStackUnpositionedLayout.h */; };
		ACF6ED521B17847A00DA7C62 /* ASStackUnpositionedLayout.mm in Sources */ = {isa = PBXBuildFile; fileRef = ACF6ED4A1B17847A00DA7C62 /* ASStackUnpositionedLayout.mm */; };
		ACF6ED5C1B178DC700DA7C62 /* ASCenterLayoutSpecSnapshotTests.mm in Sources */ = {isa = PBXBuildFile; fileRef = ACF6ED531B178DC700DA7C62 /* ASCenterLayoutSpecSnapshotTests.mm */; };
		ACF6ED5D1B178DC700DA7C62 /* ASDimensionTests.mm in Sources */ = {isa = PBXBuildFile; fileRef = ACF6ED541B178DC700DA7C62 /* ASDimensionTests.mm */; };
		ACF6ED5E1B178DC700DA7C62 /* ASInsetLayoutSpecSnapshotTests.mm in Sources */ = {isa = PBXBuildFile; fileRef = ACF6ED551B178DC700DA7C62 /* ASInsetLayoutSpecSnapshotTests.mm */; };
		ACF6ED601B178DC700DA7C62 /* ASLayoutSpecSnapshotTestsHelper.m in Sources */ = {isa = PBXBuildFile; fileRef = ACF6ED581B178DC700DA7C62 /* ASLayoutSpecSnapshotTestsHelper.m */; };
		ACF6ED611B178DC700DA7C62 /* ASOverlayLayoutSpecSnapshotTests.mm in Sources */ = {isa = PBXBuildFile; fileRef = ACF6ED591B178DC700DA7C62 /* ASOverlayLayoutSpecSnapshotTests.mm */; };
		ACF6ED621B178DC700DA7C62 /* ASRatioLayoutSpecSnapshotTests.mm in Sources */ = {isa = PBXBuildFile; fileRef = ACF6ED5A1B178DC700DA7C62 /* ASRatioLayoutSpecSnapshotTests.mm */; };
		ACF6ED631B178DC700DA7C62 /* ASStackLayoutSpecSnapshotTests.mm in Sources */ = {isa = PBXBuildFile; fileRef = ACF6ED5B1B178DC700DA7C62 /* ASStackLayoutSpecSnapshotTests.mm */; };
		AEB7B01A1C5962EA00662EF4 /* ASDefaultPlayButton.h in Headers */ = {isa = PBXBuildFile; fileRef = AEB7B0181C5962EA00662EF4 /* ASDefaultPlayButton.h */; };
		AEB7B01B1C5962EA00662EF4 /* ASDefaultPlayButton.m in Sources */ = {isa = PBXBuildFile; fileRef = AEB7B0191C5962EA00662EF4 /* ASDefaultPlayButton.m */; };
		AEEC47E11C20C2DD00EC1693 /* ASVideoNode.h in Headers */ = {isa = PBXBuildFile; fileRef = AEEC47DF1C20C2DD00EC1693 /* ASVideoNode.h */; settings = {ATTRIBUTES = (Public, ); }; };
		AEEC47E21C20C2DD00EC1693 /* ASVideoNode.mm in Sources */ = {isa = PBXBuildFile; fileRef = AEEC47E01C20C2DD00EC1693 /* ASVideoNode.mm */; };
		AEEC47E41C21D3D200EC1693 /* ASVideoNodeTests.m in Sources */ = {isa = PBXBuildFile; fileRef = AEEC47E31C21D3D200EC1693 /* ASVideoNodeTests.m */; };
		B0F8805A1BEAEC7500D17647 /* ASTableNode.h in Headers */ = {isa = PBXBuildFile; fileRef = B0F880581BEAEC7500D17647 /* ASTableNode.h */; settings = {ATTRIBUTES = (Public, ); }; };
		B0F8805B1BEAEC7500D17647 /* ASTableNode.m in Sources */ = {isa = PBXBuildFile; fileRef = B0F880591BEAEC7500D17647 /* ASTableNode.m */; };
		B13CA0F71C519E9400E031AB /* ASCollectionViewLayoutFacilitatorProtocol.h in Headers */ = {isa = PBXBuildFile; fileRef = B13CA0F61C519E9400E031AB /* ASCollectionViewLayoutFacilitatorProtocol.h */; settings = {ATTRIBUTES = (Public, ); }; };
		B13CA0F81C519EBA00E031AB /* ASCollectionViewLayoutFacilitatorProtocol.h in Headers */ = {isa = PBXBuildFile; fileRef = B13CA0F61C519E9400E031AB /* ASCollectionViewLayoutFacilitatorProtocol.h */; settings = {ATTRIBUTES = (Public, ); }; };
		B13CA1001C52004900E031AB /* ASCollectionNode+Beta.h in Headers */ = {isa = PBXBuildFile; fileRef = B13CA0FF1C52004900E031AB /* ASCollectionNode+Beta.h */; settings = {ATTRIBUTES = (Public, ); }; };
		B13CA1011C52004900E031AB /* ASCollectionNode+Beta.h in Headers */ = {isa = PBXBuildFile; fileRef = B13CA0FF1C52004900E031AB /* ASCollectionNode+Beta.h */; settings = {ATTRIBUTES = (Public, ); }; };
		B30BF6521C5964B0004FCD53 /* ASLayoutManager.h in Headers */ = {isa = PBXBuildFile; fileRef = B30BF6501C5964B0004FCD53 /* ASLayoutManager.h */; };
		B30BF6531C5964B0004FCD53 /* ASLayoutManager.m in Sources */ = {isa = PBXBuildFile; fileRef = B30BF6511C5964B0004FCD53 /* ASLayoutManager.m */; };
		B30BF6541C59D889004FCD53 /* ASLayoutManager.m in Sources */ = {isa = PBXBuildFile; fileRef = B30BF6511C5964B0004FCD53 /* ASLayoutManager.m */; };
		B35061F31B010EFD0018CF92 /* ASCellNode.h in Headers */ = {isa = PBXBuildFile; fileRef = 055F1A3A19ABD43F004DAFF1 /* ASCellNode.h */; settings = {ATTRIBUTES = (Public, ); }; };
		B35061F51B010EFD0018CF92 /* ASCollectionView.h in Headers */ = {isa = PBXBuildFile; fileRef = AC3C4A4F1A1139C100143C57 /* ASCollectionView.h */; settings = {ATTRIBUTES = (Public, ); }; };
		B35061F61B010EFD0018CF92 /* ASCollectionView.mm in Sources */ = {isa = PBXBuildFile; fileRef = AC3C4A501A1139C100143C57 /* ASCollectionView.mm */; };
		B35061F71B010EFD0018CF92 /* ASCollectionViewProtocols.h in Headers */ = {isa = PBXBuildFile; fileRef = AC3C4A531A113EEC00143C57 /* ASCollectionViewProtocols.h */; settings = {ATTRIBUTES = (Public, ); }; };
		B35061F81B010EFD0018CF92 /* ASControlNode.h in Headers */ = {isa = PBXBuildFile; fileRef = 058D09D5195D050800B7D73C /* ASControlNode.h */; settings = {ATTRIBUTES = (Public, ); }; };
		B35061F91B010EFD0018CF92 /* ASControlNode.mm in Sources */ = {isa = PBXBuildFile; fileRef = 058D09D6195D050800B7D73C /* ASControlNode.mm */; };
		B35061FA1B010EFD0018CF92 /* ASControlNode+Subclasses.h in Headers */ = {isa = PBXBuildFile; fileRef = 058D09D7195D050800B7D73C /* ASControlNode+Subclasses.h */; settings = {ATTRIBUTES = (Public, ); }; };
		B35061FB1B010EFD0018CF92 /* ASDisplayNode.h in Headers */ = {isa = PBXBuildFile; fileRef = 058D09D8195D050800B7D73C /* ASDisplayNode.h */; settings = {ATTRIBUTES = (Public, ); }; };
		B35061FC1B010EFD0018CF92 /* ASDisplayNode.mm in Sources */ = {isa = PBXBuildFile; fileRef = 058D09D9195D050800B7D73C /* ASDisplayNode.mm */; };
		B35061FD1B010EFD0018CF92 /* ASDisplayNode+Subclasses.h in Headers */ = {isa = PBXBuildFile; fileRef = 058D09DA195D050800B7D73C /* ASDisplayNode+Subclasses.h */; settings = {ATTRIBUTES = (Public, ); }; };
		B35061FE1B010EFD0018CF92 /* ASDisplayNodeExtras.h in Headers */ = {isa = PBXBuildFile; fileRef = 058D09DB195D050800B7D73C /* ASDisplayNodeExtras.h */; settings = {ATTRIBUTES = (Public, ); }; };
		B35061FF1B010EFD0018CF92 /* ASDisplayNodeExtras.mm in Sources */ = {isa = PBXBuildFile; fileRef = 058D09DC195D050800B7D73C /* ASDisplayNodeExtras.mm */; };
		B35062001B010EFD0018CF92 /* ASEditableTextNode.h in Headers */ = {isa = PBXBuildFile; fileRef = 0587F9BB1A7309ED00AFF0BA /* ASEditableTextNode.h */; settings = {ATTRIBUTES = (Public, ); }; };
		B35062011B010EFD0018CF92 /* ASEditableTextNode.mm in Sources */ = {isa = PBXBuildFile; fileRef = 0587F9BC1A7309ED00AFF0BA /* ASEditableTextNode.mm */; };
		B35062021B010EFD0018CF92 /* ASImageNode.h in Headers */ = {isa = PBXBuildFile; fileRef = 058D09DD195D050800B7D73C /* ASImageNode.h */; settings = {ATTRIBUTES = (Public, ); }; };
		B35062031B010EFD0018CF92 /* ASImageNode.mm in Sources */ = {isa = PBXBuildFile; fileRef = 058D09DE195D050800B7D73C /* ASImageNode.mm */; };
		B35062041B010EFD0018CF92 /* ASMultiplexImageNode.h in Headers */ = {isa = PBXBuildFile; fileRef = 0516FA3E1A1563D200B4EBED /* ASMultiplexImageNode.h */; settings = {ATTRIBUTES = (Public, ); }; };
		B35062051B010EFD0018CF92 /* ASMultiplexImageNode.mm in Sources */ = {isa = PBXBuildFile; fileRef = 0516FA3F1A1563D200B4EBED /* ASMultiplexImageNode.mm */; };
		B35062061B010EFD0018CF92 /* ASNetworkImageNode.h in Headers */ = {isa = PBXBuildFile; fileRef = 055B9FA61A1C154B00035D6D /* ASNetworkImageNode.h */; settings = {ATTRIBUTES = (Public, ); }; };
		B35062071B010EFD0018CF92 /* ASNetworkImageNode.mm in Sources */ = {isa = PBXBuildFile; fileRef = 055B9FA71A1C154B00035D6D /* ASNetworkImageNode.mm */; };
		B35062081B010EFD0018CF92 /* ASScrollNode.h in Headers */ = {isa = PBXBuildFile; fileRef = D785F6601A74327E00291744 /* ASScrollNode.h */; settings = {ATTRIBUTES = (Public, ); }; };
		B35062091B010EFD0018CF92 /* ASScrollNode.m in Sources */ = {isa = PBXBuildFile; fileRef = D785F6611A74327E00291744 /* ASScrollNode.m */; };
		B350620A1B010EFD0018CF92 /* ASTableView.h in Headers */ = {isa = PBXBuildFile; fileRef = 055F1A3219ABD3E3004DAFF1 /* ASTableView.h */; settings = {ATTRIBUTES = (Public, ); }; };
		B350620B1B010EFD0018CF92 /* ASTableView.mm in Sources */ = {isa = PBXBuildFile; fileRef = 055F1A3319ABD3E3004DAFF1 /* ASTableView.mm */; };
		B350620C1B010EFD0018CF92 /* ASTableViewProtocols.h in Headers */ = {isa = PBXBuildFile; fileRef = 0574D5E119C110610097DC25 /* ASTableViewProtocols.h */; settings = {ATTRIBUTES = (Public, ); }; };
		B350620D1B010EFD0018CF92 /* ASTextNode.h in Headers */ = {isa = PBXBuildFile; fileRef = 058D09DF195D050800B7D73C /* ASTextNode.h */; settings = {ATTRIBUTES = (Public, ); }; };
		B350620E1B010EFD0018CF92 /* ASTextNode.mm in Sources */ = {isa = PBXBuildFile; fileRef = 058D09E0195D050800B7D73C /* ASTextNode.mm */; };
		B350620F1B010EFD0018CF92 /* _ASDisplayLayer.h in Headers */ = {isa = PBXBuildFile; fileRef = 058D09E2195D050800B7D73C /* _ASDisplayLayer.h */; settings = {ATTRIBUTES = (Public, ); }; };
		B35062101B010EFD0018CF92 /* _ASDisplayLayer.mm in Sources */ = {isa = PBXBuildFile; fileRef = 058D09E3195D050800B7D73C /* _ASDisplayLayer.mm */; };
		B35062111B010EFD0018CF92 /* _ASDisplayView.h in Headers */ = {isa = PBXBuildFile; fileRef = 058D09E4195D050800B7D73C /* _ASDisplayView.h */; settings = {ATTRIBUTES = (Public, ); }; };
		B35062121B010EFD0018CF92 /* _ASDisplayView.mm in Sources */ = {isa = PBXBuildFile; fileRef = 058D09E5195D050800B7D73C /* _ASDisplayView.mm */; };
		B35062131B010EFD0018CF92 /* ASBasicImageDownloader.h in Headers */ = {isa = PBXBuildFile; fileRef = 054963471A1EA066000F8E56 /* ASBasicImageDownloader.h */; settings = {ATTRIBUTES = (Public, ); }; };
		B35062141B010EFD0018CF92 /* ASBasicImageDownloader.mm in Sources */ = {isa = PBXBuildFile; fileRef = 054963481A1EA066000F8E56 /* ASBasicImageDownloader.mm */; };
		B35062151B010EFD0018CF92 /* ASBatchContext.h in Headers */ = {isa = PBXBuildFile; fileRef = 299DA1A71A828D2900162D41 /* ASBatchContext.h */; settings = {ATTRIBUTES = (Public, ); }; };
		B35062161B010EFD0018CF92 /* ASBatchContext.mm in Sources */ = {isa = PBXBuildFile; fileRef = 299DA1A81A828D2900162D41 /* ASBatchContext.mm */; };
		B35062171B010EFD0018CF92 /* ASDataController.h in Headers */ = {isa = PBXBuildFile; fileRef = 464052191A3F83C40061C0BA /* ASDataController.h */; settings = {ATTRIBUTES = (Public, ); }; };
		B35062181B010EFD0018CF92 /* ASDataController.mm in Sources */ = {isa = PBXBuildFile; fileRef = 4640521A1A3F83C40061C0BA /* ASDataController.mm */; };
		B35062191B010EFD0018CF92 /* ASDealloc2MainObject.h in Headers */ = {isa = PBXBuildFile; fileRef = 05A6D05819D0EB64002DD95E /* ASDealloc2MainObject.h */; settings = {ATTRIBUTES = (Public, ); }; };
		B350621A1B010EFD0018CF92 /* ASDealloc2MainObject.m in Sources */ = {isa = PBXBuildFile; fileRef = 05A6D05919D0EB64002DD95E /* ASDealloc2MainObject.m */; settings = {COMPILER_FLAGS = "-fno-objc-arc"; }; };
		B350621B1B010EFD0018CF92 /* ASFlowLayoutController.h in Headers */ = {isa = PBXBuildFile; fileRef = 4640521B1A3F83C40061C0BA /* ASFlowLayoutController.h */; settings = {ATTRIBUTES = (Public, ); }; };
		B350621C1B010EFD0018CF92 /* ASFlowLayoutController.mm in Sources */ = {isa = PBXBuildFile; fileRef = 4640521C1A3F83C40061C0BA /* ASFlowLayoutController.mm */; };
		B350621D1B010EFD0018CF92 /* ASHighlightOverlayLayer.h in Headers */ = {isa = PBXBuildFile; fileRef = 058D09E6195D050800B7D73C /* ASHighlightOverlayLayer.h */; settings = {ATTRIBUTES = (Public, ); }; };
		B350621E1B010EFD0018CF92 /* ASHighlightOverlayLayer.mm in Sources */ = {isa = PBXBuildFile; fileRef = 058D09E7195D050800B7D73C /* ASHighlightOverlayLayer.mm */; };
		B350621F1B010EFD0018CF92 /* ASImageProtocols.h in Headers */ = {isa = PBXBuildFile; fileRef = 05F20AA31A15733C00DCA68A /* ASImageProtocols.h */; settings = {ATTRIBUTES = (Public, ); }; };
		B35062201B010EFD0018CF92 /* ASLayoutController.h in Headers */ = {isa = PBXBuildFile; fileRef = 4640521D1A3F83C40061C0BA /* ASLayoutController.h */; settings = {ATTRIBUTES = (Public, ); }; };
		B35062211B010EFD0018CF92 /* ASLayoutRangeType.h in Headers */ = {isa = PBXBuildFile; fileRef = 292C59991A956527007E5DD6 /* ASLayoutRangeType.h */; settings = {ATTRIBUTES = (Public, ); }; };
		B35062241B010EFD0018CF92 /* ASMutableAttributedStringBuilder.h in Headers */ = {isa = PBXBuildFile; fileRef = 058D09E8195D050800B7D73C /* ASMutableAttributedStringBuilder.h */; settings = {ATTRIBUTES = (Public, ); }; };
		B35062251B010EFD0018CF92 /* ASMutableAttributedStringBuilder.m in Sources */ = {isa = PBXBuildFile; fileRef = 058D09E9195D050800B7D73C /* ASMutableAttributedStringBuilder.m */; };
		B35062261B010EFD0018CF92 /* ASRangeController.h in Headers */ = {isa = PBXBuildFile; fileRef = 055F1A3619ABD413004DAFF1 /* ASRangeController.h */; settings = {ATTRIBUTES = (Public, ); }; };
		B35062271B010EFD0018CF92 /* ASRangeController.mm in Sources */ = {isa = PBXBuildFile; fileRef = 055F1A3719ABD413004DAFF1 /* ASRangeController.mm */; };
		B350622D1B010EFD0018CF92 /* ASScrollDirection.h in Headers */ = {isa = PBXBuildFile; fileRef = 296A0A311A951715005ACEAA /* ASScrollDirection.h */; settings = {ATTRIBUTES = (Public, ); }; };
		B35062391B010EFD0018CF92 /* ASThread.h in Headers */ = {isa = PBXBuildFile; fileRef = 058D0A12195D050800B7D73C /* ASThread.h */; settings = {ATTRIBUTES = (Public, ); }; };
		B350623A1B010EFD0018CF92 /* NSMutableAttributedString+TextKitAdditions.h in Headers */ = {isa = PBXBuildFile; fileRef = 058D09F5195D050800B7D73C /* NSMutableAttributedString+TextKitAdditions.h */; settings = {ATTRIBUTES = (Public, ); }; };
		B350623B1B010EFD0018CF92 /* NSMutableAttributedString+TextKitAdditions.m in Sources */ = {isa = PBXBuildFile; fileRef = 058D09F6195D050800B7D73C /* NSMutableAttributedString+TextKitAdditions.m */; };
		B350623C1B010EFD0018CF92 /* _ASAsyncTransaction.h in Headers */ = {isa = PBXBuildFile; fileRef = 058D09F8195D050800B7D73C /* _ASAsyncTransaction.h */; settings = {ATTRIBUTES = (Public, ); }; };
		B350623D1B010EFD0018CF92 /* _ASAsyncTransaction.mm in Sources */ = {isa = PBXBuildFile; fileRef = 058D09F9195D050800B7D73C /* _ASAsyncTransaction.mm */; };
		B350623E1B010EFD0018CF92 /* _ASAsyncTransactionContainer+Private.h in Headers */ = {isa = PBXBuildFile; fileRef = 058D09FA195D050800B7D73C /* _ASAsyncTransactionContainer+Private.h */; };
		B350623F1B010EFD0018CF92 /* _ASAsyncTransactionContainer.h in Headers */ = {isa = PBXBuildFile; fileRef = 058D09FB195D050800B7D73C /* _ASAsyncTransactionContainer.h */; settings = {ATTRIBUTES = (Public, ); }; };
		B35062401B010EFD0018CF92 /* _ASAsyncTransactionContainer.m in Sources */ = {isa = PBXBuildFile; fileRef = 058D09FC195D050800B7D73C /* _ASAsyncTransactionContainer.m */; };
		B35062411B010EFD0018CF92 /* _ASAsyncTransactionGroup.h in Headers */ = {isa = PBXBuildFile; fileRef = 058D09FD195D050800B7D73C /* _ASAsyncTransactionGroup.h */; settings = {ATTRIBUTES = (Public, ); }; };
		B35062421B010EFD0018CF92 /* _ASAsyncTransactionGroup.m in Sources */ = {isa = PBXBuildFile; fileRef = 058D09FE195D050800B7D73C /* _ASAsyncTransactionGroup.m */; };
		B35062431B010EFD0018CF92 /* UIView+ASConvenience.h in Headers */ = {isa = PBXBuildFile; fileRef = 058D09FF195D050800B7D73C /* UIView+ASConvenience.h */; settings = {ATTRIBUTES = (Public, ); }; };
		B35062461B010EFD0018CF92 /* ASBasicImageDownloaderInternal.h in Headers */ = {isa = PBXBuildFile; fileRef = 2967F9E11AB0A4CF0072E4AB /* ASBasicImageDownloaderInternal.h */; };
		B35062481B010EFD0018CF92 /* _AS-objc-internal.h in Headers */ = {isa = PBXBuildFile; fileRef = 058D0A02195D050800B7D73C /* _AS-objc-internal.h */; };
		B35062491B010EFD0018CF92 /* _ASCoreAnimationExtras.h in Headers */ = {isa = PBXBuildFile; fileRef = 058D0A03195D050800B7D73C /* _ASCoreAnimationExtras.h */; };
		B350624A1B010EFD0018CF92 /* _ASCoreAnimationExtras.mm in Sources */ = {isa = PBXBuildFile; fileRef = 058D0A04195D050800B7D73C /* _ASCoreAnimationExtras.mm */; };
		B350624B1B010EFD0018CF92 /* _ASPendingState.h in Headers */ = {isa = PBXBuildFile; fileRef = 058D0A05195D050800B7D73C /* _ASPendingState.h */; };
		B350624C1B010EFD0018CF92 /* _ASPendingState.mm in Sources */ = {isa = PBXBuildFile; fileRef = 058D0A06195D050800B7D73C /* _ASPendingState.mm */; };
		B350624D1B010EFD0018CF92 /* _ASScopeTimer.h in Headers */ = {isa = PBXBuildFile; fileRef = 058D0A07195D050800B7D73C /* _ASScopeTimer.h */; };
		B350624E1B010EFD0018CF92 /* ASDisplayNode+AsyncDisplay.mm in Sources */ = {isa = PBXBuildFile; fileRef = 058D0A08195D050800B7D73C /* ASDisplayNode+AsyncDisplay.mm */; };
		B350624F1B010EFD0018CF92 /* ASDisplayNode+DebugTiming.h in Headers */ = {isa = PBXBuildFile; fileRef = 058D0A09195D050800B7D73C /* ASDisplayNode+DebugTiming.h */; };
		B35062501B010EFD0018CF92 /* ASDisplayNode+DebugTiming.mm in Sources */ = {isa = PBXBuildFile; fileRef = 058D0A0A195D050800B7D73C /* ASDisplayNode+DebugTiming.mm */; };
		B35062511B010EFD0018CF92 /* ASDisplayNode+UIViewBridge.mm in Sources */ = {isa = PBXBuildFile; fileRef = 058D0A0B195D050800B7D73C /* ASDisplayNode+UIViewBridge.mm */; };
		B35062521B010EFD0018CF92 /* ASDisplayNodeInternal.h in Headers */ = {isa = PBXBuildFile; fileRef = 058D0A0C195D050800B7D73C /* ASDisplayNodeInternal.h */; };
		B35062531B010EFD0018CF92 /* ASImageNode+CGExtras.h in Headers */ = {isa = PBXBuildFile; fileRef = 058D0A0D195D050800B7D73C /* ASImageNode+CGExtras.h */; };
		B35062541B010EFD0018CF92 /* ASImageNode+CGExtras.m in Sources */ = {isa = PBXBuildFile; fileRef = 058D0A0E195D050800B7D73C /* ASImageNode+CGExtras.m */; };
		B35062551B010EFD0018CF92 /* ASSentinel.h in Headers */ = {isa = PBXBuildFile; fileRef = 058D0A10195D050800B7D73C /* ASSentinel.h */; };
		B35062561B010EFD0018CF92 /* ASSentinel.m in Sources */ = {isa = PBXBuildFile; fileRef = 058D0A11195D050800B7D73C /* ASSentinel.m */; };
		B35062571B010F070018CF92 /* ASAssert.h in Headers */ = {isa = PBXBuildFile; fileRef = 058D0A43195D058D00B7D73C /* ASAssert.h */; settings = {ATTRIBUTES = (Public, ); }; };
		B35062581B010F070018CF92 /* ASAvailability.h in Headers */ = {isa = PBXBuildFile; fileRef = 0516FA3A1A15563400B4EBED /* ASAvailability.h */; settings = {ATTRIBUTES = (Public, ); }; };
		B35062591B010F070018CF92 /* ASBaseDefines.h in Headers */ = {isa = PBXBuildFile; fileRef = 058D0A44195D058D00B7D73C /* ASBaseDefines.h */; settings = {ATTRIBUTES = (Public, ); }; };
		B350625A1B010F070018CF92 /* ASDisplayNodeExtraIvars.h in Headers */ = {isa = PBXBuildFile; fileRef = 058D0A45195D058D00B7D73C /* ASDisplayNodeExtraIvars.h */; settings = {ATTRIBUTES = (Public, ); }; };
		B350625B1B010F070018CF92 /* ASEqualityHelpers.h in Headers */ = {isa = PBXBuildFile; fileRef = 1950C4481A3BB5C1005C8279 /* ASEqualityHelpers.h */; settings = {ATTRIBUTES = (Public, ); }; };
		B350625C1B010F070018CF92 /* ASLog.h in Headers */ = {isa = PBXBuildFile; fileRef = 0516FA3B1A15563400B4EBED /* ASLog.h */; settings = {ATTRIBUTES = (Public, ); }; };
		B350625D1B0111740018CF92 /* Photos.framework in Frameworks */ = {isa = PBXBuildFile; fileRef = 051943141A1575670030A7D0 /* Photos.framework */; };
		B350625E1B0111780018CF92 /* AssetsLibrary.framework in Frameworks */ = {isa = PBXBuildFile; fileRef = 051943121A1575630030A7D0 /* AssetsLibrary.framework */; };
		B350625F1B0111800018CF92 /* Foundation.framework in Frameworks */ = {isa = PBXBuildFile; fileRef = 058D09AF195D04C000B7D73C /* Foundation.framework */; };
		C78F7E2A1BF7808300CDEAFC /* ASTableNode.m in Sources */ = {isa = PBXBuildFile; fileRef = B0F880591BEAEC7500D17647 /* ASTableNode.m */; };
		C78F7E2B1BF7809800CDEAFC /* ASTableNode.h in Headers */ = {isa = PBXBuildFile; fileRef = B0F880581BEAEC7500D17647 /* ASTableNode.h */; settings = {ATTRIBUTES = (Public, ); }; };
		CC3B20831C3F76D600798563 /* ASPendingStateController.h in Headers */ = {isa = PBXBuildFile; fileRef = CC3B20811C3F76D600798563 /* ASPendingStateController.h */; };
		CC3B20841C3F76D600798563 /* ASPendingStateController.h in Headers */ = {isa = PBXBuildFile; fileRef = CC3B20811C3F76D600798563 /* ASPendingStateController.h */; };
		CC3B20851C3F76D600798563 /* ASPendingStateController.mm in Sources */ = {isa = PBXBuildFile; fileRef = CC3B20821C3F76D600798563 /* ASPendingStateController.mm */; };
		CC3B20861C3F76D600798563 /* ASPendingStateController.mm in Sources */ = {isa = PBXBuildFile; fileRef = CC3B20821C3F76D600798563 /* ASPendingStateController.mm */; };
		CC3B20891C3F7A5400798563 /* ASWeakSet.h in Headers */ = {isa = PBXBuildFile; fileRef = CC3B20871C3F7A5400798563 /* ASWeakSet.h */; };
		CC3B208A1C3F7A5400798563 /* ASWeakSet.h in Headers */ = {isa = PBXBuildFile; fileRef = CC3B20871C3F7A5400798563 /* ASWeakSet.h */; };
		CC3B208B1C3F7A5400798563 /* ASWeakSet.m in Sources */ = {isa = PBXBuildFile; fileRef = CC3B20881C3F7A5400798563 /* ASWeakSet.m */; };
		CC3B208C1C3F7A5400798563 /* ASWeakSet.m in Sources */ = {isa = PBXBuildFile; fileRef = CC3B20881C3F7A5400798563 /* ASWeakSet.m */; };
		CC3B208E1C3F7D0A00798563 /* ASWeakSetTests.m in Sources */ = {isa = PBXBuildFile; fileRef = CC3B208D1C3F7D0A00798563 /* ASWeakSetTests.m */; };
		CC3B20901C3F892D00798563 /* ASBridgedPropertiesTests.mm in Sources */ = {isa = PBXBuildFile; fileRef = CC3B208F1C3F892D00798563 /* ASBridgedPropertiesTests.mm */; };
		CC7FD9DE1BB5E962005CCB2B /* ASPhotosFrameworkImageRequest.h in Headers */ = {isa = PBXBuildFile; fileRef = CC7FD9DC1BB5E962005CCB2B /* ASPhotosFrameworkImageRequest.h */; settings = {ATTRIBUTES = (Public, ); }; };
		CC7FD9DF1BB5E962005CCB2B /* ASPhotosFrameworkImageRequest.m in Sources */ = {isa = PBXBuildFile; fileRef = CC7FD9DD1BB5E962005CCB2B /* ASPhotosFrameworkImageRequest.m */; };
		CC7FD9E11BB5F750005CCB2B /* ASPhotosFrameworkImageRequestTests.m in Sources */ = {isa = PBXBuildFile; fileRef = CC7FD9E01BB5F750005CCB2B /* ASPhotosFrameworkImageRequestTests.m */; };
		CC7FD9E21BB603FF005CCB2B /* ASPhotosFrameworkImageRequest.h in Headers */ = {isa = PBXBuildFile; fileRef = CC7FD9DC1BB5E962005CCB2B /* ASPhotosFrameworkImageRequest.h */; settings = {ATTRIBUTES = (Public, ); }; };
		D785F6621A74327E00291744 /* ASScrollNode.h in Headers */ = {isa = PBXBuildFile; fileRef = D785F6601A74327E00291744 /* ASScrollNode.h */; settings = {ATTRIBUTES = (Public, ); }; };
		D785F6631A74327E00291744 /* ASScrollNode.m in Sources */ = {isa = PBXBuildFile; fileRef = D785F6611A74327E00291744 /* ASScrollNode.m */; };
		DB55C2611C6408D6004EDCF5 /* _ASTransitionContext.h in Headers */ = {isa = PBXBuildFile; fileRef = DB55C25F1C6408D6004EDCF5 /* _ASTransitionContext.h */; };
		DB55C2631C6408D6004EDCF5 /* _ASTransitionContext.m in Sources */ = {isa = PBXBuildFile; fileRef = DB55C2601C6408D6004EDCF5 /* _ASTransitionContext.m */; };
		DB55C2661C641AE4004EDCF5 /* ASContextTransitioning.h in Headers */ = {isa = PBXBuildFile; fileRef = DB55C2651C641AE4004EDCF5 /* ASContextTransitioning.h */; settings = {ATTRIBUTES = (Public, ); }; };
		DB55C2671C641AE4004EDCF5 /* ASContextTransitioning.h in Headers */ = {isa = PBXBuildFile; fileRef = DB55C2651C641AE4004EDCF5 /* ASContextTransitioning.h */; settings = {ATTRIBUTES = (Public, ); }; };
		DB7121BCD50849C498C886FB /* libPods-AsyncDisplayKitTests.a in Frameworks */ = {isa = PBXBuildFile; fileRef = EFA731F0396842FF8AB635EE /* libPods-AsyncDisplayKitTests.a */; };
		DB78412E1C6BCE1600A9E2B4 /* _ASTransitionContext.m in Sources */ = {isa = PBXBuildFile; fileRef = DB55C2601C6408D6004EDCF5 /* _ASTransitionContext.m */; };
		DBABFAFC1C6A8D2F0039EA4A /* _ASTransitionContext.h in Headers */ = {isa = PBXBuildFile; fileRef = DB55C25F1C6408D6004EDCF5 /* _ASTransitionContext.h */; };
		DBC452DB1C5BF64600B16017 /* NSArray+Diffing.h in Headers */ = {isa = PBXBuildFile; fileRef = DBC452D91C5BF64600B16017 /* NSArray+Diffing.h */; };
		DBC452DC1C5BF64600B16017 /* NSArray+Diffing.m in Sources */ = {isa = PBXBuildFile; fileRef = DBC452DA1C5BF64600B16017 /* NSArray+Diffing.m */; };
		DBC452DE1C5C6A6A00B16017 /* ArrayDiffingTests.m in Sources */ = {isa = PBXBuildFile; fileRef = DBC452DD1C5C6A6A00B16017 /* ArrayDiffingTests.m */; };
		DBC453221C5FD97200B16017 /* ASDisplayNodeImplicitHierarchyTests.m in Sources */ = {isa = PBXBuildFile; fileRef = DBC453211C5FD97200B16017 /* ASDisplayNodeImplicitHierarchyTests.m */; };
		DBDB83941C6E879900D0098C /* ASPagerFlowLayout.h in Headers */ = {isa = PBXBuildFile; fileRef = DBDB83921C6E879900D0098C /* ASPagerFlowLayout.h */; settings = {ATTRIBUTES = (Public, ); }; };
		DBDB83951C6E879900D0098C /* ASPagerFlowLayout.h in Headers */ = {isa = PBXBuildFile; fileRef = DBDB83921C6E879900D0098C /* ASPagerFlowLayout.h */; settings = {ATTRIBUTES = (Public, ); }; };
		DBDB83961C6E879900D0098C /* ASPagerFlowLayout.m in Sources */ = {isa = PBXBuildFile; fileRef = DBDB83931C6E879900D0098C /* ASPagerFlowLayout.m */; };
		DBDB83971C6E879900D0098C /* ASPagerFlowLayout.m in Sources */ = {isa = PBXBuildFile; fileRef = DBDB83931C6E879900D0098C /* ASPagerFlowLayout.m */; };
		DE040EF91C2B40AC004692FF /* ASCollectionViewFlowLayoutInspector.h in Headers */ = {isa = PBXBuildFile; fileRef = 251B8EF41BBB3D690087C538 /* ASCollectionViewFlowLayoutInspector.h */; settings = {ATTRIBUTES = (Public, ); }; };
		DE0702FC1C3671E900D7DE62 /* libAsyncDisplayKit.a in Frameworks */ = {isa = PBXBuildFile; fileRef = 058D09AC195D04C000B7D73C /* libAsyncDisplayKit.a */; };
		DE4843DB1C93EAB100A1F33B /* ASDisplayNodeLayoutContext.mm in Sources */ = {isa = PBXBuildFile; fileRef = E52405B21C8FEF03004DC8E7 /* ASDisplayNodeLayoutContext.mm */; };
		DE4843DC1C93EAC100A1F33B /* ASDisplayNodeLayoutContext.h in Headers */ = {isa = PBXBuildFile; fileRef = E52405B41C8FEF16004DC8E7 /* ASDisplayNodeLayoutContext.h */; };
		DE6EA3221C14000600183B10 /* ASDisplayNode+FrameworkPrivate.h in Headers */ = {isa = PBXBuildFile; fileRef = DE6EA3211C14000600183B10 /* ASDisplayNode+FrameworkPrivate.h */; };
		DE6EA3231C14000600183B10 /* ASDisplayNode+FrameworkPrivate.h in Headers */ = {isa = PBXBuildFile; fileRef = DE6EA3211C14000600183B10 /* ASDisplayNode+FrameworkPrivate.h */; };
		DE84918D1C8FFF2B003D89E9 /* ASRunLoopQueue.h in Headers */ = {isa = PBXBuildFile; fileRef = 81EE384D1C8E94F000456208 /* ASRunLoopQueue.h */; settings = {ATTRIBUTES = (Public, ); }; };
		DE84918E1C8FFF9F003D89E9 /* ASRunLoopQueue.mm in Sources */ = {isa = PBXBuildFile; fileRef = 81EE384E1C8E94F000456208 /* ASRunLoopQueue.mm */; };
		DE8BEAC11C2DF3FC00D57C12 /* ASDelegateProxy.h in Headers */ = {isa = PBXBuildFile; fileRef = DE8BEABF1C2DF3FC00D57C12 /* ASDelegateProxy.h */; };
		DE8BEAC21C2DF3FC00D57C12 /* ASDelegateProxy.h in Headers */ = {isa = PBXBuildFile; fileRef = DE8BEABF1C2DF3FC00D57C12 /* ASDelegateProxy.h */; };
		DE8BEAC31C2DF3FC00D57C12 /* ASDelegateProxy.m in Sources */ = {isa = PBXBuildFile; fileRef = DE8BEAC01C2DF3FC00D57C12 /* ASDelegateProxy.m */; };
		DE8BEAC41C2DF3FC00D57C12 /* ASDelegateProxy.m in Sources */ = {isa = PBXBuildFile; fileRef = DE8BEAC01C2DF3FC00D57C12 /* ASDelegateProxy.m */; };
		DEC146B61C37A16A004A0EE7 /* ASCollectionInternal.h in Headers */ = {isa = PBXBuildFile; fileRef = DEC146B41C37A16A004A0EE7 /* ASCollectionInternal.h */; };
		DEC146B71C37A16A004A0EE7 /* ASCollectionInternal.h in Headers */ = {isa = PBXBuildFile; fileRef = DEC146B41C37A16A004A0EE7 /* ASCollectionInternal.h */; };
		DEC146B81C37A16A004A0EE7 /* ASCollectionInternal.m in Sources */ = {isa = PBXBuildFile; fileRef = DEC146B51C37A16A004A0EE7 /* ASCollectionInternal.m */; };
		DEC146B91C37A16A004A0EE7 /* ASCollectionInternal.m in Sources */ = {isa = PBXBuildFile; fileRef = DEC146B51C37A16A004A0EE7 /* ASCollectionInternal.m */; };
		DECBD6E71BE56E1900CF4905 /* ASButtonNode.h in Headers */ = {isa = PBXBuildFile; fileRef = DECBD6E51BE56E1900CF4905 /* ASButtonNode.h */; settings = {ATTRIBUTES = (Public, ); }; };
		DECBD6E81BE56E1900CF4905 /* ASButtonNode.h in Headers */ = {isa = PBXBuildFile; fileRef = DECBD6E51BE56E1900CF4905 /* ASButtonNode.h */; settings = {ATTRIBUTES = (Public, ); }; };
		DECBD6E91BE56E1900CF4905 /* ASButtonNode.mm in Sources */ = {isa = PBXBuildFile; fileRef = DECBD6E61BE56E1900CF4905 /* ASButtonNode.mm */; };
		DECBD6EA1BE56E1900CF4905 /* ASButtonNode.mm in Sources */ = {isa = PBXBuildFile; fileRef = DECBD6E61BE56E1900CF4905 /* ASButtonNode.mm */; };
		E52405B31C8FEF03004DC8E7 /* ASDisplayNodeLayoutContext.mm in Sources */ = {isa = PBXBuildFile; fileRef = E52405B21C8FEF03004DC8E7 /* ASDisplayNodeLayoutContext.mm */; };
		E52405B51C8FEF16004DC8E7 /* ASDisplayNodeLayoutContext.h in Headers */ = {isa = PBXBuildFile; fileRef = E52405B41C8FEF16004DC8E7 /* ASDisplayNodeLayoutContext.h */; };
		E55D86321CA8A14000A0C26F /* ASLayoutable.mm in Sources */ = {isa = PBXBuildFile; fileRef = E55D86311CA8A14000A0C26F /* ASLayoutable.mm */; };
		E55D86331CA8A14000A0C26F /* ASLayoutable.mm in Sources */ = {isa = PBXBuildFile; fileRef = E55D86311CA8A14000A0C26F /* ASLayoutable.mm */; };
		E5711A2B1C840C81009619D4 /* ASIndexedNodeContext.h in Headers */ = {isa = PBXBuildFile; fileRef = E5711A2A1C840C81009619D4 /* ASIndexedNodeContext.h */; settings = {ATTRIBUTES = (Public, ); }; };
		E5711A2C1C840C81009619D4 /* ASIndexedNodeContext.h in Headers */ = {isa = PBXBuildFile; fileRef = E5711A2A1C840C81009619D4 /* ASIndexedNodeContext.h */; };
		E5711A2E1C840C96009619D4 /* ASIndexedNodeContext.m in Sources */ = {isa = PBXBuildFile; fileRef = E5711A2D1C840C96009619D4 /* ASIndexedNodeContext.m */; };
		E5711A301C840C96009619D4 /* ASIndexedNodeContext.m in Sources */ = {isa = PBXBuildFile; fileRef = E5711A2D1C840C96009619D4 /* ASIndexedNodeContext.m */; };
/* End PBXBuildFile section */

/* Begin PBXContainerItemProxy section */
		057D02E51AC0A67000C7AC3C /* PBXContainerItemProxy */ = {
			isa = PBXContainerItemProxy;
			containerPortal = 058D09A4195D04C000B7D73C /* Project object */;
			proxyType = 1;
			remoteGlobalIDString = 057D02BE1AC0A66700C7AC3C;
			remoteInfo = AsyncDisplayKitTestHost;
		};
		058D09C2195D04C000B7D73C /* PBXContainerItemProxy */ = {
			isa = PBXContainerItemProxy;
			containerPortal = 058D09A4195D04C000B7D73C /* Project object */;
			proxyType = 1;
			remoteGlobalIDString = 058D09AB195D04C000B7D73C;
			remoteInfo = AsyncDisplayKit;
		};
		DEACA2B11C425DC400FA9DDF /* PBXContainerItemProxy */ = {
			isa = PBXContainerItemProxy;
			containerPortal = 058D09A4195D04C000B7D73C /* Project object */;
			proxyType = 1;
			remoteGlobalIDString = 058D09AB195D04C000B7D73C;
			remoteInfo = AsyncDisplayKit;
		};
/* End PBXContainerItemProxy section */

/* Begin PBXCopyFilesBuildPhase section */
		058D09AA195D04C000B7D73C /* CopyFiles */ = {
			isa = PBXCopyFilesBuildPhase;
			buildActionMask = 2147483647;
			dstPath = "include/$(PRODUCT_NAME)";
			dstSubfolderSpec = 16;
			files = (
			);
			runOnlyForDeploymentPostprocessing = 0;
		};
/* End PBXCopyFilesBuildPhase section */

/* Begin PBXFileReference section */
		044285011BAA3CC700D16268 /* module.modulemap */ = {isa = PBXFileReference; lastKnownFileType = "sourcecode.module-map"; path = module.modulemap; sourceTree = "<group>"; };
		044285051BAA63FE00D16268 /* ASBatchFetching.h */ = {isa = PBXFileReference; fileEncoding = 4; lastKnownFileType = sourcecode.c.h; path = ASBatchFetching.h; sourceTree = "<group>"; };
		044285061BAA63FE00D16268 /* ASBatchFetching.m */ = {isa = PBXFileReference; fileEncoding = 4; lastKnownFileType = sourcecode.c.objc; path = ASBatchFetching.m; sourceTree = "<group>"; };
		0442850B1BAA64EC00D16268 /* ASMultidimensionalArrayUtils.h */ = {isa = PBXFileReference; fileEncoding = 4; lastKnownFileType = sourcecode.c.h; path = ASMultidimensionalArrayUtils.h; sourceTree = "<group>"; };
		0442850C1BAA64EC00D16268 /* ASMultidimensionalArrayUtils.mm */ = {isa = PBXFileReference; fileEncoding = 4; lastKnownFileType = sourcecode.cpp.objcpp; path = ASMultidimensionalArrayUtils.mm; sourceTree = "<group>"; };
		0516FA3A1A15563400B4EBED /* ASAvailability.h */ = {isa = PBXFileReference; fileEncoding = 4; lastKnownFileType = sourcecode.c.h; path = ASAvailability.h; sourceTree = "<group>"; };
		0516FA3B1A15563400B4EBED /* ASLog.h */ = {isa = PBXFileReference; fileEncoding = 4; lastKnownFileType = sourcecode.c.h; path = ASLog.h; sourceTree = "<group>"; };
		0516FA3E1A1563D200B4EBED /* ASMultiplexImageNode.h */ = {isa = PBXFileReference; fileEncoding = 4; lastKnownFileType = sourcecode.c.h; path = ASMultiplexImageNode.h; sourceTree = "<group>"; };
		0516FA3F1A1563D200B4EBED /* ASMultiplexImageNode.mm */ = {isa = PBXFileReference; fileEncoding = 4; lastKnownFileType = sourcecode.cpp.objcpp; path = ASMultiplexImageNode.mm; sourceTree = "<group>"; };
		051943121A1575630030A7D0 /* AssetsLibrary.framework */ = {isa = PBXFileReference; lastKnownFileType = wrapper.framework; name = AssetsLibrary.framework; path = System/Library/Frameworks/AssetsLibrary.framework; sourceTree = SDKROOT; };
		051943141A1575670030A7D0 /* Photos.framework */ = {isa = PBXFileReference; lastKnownFileType = wrapper.framework; name = Photos.framework; path = System/Library/Frameworks/Photos.framework; sourceTree = SDKROOT; };
		052EE0651A159FEF002C6279 /* ASMultiplexImageNodeTests.m */ = {isa = PBXFileReference; fileEncoding = 4; lastKnownFileType = sourcecode.c.objc; path = ASMultiplexImageNodeTests.m; sourceTree = "<group>"; };
		052EE06A1A15A0D8002C6279 /* TestResources */ = {isa = PBXFileReference; lastKnownFileType = folder; path = TestResources; sourceTree = "<group>"; };
		054963471A1EA066000F8E56 /* ASBasicImageDownloader.h */ = {isa = PBXFileReference; fileEncoding = 4; lastKnownFileType = sourcecode.c.h; path = ASBasicImageDownloader.h; sourceTree = "<group>"; };
		054963481A1EA066000F8E56 /* ASBasicImageDownloader.mm */ = {isa = PBXFileReference; fileEncoding = 4; lastKnownFileType = sourcecode.cpp.objcpp; path = ASBasicImageDownloader.mm; sourceTree = "<group>"; };
		055B9FA61A1C154B00035D6D /* ASNetworkImageNode.h */ = {isa = PBXFileReference; fileEncoding = 4; lastKnownFileType = sourcecode.c.h; path = ASNetworkImageNode.h; sourceTree = "<group>"; };
		055B9FA71A1C154B00035D6D /* ASNetworkImageNode.mm */ = {isa = PBXFileReference; fileEncoding = 4; lastKnownFileType = sourcecode.cpp.objcpp; path = ASNetworkImageNode.mm; sourceTree = "<group>"; };
		055F1A3219ABD3E3004DAFF1 /* ASTableView.h */ = {isa = PBXFileReference; fileEncoding = 4; lastKnownFileType = sourcecode.c.h; lineEnding = 0; path = ASTableView.h; sourceTree = "<group>"; };
		055F1A3319ABD3E3004DAFF1 /* ASTableView.mm */ = {isa = PBXFileReference; fileEncoding = 4; lastKnownFileType = sourcecode.cpp.objcpp; lineEnding = 0; path = ASTableView.mm; sourceTree = "<group>"; };
		055F1A3619ABD413004DAFF1 /* ASRangeController.h */ = {isa = PBXFileReference; fileEncoding = 4; lastKnownFileType = sourcecode.c.h; path = ASRangeController.h; sourceTree = "<group>"; };
		055F1A3719ABD413004DAFF1 /* ASRangeController.mm */ = {isa = PBXFileReference; fileEncoding = 4; lastKnownFileType = sourcecode.cpp.objcpp; path = ASRangeController.mm; sourceTree = "<group>"; };
		055F1A3A19ABD43F004DAFF1 /* ASCellNode.h */ = {isa = PBXFileReference; fileEncoding = 4; lastKnownFileType = sourcecode.c.h; path = ASCellNode.h; sourceTree = "<group>"; };
		056D21501ABCEDA1001107EF /* ASSnapshotTestCase.h */ = {isa = PBXFileReference; fileEncoding = 4; lastKnownFileType = sourcecode.c.h; path = ASSnapshotTestCase.h; sourceTree = "<group>"; };
		056D21541ABCEF50001107EF /* ASImageNodeSnapshotTests.m */ = {isa = PBXFileReference; fileEncoding = 4; lastKnownFileType = sourcecode.c.objc; path = ASImageNodeSnapshotTests.m; sourceTree = "<group>"; };
		0574D5E119C110610097DC25 /* ASTableViewProtocols.h */ = {isa = PBXFileReference; lastKnownFileType = sourcecode.c.h; path = ASTableViewProtocols.h; sourceTree = "<group>"; };
		057D02BF1AC0A66700C7AC3C /* AsyncDisplayKitTestHost.app */ = {isa = PBXFileReference; explicitFileType = wrapper.application; includeInIndex = 0; path = AsyncDisplayKitTestHost.app; sourceTree = BUILT_PRODUCTS_DIR; };
		057D02C21AC0A66700C7AC3C /* Info.plist */ = {isa = PBXFileReference; lastKnownFileType = text.plist.xml; path = Info.plist; sourceTree = "<group>"; };
		057D02C31AC0A66700C7AC3C /* main.m */ = {isa = PBXFileReference; lastKnownFileType = sourcecode.c.objc; path = main.m; sourceTree = "<group>"; };
		057D02C51AC0A66700C7AC3C /* AppDelegate.h */ = {isa = PBXFileReference; lastKnownFileType = sourcecode.c.h; path = AppDelegate.h; sourceTree = "<group>"; };
		057D02C61AC0A66700C7AC3C /* AppDelegate.mm */ = {isa = PBXFileReference; lastKnownFileType = sourcecode.cpp.objcpp; path = AppDelegate.mm; sourceTree = "<group>"; };
		0587F9BB1A7309ED00AFF0BA /* ASEditableTextNode.h */ = {isa = PBXFileReference; fileEncoding = 4; lastKnownFileType = sourcecode.c.h; path = ASEditableTextNode.h; sourceTree = "<group>"; };
		0587F9BC1A7309ED00AFF0BA /* ASEditableTextNode.mm */ = {isa = PBXFileReference; fileEncoding = 4; lastKnownFileType = sourcecode.cpp.objcpp; lineEnding = 0; path = ASEditableTextNode.mm; sourceTree = "<group>"; };
		058D09AC195D04C000B7D73C /* libAsyncDisplayKit.a */ = {isa = PBXFileReference; explicitFileType = archive.ar; includeInIndex = 0; path = libAsyncDisplayKit.a; sourceTree = BUILT_PRODUCTS_DIR; };
		058D09AF195D04C000B7D73C /* Foundation.framework */ = {isa = PBXFileReference; lastKnownFileType = wrapper.framework; name = Foundation.framework; path = System/Library/Frameworks/Foundation.framework; sourceTree = SDKROOT; };
		058D09B3195D04C000B7D73C /* AsyncDisplayKit-Prefix.pch */ = {isa = PBXFileReference; lastKnownFileType = sourcecode.c.h; path = "AsyncDisplayKit-Prefix.pch"; sourceTree = "<group>"; };
		058D09BC195D04C000B7D73C /* AsyncDisplayKitTests.xctest */ = {isa = PBXFileReference; explicitFileType = wrapper.cfbundle; includeInIndex = 0; path = AsyncDisplayKitTests.xctest; sourceTree = BUILT_PRODUCTS_DIR; };
		058D09BD195D04C000B7D73C /* XCTest.framework */ = {isa = PBXFileReference; lastKnownFileType = wrapper.framework; name = XCTest.framework; path = Library/Frameworks/XCTest.framework; sourceTree = DEVELOPER_DIR; };
		058D09C0195D04C000B7D73C /* UIKit.framework */ = {isa = PBXFileReference; lastKnownFileType = wrapper.framework; name = UIKit.framework; path = Library/Frameworks/UIKit.framework; sourceTree = DEVELOPER_DIR; };
		058D09C7195D04C000B7D73C /* AsyncDisplayKitTests-Info.plist */ = {isa = PBXFileReference; lastKnownFileType = text.plist.xml; path = "AsyncDisplayKitTests-Info.plist"; sourceTree = "<group>"; };
		058D09C9195D04C000B7D73C /* en */ = {isa = PBXFileReference; lastKnownFileType = text.plist.strings; name = en; path = en.lproj/InfoPlist.strings; sourceTree = "<group>"; };
		058D09D5195D050800B7D73C /* ASControlNode.h */ = {isa = PBXFileReference; fileEncoding = 4; lastKnownFileType = sourcecode.c.h; path = ASControlNode.h; sourceTree = "<group>"; };
		058D09D6195D050800B7D73C /* ASControlNode.mm */ = {isa = PBXFileReference; fileEncoding = 4; lastKnownFileType = sourcecode.cpp.objcpp; path = ASControlNode.mm; sourceTree = "<group>"; };
		058D09D7195D050800B7D73C /* ASControlNode+Subclasses.h */ = {isa = PBXFileReference; fileEncoding = 4; lastKnownFileType = sourcecode.c.h; path = "ASControlNode+Subclasses.h"; sourceTree = "<group>"; };
		058D09D8195D050800B7D73C /* ASDisplayNode.h */ = {isa = PBXFileReference; fileEncoding = 4; lastKnownFileType = sourcecode.c.h; lineEnding = 0; path = ASDisplayNode.h; sourceTree = "<group>"; };
		058D09D9195D050800B7D73C /* ASDisplayNode.mm */ = {isa = PBXFileReference; fileEncoding = 4; lastKnownFileType = sourcecode.cpp.objcpp; lineEnding = 0; path = ASDisplayNode.mm; sourceTree = "<group>"; };
		058D09DA195D050800B7D73C /* ASDisplayNode+Subclasses.h */ = {isa = PBXFileReference; fileEncoding = 4; lastKnownFileType = sourcecode.c.h; lineEnding = 0; path = "ASDisplayNode+Subclasses.h"; sourceTree = "<group>"; };
		058D09DB195D050800B7D73C /* ASDisplayNodeExtras.h */ = {isa = PBXFileReference; fileEncoding = 4; lastKnownFileType = sourcecode.c.h; path = ASDisplayNodeExtras.h; sourceTree = "<group>"; };
		058D09DC195D050800B7D73C /* ASDisplayNodeExtras.mm */ = {isa = PBXFileReference; fileEncoding = 4; lastKnownFileType = sourcecode.cpp.objcpp; path = ASDisplayNodeExtras.mm; sourceTree = "<group>"; };
		058D09DD195D050800B7D73C /* ASImageNode.h */ = {isa = PBXFileReference; fileEncoding = 4; lastKnownFileType = sourcecode.c.h; path = ASImageNode.h; sourceTree = "<group>"; };
		058D09DE195D050800B7D73C /* ASImageNode.mm */ = {isa = PBXFileReference; fileEncoding = 4; lastKnownFileType = sourcecode.cpp.objcpp; lineEnding = 0; path = ASImageNode.mm; sourceTree = "<group>"; };
		058D09DF195D050800B7D73C /* ASTextNode.h */ = {isa = PBXFileReference; fileEncoding = 4; lastKnownFileType = sourcecode.c.h; path = ASTextNode.h; sourceTree = "<group>"; };
		058D09E0195D050800B7D73C /* ASTextNode.mm */ = {isa = PBXFileReference; fileEncoding = 4; lastKnownFileType = sourcecode.cpp.objcpp; lineEnding = 0; path = ASTextNode.mm; sourceTree = "<group>"; };
		058D09E2195D050800B7D73C /* _ASDisplayLayer.h */ = {isa = PBXFileReference; fileEncoding = 4; lastKnownFileType = sourcecode.c.h; path = _ASDisplayLayer.h; sourceTree = "<group>"; };
		058D09E3195D050800B7D73C /* _ASDisplayLayer.mm */ = {isa = PBXFileReference; fileEncoding = 4; lastKnownFileType = sourcecode.cpp.objcpp; path = _ASDisplayLayer.mm; sourceTree = "<group>"; };
		058D09E4195D050800B7D73C /* _ASDisplayView.h */ = {isa = PBXFileReference; fileEncoding = 4; lastKnownFileType = sourcecode.c.h; path = _ASDisplayView.h; sourceTree = "<group>"; };
		058D09E5195D050800B7D73C /* _ASDisplayView.mm */ = {isa = PBXFileReference; fileEncoding = 4; lastKnownFileType = sourcecode.cpp.objcpp; path = _ASDisplayView.mm; sourceTree = "<group>"; };
		058D09E6195D050800B7D73C /* ASHighlightOverlayLayer.h */ = {isa = PBXFileReference; fileEncoding = 4; lastKnownFileType = sourcecode.c.h; path = ASHighlightOverlayLayer.h; sourceTree = "<group>"; };
		058D09E7195D050800B7D73C /* ASHighlightOverlayLayer.mm */ = {isa = PBXFileReference; fileEncoding = 4; lastKnownFileType = sourcecode.cpp.objcpp; path = ASHighlightOverlayLayer.mm; sourceTree = "<group>"; };
		058D09E8195D050800B7D73C /* ASMutableAttributedStringBuilder.h */ = {isa = PBXFileReference; fileEncoding = 4; lastKnownFileType = sourcecode.c.h; path = ASMutableAttributedStringBuilder.h; sourceTree = "<group>"; };
		058D09E9195D050800B7D73C /* ASMutableAttributedStringBuilder.m */ = {isa = PBXFileReference; fileEncoding = 4; lastKnownFileType = sourcecode.c.objc; path = ASMutableAttributedStringBuilder.m; sourceTree = "<group>"; };
		058D09F5195D050800B7D73C /* NSMutableAttributedString+TextKitAdditions.h */ = {isa = PBXFileReference; fileEncoding = 4; lastKnownFileType = sourcecode.c.h; path = "NSMutableAttributedString+TextKitAdditions.h"; sourceTree = "<group>"; };
		058D09F6195D050800B7D73C /* NSMutableAttributedString+TextKitAdditions.m */ = {isa = PBXFileReference; fileEncoding = 4; lastKnownFileType = sourcecode.c.objc; path = "NSMutableAttributedString+TextKitAdditions.m"; sourceTree = "<group>"; };
		058D09F8195D050800B7D73C /* _ASAsyncTransaction.h */ = {isa = PBXFileReference; fileEncoding = 4; lastKnownFileType = sourcecode.c.h; path = _ASAsyncTransaction.h; sourceTree = "<group>"; };
		058D09F9195D050800B7D73C /* _ASAsyncTransaction.mm */ = {isa = PBXFileReference; fileEncoding = 4; lastKnownFileType = sourcecode.cpp.objcpp; path = _ASAsyncTransaction.mm; sourceTree = "<group>"; };
		058D09FA195D050800B7D73C /* _ASAsyncTransactionContainer+Private.h */ = {isa = PBXFileReference; fileEncoding = 4; lastKnownFileType = sourcecode.c.h; path = "_ASAsyncTransactionContainer+Private.h"; sourceTree = "<group>"; };
		058D09FB195D050800B7D73C /* _ASAsyncTransactionContainer.h */ = {isa = PBXFileReference; fileEncoding = 4; lastKnownFileType = sourcecode.c.h; path = _ASAsyncTransactionContainer.h; sourceTree = "<group>"; };
		058D09FC195D050800B7D73C /* _ASAsyncTransactionContainer.m */ = {isa = PBXFileReference; fileEncoding = 4; lastKnownFileType = sourcecode.c.objc; path = _ASAsyncTransactionContainer.m; sourceTree = "<group>"; };
		058D09FD195D050800B7D73C /* _ASAsyncTransactionGroup.h */ = {isa = PBXFileReference; fileEncoding = 4; lastKnownFileType = sourcecode.c.h; path = _ASAsyncTransactionGroup.h; sourceTree = "<group>"; };
		058D09FE195D050800B7D73C /* _ASAsyncTransactionGroup.m */ = {isa = PBXFileReference; fileEncoding = 4; lastKnownFileType = sourcecode.c.objc; path = _ASAsyncTransactionGroup.m; sourceTree = "<group>"; };
		058D09FF195D050800B7D73C /* UIView+ASConvenience.h */ = {isa = PBXFileReference; fileEncoding = 4; lastKnownFileType = sourcecode.c.h; path = "UIView+ASConvenience.h"; sourceTree = "<group>"; };
		058D0A02195D050800B7D73C /* _AS-objc-internal.h */ = {isa = PBXFileReference; fileEncoding = 4; lastKnownFileType = sourcecode.c.h; path = "_AS-objc-internal.h"; sourceTree = "<group>"; };
		058D0A03195D050800B7D73C /* _ASCoreAnimationExtras.h */ = {isa = PBXFileReference; fileEncoding = 4; lastKnownFileType = sourcecode.c.h; path = _ASCoreAnimationExtras.h; sourceTree = "<group>"; };
		058D0A04195D050800B7D73C /* _ASCoreAnimationExtras.mm */ = {isa = PBXFileReference; fileEncoding = 4; lastKnownFileType = sourcecode.cpp.objcpp; path = _ASCoreAnimationExtras.mm; sourceTree = "<group>"; };
		058D0A05195D050800B7D73C /* _ASPendingState.h */ = {isa = PBXFileReference; fileEncoding = 4; lastKnownFileType = sourcecode.c.h; path = _ASPendingState.h; sourceTree = "<group>"; };
		058D0A06195D050800B7D73C /* _ASPendingState.mm */ = {isa = PBXFileReference; fileEncoding = 4; lastKnownFileType = sourcecode.cpp.objcpp; path = _ASPendingState.mm; sourceTree = "<group>"; };
		058D0A07195D050800B7D73C /* _ASScopeTimer.h */ = {isa = PBXFileReference; fileEncoding = 4; lastKnownFileType = sourcecode.c.h; path = _ASScopeTimer.h; sourceTree = "<group>"; };
		058D0A08195D050800B7D73C /* ASDisplayNode+AsyncDisplay.mm */ = {isa = PBXFileReference; fileEncoding = 4; lastKnownFileType = sourcecode.cpp.objcpp; path = "ASDisplayNode+AsyncDisplay.mm"; sourceTree = "<group>"; };
		058D0A09195D050800B7D73C /* ASDisplayNode+DebugTiming.h */ = {isa = PBXFileReference; fileEncoding = 4; lastKnownFileType = sourcecode.c.h; path = "ASDisplayNode+DebugTiming.h"; sourceTree = "<group>"; };
		058D0A0A195D050800B7D73C /* ASDisplayNode+DebugTiming.mm */ = {isa = PBXFileReference; fileEncoding = 4; lastKnownFileType = sourcecode.cpp.objcpp; path = "ASDisplayNode+DebugTiming.mm"; sourceTree = "<group>"; };
		058D0A0B195D050800B7D73C /* ASDisplayNode+UIViewBridge.mm */ = {isa = PBXFileReference; fileEncoding = 4; lastKnownFileType = sourcecode.cpp.objcpp; path = "ASDisplayNode+UIViewBridge.mm"; sourceTree = "<group>"; };
		058D0A0C195D050800B7D73C /* ASDisplayNodeInternal.h */ = {isa = PBXFileReference; fileEncoding = 4; lastKnownFileType = sourcecode.c.h; path = ASDisplayNodeInternal.h; sourceTree = "<group>"; };
		058D0A0D195D050800B7D73C /* ASImageNode+CGExtras.h */ = {isa = PBXFileReference; fileEncoding = 4; lastKnownFileType = sourcecode.c.h; path = "ASImageNode+CGExtras.h"; sourceTree = "<group>"; };
		058D0A0E195D050800B7D73C /* ASImageNode+CGExtras.m */ = {isa = PBXFileReference; fileEncoding = 4; lastKnownFileType = sourcecode.c.objc; path = "ASImageNode+CGExtras.m"; sourceTree = "<group>"; };
		058D0A10195D050800B7D73C /* ASSentinel.h */ = {isa = PBXFileReference; fileEncoding = 4; lastKnownFileType = sourcecode.c.h; path = ASSentinel.h; sourceTree = "<group>"; };
		058D0A11195D050800B7D73C /* ASSentinel.m */ = {isa = PBXFileReference; fileEncoding = 4; lastKnownFileType = sourcecode.c.objc; path = ASSentinel.m; sourceTree = "<group>"; };
		058D0A12195D050800B7D73C /* ASThread.h */ = {isa = PBXFileReference; fileEncoding = 4; lastKnownFileType = sourcecode.c.h; path = ASThread.h; sourceTree = "<group>"; };
		058D0A2D195D057000B7D73C /* ASDisplayLayerTests.m */ = {isa = PBXFileReference; fileEncoding = 4; lastKnownFileType = sourcecode.c.objc; path = ASDisplayLayerTests.m; sourceTree = "<group>"; };
		058D0A2E195D057000B7D73C /* ASDisplayNodeAppearanceTests.m */ = {isa = PBXFileReference; fileEncoding = 4; lastKnownFileType = sourcecode.c.objc; path = ASDisplayNodeAppearanceTests.m; sourceTree = "<group>"; };
		058D0A2F195D057000B7D73C /* ASDisplayNodeTests.m */ = {isa = PBXFileReference; fileEncoding = 4; lastKnownFileType = sourcecode.c.objc; path = ASDisplayNodeTests.m; sourceTree = "<group>"; };
		058D0A30195D057000B7D73C /* ASDisplayNodeTestsHelper.h */ = {isa = PBXFileReference; fileEncoding = 4; lastKnownFileType = sourcecode.c.h; path = ASDisplayNodeTestsHelper.h; sourceTree = "<group>"; };
		058D0A31195D057000B7D73C /* ASDisplayNodeTestsHelper.m */ = {isa = PBXFileReference; fileEncoding = 4; lastKnownFileType = sourcecode.c.objc; path = ASDisplayNodeTestsHelper.m; sourceTree = "<group>"; };
		058D0A32195D057000B7D73C /* ASMutableAttributedStringBuilderTests.m */ = {isa = PBXFileReference; fileEncoding = 4; lastKnownFileType = sourcecode.c.objc; path = ASMutableAttributedStringBuilderTests.m; sourceTree = "<group>"; };
		058D0A33195D057000B7D73C /* ASTextKitCoreTextAdditionsTests.m */ = {isa = PBXFileReference; fileEncoding = 4; lastKnownFileType = sourcecode.c.objc; path = ASTextKitCoreTextAdditionsTests.m; sourceTree = "<group>"; };
		058D0A36195D057000B7D73C /* ASTextNodeTests.m */ = {isa = PBXFileReference; fileEncoding = 4; lastKnownFileType = sourcecode.c.objc; path = ASTextNodeTests.m; sourceTree = "<group>"; };
		058D0A37195D057000B7D73C /* ASTextNodeWordKernerTests.mm */ = {isa = PBXFileReference; fileEncoding = 4; lastKnownFileType = sourcecode.cpp.objcpp; path = ASTextNodeWordKernerTests.mm; sourceTree = "<group>"; };
		058D0A43195D058D00B7D73C /* ASAssert.h */ = {isa = PBXFileReference; fileEncoding = 4; lastKnownFileType = sourcecode.c.h; path = ASAssert.h; sourceTree = "<group>"; };
		058D0A44195D058D00B7D73C /* ASBaseDefines.h */ = {isa = PBXFileReference; fileEncoding = 4; lastKnownFileType = sourcecode.c.h; path = ASBaseDefines.h; sourceTree = "<group>"; };
		058D0A45195D058D00B7D73C /* ASDisplayNodeExtraIvars.h */ = {isa = PBXFileReference; fileEncoding = 4; lastKnownFileType = sourcecode.c.h; path = ASDisplayNodeExtraIvars.h; sourceTree = "<group>"; };
		05A6D05819D0EB64002DD95E /* ASDealloc2MainObject.h */ = {isa = PBXFileReference; fileEncoding = 4; lastKnownFileType = sourcecode.c.h; name = ASDealloc2MainObject.h; path = ../Details/ASDealloc2MainObject.h; sourceTree = "<group>"; };
		05A6D05919D0EB64002DD95E /* ASDealloc2MainObject.m */ = {isa = PBXFileReference; fileEncoding = 4; lastKnownFileType = sourcecode.c.objc; name = ASDealloc2MainObject.m; path = ../Details/ASDealloc2MainObject.m; sourceTree = "<group>"; };
		05EA6FE61AC0966E00E35788 /* ASSnapshotTestCase.mm */ = {isa = PBXFileReference; fileEncoding = 4; lastKnownFileType = sourcecode.cpp.objcpp; path = ASSnapshotTestCase.mm; sourceTree = "<group>"; };
		05F20AA31A15733C00DCA68A /* ASImageProtocols.h */ = {isa = PBXFileReference; fileEncoding = 4; lastKnownFileType = sourcecode.c.h; path = ASImageProtocols.h; sourceTree = "<group>"; };
		18C2ED7C1B9B7DE800F627B3 /* ASCollectionNode.h */ = {isa = PBXFileReference; fileEncoding = 4; lastKnownFileType = sourcecode.c.h; path = ASCollectionNode.h; sourceTree = "<group>"; };
		18C2ED7D1B9B7DE800F627B3 /* ASCollectionNode.mm */ = {isa = PBXFileReference; fileEncoding = 4; lastKnownFileType = sourcecode.cpp.objcpp; path = ASCollectionNode.mm; sourceTree = "<group>"; };
		1950C4481A3BB5C1005C8279 /* ASEqualityHelpers.h */ = {isa = PBXFileReference; fileEncoding = 4; lastKnownFileType = sourcecode.c.h; path = ASEqualityHelpers.h; sourceTree = "<group>"; };
		204C979D1B362CB3002B1083 /* Default-568h@2x.png */ = {isa = PBXFileReference; lastKnownFileType = image.png; name = "Default-568h@2x.png"; path = "../Default-568h@2x.png"; sourceTree = "<group>"; };
		205F0E0D1B371875007741D0 /* UICollectionViewLayout+ASConvenience.h */ = {isa = PBXFileReference; fileEncoding = 4; lastKnownFileType = sourcecode.c.h; path = "UICollectionViewLayout+ASConvenience.h"; sourceTree = "<group>"; };
		205F0E0E1B371875007741D0 /* UICollectionViewLayout+ASConvenience.m */ = {isa = PBXFileReference; fileEncoding = 4; lastKnownFileType = sourcecode.c.objc; path = "UICollectionViewLayout+ASConvenience.m"; sourceTree = "<group>"; };
		205F0E111B371BD7007741D0 /* ASScrollDirection.m */ = {isa = PBXFileReference; fileEncoding = 4; lastKnownFileType = sourcecode.c.objc; path = ASScrollDirection.m; sourceTree = "<group>"; };
		205F0E171B37339C007741D0 /* ASAbstractLayoutController.h */ = {isa = PBXFileReference; fileEncoding = 4; lastKnownFileType = sourcecode.c.h; path = ASAbstractLayoutController.h; sourceTree = "<group>"; };
		205F0E181B37339C007741D0 /* ASAbstractLayoutController.mm */ = {isa = PBXFileReference; fileEncoding = 4; lastKnownFileType = sourcecode.cpp.objcpp; path = ASAbstractLayoutController.mm; sourceTree = "<group>"; };
		205F0E1B1B373A2C007741D0 /* ASCollectionViewLayoutController.h */ = {isa = PBXFileReference; fileEncoding = 4; lastKnownFileType = sourcecode.c.h; path = ASCollectionViewLayoutController.h; sourceTree = "<group>"; };
		205F0E1C1B373A2C007741D0 /* ASCollectionViewLayoutController.mm */ = {isa = PBXFileReference; fileEncoding = 4; lastKnownFileType = sourcecode.cpp.objcpp; path = ASCollectionViewLayoutController.mm; sourceTree = "<group>"; };
		205F0E1F1B376416007741D0 /* CGRect+ASConvenience.h */ = {isa = PBXFileReference; fileEncoding = 4; lastKnownFileType = sourcecode.c.h; path = "CGRect+ASConvenience.h"; sourceTree = "<group>"; };
		205F0E201B376416007741D0 /* CGRect+ASConvenience.m */ = {isa = PBXFileReference; fileEncoding = 4; lastKnownFileType = sourcecode.c.objc; path = "CGRect+ASConvenience.m"; sourceTree = "<group>"; };
		242995D21B29743C00090100 /* ASBasicImageDownloaderTests.m */ = {isa = PBXFileReference; fileEncoding = 4; lastKnownFileType = sourcecode.c.objc; path = ASBasicImageDownloaderTests.m; sourceTree = "<group>"; };
		251B8EF21BBB3D690087C538 /* ASCollectionDataController.h */ = {isa = PBXFileReference; fileEncoding = 4; lastKnownFileType = sourcecode.c.h; lineEnding = 0; path = ASCollectionDataController.h; sourceTree = "<group>"; };
		251B8EF31BBB3D690087C538 /* ASCollectionDataController.mm */ = {isa = PBXFileReference; fileEncoding = 4; lastKnownFileType = sourcecode.cpp.objcpp; lineEnding = 0; path = ASCollectionDataController.mm; sourceTree = "<group>"; };
		251B8EF41BBB3D690087C538 /* ASCollectionViewFlowLayoutInspector.h */ = {isa = PBXFileReference; fileEncoding = 4; lastKnownFileType = sourcecode.c.h; path = ASCollectionViewFlowLayoutInspector.h; sourceTree = "<group>"; };
		251B8EF51BBB3D690087C538 /* ASCollectionViewFlowLayoutInspector.m */ = {isa = PBXFileReference; fileEncoding = 4; lastKnownFileType = sourcecode.c.objc; path = ASCollectionViewFlowLayoutInspector.m; sourceTree = "<group>"; };
		251B8EF61BBB3D690087C538 /* ASDataController+Subclasses.h */ = {isa = PBXFileReference; fileEncoding = 4; lastKnownFileType = sourcecode.c.h; path = "ASDataController+Subclasses.h"; sourceTree = "<group>"; };
		2538B6F21BC5D2A2003CA0B4 /* ASCollectionViewFlowLayoutInspectorTests.m */ = {isa = PBXFileReference; fileEncoding = 4; lastKnownFileType = sourcecode.c.objc; lineEnding = 0; path = ASCollectionViewFlowLayoutInspectorTests.m; sourceTree = "<group>"; xcLanguageSpecificationIdentifier = xcode.lang.objc; };
		254C6B511BF8FE6D003EC431 /* ASTextKitTruncationTests.mm */ = {isa = PBXFileReference; fileEncoding = 4; lastKnownFileType = sourcecode.cpp.objcpp; path = ASTextKitTruncationTests.mm; sourceTree = "<group>"; };
		254C6B531BF8FF2A003EC431 /* ASTextKitTests.mm */ = {isa = PBXFileReference; fileEncoding = 4; lastKnownFileType = sourcecode.cpp.objcpp; path = ASTextKitTests.mm; sourceTree = "<group>"; };
		2577548F1BED289A00737CA5 /* ASEqualityHashHelpers.mm */ = {isa = PBXFileReference; fileEncoding = 4; lastKnownFileType = sourcecode.cpp.objcpp; path = ASEqualityHashHelpers.mm; sourceTree = "<group>"; };
		257754931BEE44CD00737CA5 /* ASTextKitRenderer.h */ = {isa = PBXFileReference; fileEncoding = 4; lastKnownFileType = sourcecode.c.h; name = ASTextKitRenderer.h; path = TextKit/ASTextKitRenderer.h; sourceTree = "<group>"; };
		257754941BEE44CD00737CA5 /* ASTextKitAttributes.mm */ = {isa = PBXFileReference; fileEncoding = 4; lastKnownFileType = sourcecode.cpp.objcpp; name = ASTextKitAttributes.mm; path = TextKit/ASTextKitAttributes.mm; sourceTree = "<group>"; };
		257754951BEE44CD00737CA5 /* ASTextKitAttributes.h */ = {isa = PBXFileReference; fileEncoding = 4; lastKnownFileType = sourcecode.c.h; name = ASTextKitAttributes.h; path = TextKit/ASTextKitAttributes.h; sourceTree = "<group>"; };
		257754961BEE44CD00737CA5 /* ASTextKitContext.h */ = {isa = PBXFileReference; fileEncoding = 4; lastKnownFileType = sourcecode.c.h; name = ASTextKitContext.h; path = TextKit/ASTextKitContext.h; sourceTree = "<group>"; };
		257754971BEE44CD00737CA5 /* ASTextKitContext.mm */ = {isa = PBXFileReference; fileEncoding = 4; lastKnownFileType = sourcecode.cpp.objcpp; name = ASTextKitContext.mm; path = TextKit/ASTextKitContext.mm; sourceTree = "<group>"; };
		257754981BEE44CD00737CA5 /* ASTextKitEntityAttribute.h */ = {isa = PBXFileReference; fileEncoding = 4; lastKnownFileType = sourcecode.c.h; name = ASTextKitEntityAttribute.h; path = TextKit/ASTextKitEntityAttribute.h; sourceTree = "<group>"; };
		257754991BEE44CD00737CA5 /* ASTextKitEntityAttribute.m */ = {isa = PBXFileReference; fileEncoding = 4; lastKnownFileType = sourcecode.c.objc; name = ASTextKitEntityAttribute.m; path = TextKit/ASTextKitEntityAttribute.m; sourceTree = "<group>"; };
		2577549A1BEE44CD00737CA5 /* ASTextKitRenderer.mm */ = {isa = PBXFileReference; fileEncoding = 4; lastKnownFileType = sourcecode.cpp.objcpp; name = ASTextKitRenderer.mm; path = TextKit/ASTextKitRenderer.mm; sourceTree = "<group>"; };
		2577549B1BEE44CD00737CA5 /* ASTextKitRenderer+Positioning.h */ = {isa = PBXFileReference; fileEncoding = 4; lastKnownFileType = sourcecode.c.h; name = "ASTextKitRenderer+Positioning.h"; path = "TextKit/ASTextKitRenderer+Positioning.h"; sourceTree = "<group>"; };
		2577549C1BEE44CD00737CA5 /* ASTextKitRenderer+Positioning.mm */ = {isa = PBXFileReference; fileEncoding = 4; lastKnownFileType = sourcecode.cpp.objcpp; name = "ASTextKitRenderer+Positioning.mm"; path = "TextKit/ASTextKitRenderer+Positioning.mm"; sourceTree = "<group>"; };
		2577549D1BEE44CD00737CA5 /* ASTextKitRenderer+TextChecking.h */ = {isa = PBXFileReference; fileEncoding = 4; lastKnownFileType = sourcecode.c.h; name = "ASTextKitRenderer+TextChecking.h"; path = "TextKit/ASTextKitRenderer+TextChecking.h"; sourceTree = "<group>"; };
		2577549E1BEE44CD00737CA5 /* ASTextKitRenderer+TextChecking.mm */ = {isa = PBXFileReference; fileEncoding = 4; lastKnownFileType = sourcecode.cpp.objcpp; name = "ASTextKitRenderer+TextChecking.mm"; path = "TextKit/ASTextKitRenderer+TextChecking.mm"; sourceTree = "<group>"; };
		2577549F1BEE44CD00737CA5 /* ASTextKitShadower.h */ = {isa = PBXFileReference; fileEncoding = 4; lastKnownFileType = sourcecode.c.h; name = ASTextKitShadower.h; path = TextKit/ASTextKitShadower.h; sourceTree = "<group>"; };
		257754A01BEE44CD00737CA5 /* ASTextKitShadower.mm */ = {isa = PBXFileReference; fileEncoding = 4; lastKnownFileType = sourcecode.cpp.objcpp; name = ASTextKitShadower.mm; path = TextKit/ASTextKitShadower.mm; sourceTree = "<group>"; };
		257754A11BEE44CD00737CA5 /* ASTextKitTailTruncater.h */ = {isa = PBXFileReference; fileEncoding = 4; lastKnownFileType = sourcecode.c.h; name = ASTextKitTailTruncater.h; path = TextKit/ASTextKitTailTruncater.h; sourceTree = "<group>"; };
		257754A21BEE44CD00737CA5 /* ASTextKitTailTruncater.mm */ = {isa = PBXFileReference; fileEncoding = 4; lastKnownFileType = sourcecode.cpp.objcpp; name = ASTextKitTailTruncater.mm; path = TextKit/ASTextKitTailTruncater.mm; sourceTree = "<group>"; };
		257754A31BEE44CD00737CA5 /* ASTextKitTruncating.h */ = {isa = PBXFileReference; fileEncoding = 4; lastKnownFileType = sourcecode.c.h; name = ASTextKitTruncating.h; path = TextKit/ASTextKitTruncating.h; sourceTree = "<group>"; };
		257754A41BEE44CD00737CA5 /* ASEqualityHashHelpers.h */ = {isa = PBXFileReference; fileEncoding = 4; lastKnownFileType = sourcecode.c.h; name = ASEqualityHashHelpers.h; path = TextKit/ASEqualityHashHelpers.h; sourceTree = "<group>"; };
		257754B71BEE458D00737CA5 /* ASTextKitComponents.m */ = {isa = PBXFileReference; fileEncoding = 4; lastKnownFileType = sourcecode.c.objc; name = ASTextKitComponents.m; path = TextKit/ASTextKitComponents.m; sourceTree = "<group>"; };
		257754B81BEE458E00737CA5 /* ASTextKitCoreTextAdditions.m */ = {isa = PBXFileReference; fileEncoding = 4; lastKnownFileType = sourcecode.c.objc; name = ASTextKitCoreTextAdditions.m; path = TextKit/ASTextKitCoreTextAdditions.m; sourceTree = "<group>"; };
		257754B91BEE458E00737CA5 /* ASTextNodeWordKerner.h */ = {isa = PBXFileReference; fileEncoding = 4; lastKnownFileType = sourcecode.c.h; name = ASTextNodeWordKerner.h; path = TextKit/ASTextNodeWordKerner.h; sourceTree = "<group>"; };
		257754BA1BEE458E00737CA5 /* ASTextKitComponents.h */ = {isa = PBXFileReference; fileEncoding = 4; lastKnownFileType = sourcecode.c.h; name = ASTextKitComponents.h; path = TextKit/ASTextKitComponents.h; sourceTree = "<group>"; };
		257754BB1BEE458E00737CA5 /* ASTextKitCoreTextAdditions.h */ = {isa = PBXFileReference; fileEncoding = 4; lastKnownFileType = sourcecode.c.h; name = ASTextKitCoreTextAdditions.h; path = TextKit/ASTextKitCoreTextAdditions.h; sourceTree = "<group>"; };
		257754BC1BEE458E00737CA5 /* ASTextNodeTypes.h */ = {isa = PBXFileReference; fileEncoding = 4; lastKnownFileType = sourcecode.c.h; name = ASTextNodeTypes.h; path = TextKit/ASTextNodeTypes.h; sourceTree = "<group>"; };
		257754BD1BEE458E00737CA5 /* ASTextNodeWordKerner.m */ = {isa = PBXFileReference; fileEncoding = 4; lastKnownFileType = sourcecode.c.objc; name = ASTextNodeWordKerner.m; path = TextKit/ASTextNodeWordKerner.m; sourceTree = "<group>"; };
		25E327541C16819500A2170C /* ASPagerNode.h */ = {isa = PBXFileReference; fileEncoding = 4; lastKnownFileType = sourcecode.c.h; lineEnding = 0; path = ASPagerNode.h; sourceTree = "<group>"; xcLanguageSpecificationIdentifier = xcode.lang.objcpp; };
		25E327551C16819500A2170C /* ASPagerNode.m */ = {isa = PBXFileReference; fileEncoding = 4; lastKnownFileType = sourcecode.c.objc; lineEnding = 0; path = ASPagerNode.m; sourceTree = "<group>"; xcLanguageSpecificationIdentifier = xcode.lang.objc; };
		2911485B1A77147A005D0878 /* ASControlNodeTests.m */ = {isa = PBXFileReference; fileEncoding = 4; lastKnownFileType = sourcecode.c.objc; path = ASControlNodeTests.m; sourceTree = "<group>"; };
		292C59991A956527007E5DD6 /* ASLayoutRangeType.h */ = {isa = PBXFileReference; fileEncoding = 4; lastKnownFileType = sourcecode.c.h; path = ASLayoutRangeType.h; sourceTree = "<group>"; };
		2967F9E11AB0A4CF0072E4AB /* ASBasicImageDownloaderInternal.h */ = {isa = PBXFileReference; lastKnownFileType = sourcecode.c.h; path = ASBasicImageDownloaderInternal.h; sourceTree = "<group>"; };
		296A0A311A951715005ACEAA /* ASScrollDirection.h */ = {isa = PBXFileReference; fileEncoding = 4; lastKnownFileType = sourcecode.c.h; name = ASScrollDirection.h; path = AsyncDisplayKit/Details/ASScrollDirection.h; sourceTree = SOURCE_ROOT; };
		296A0A341A951ABF005ACEAA /* ASBatchFetchingTests.m */ = {isa = PBXFileReference; fileEncoding = 4; lastKnownFileType = sourcecode.c.objc; path = ASBatchFetchingTests.m; sourceTree = "<group>"; };
		299DA1A71A828D2900162D41 /* ASBatchContext.h */ = {isa = PBXFileReference; fileEncoding = 4; lastKnownFileType = sourcecode.c.h; path = ASBatchContext.h; sourceTree = "<group>"; };
		299DA1A81A828D2900162D41 /* ASBatchContext.mm */ = {isa = PBXFileReference; fileEncoding = 4; lastKnownFileType = sourcecode.cpp.objcpp; path = ASBatchContext.mm; sourceTree = "<group>"; };
		29CDC2E11AAE70D000833CA4 /* ASBasicImageDownloaderContextTests.m */ = {isa = PBXFileReference; fileEncoding = 4; lastKnownFileType = sourcecode.c.objc; path = ASBasicImageDownloaderContextTests.m; sourceTree = "<group>"; };
		3C9C128419E616EF00E942A0 /* ASTableViewTests.m */ = {isa = PBXFileReference; fileEncoding = 4; lastKnownFileType = sourcecode.c.objc; lineEnding = 0; path = ASTableViewTests.m; sourceTree = "<group>"; xcLanguageSpecificationIdentifier = xcode.lang.objc; };
		430E7C8D1B4C23F100697A4C /* ASIndexPath.h */ = {isa = PBXFileReference; fileEncoding = 4; lastKnownFileType = sourcecode.c.h; path = ASIndexPath.h; sourceTree = "<group>"; };
		430E7C8E1B4C23F100697A4C /* ASIndexPath.m */ = {isa = PBXFileReference; fileEncoding = 4; lastKnownFileType = sourcecode.c.objc; path = ASIndexPath.m; sourceTree = "<group>"; };
		464052191A3F83C40061C0BA /* ASDataController.h */ = {isa = PBXFileReference; fileEncoding = 4; lastKnownFileType = sourcecode.c.h; lineEnding = 0; path = ASDataController.h; sourceTree = "<group>"; };
		4640521A1A3F83C40061C0BA /* ASDataController.mm */ = {isa = PBXFileReference; fileEncoding = 4; lastKnownFileType = sourcecode.cpp.objcpp; lineEnding = 0; path = ASDataController.mm; sourceTree = "<group>"; };
		4640521B1A3F83C40061C0BA /* ASFlowLayoutController.h */ = {isa = PBXFileReference; fileEncoding = 4; lastKnownFileType = sourcecode.c.h; path = ASFlowLayoutController.h; sourceTree = "<group>"; };
		4640521C1A3F83C40061C0BA /* ASFlowLayoutController.mm */ = {isa = PBXFileReference; fileEncoding = 4; lastKnownFileType = sourcecode.cpp.objcpp; path = ASFlowLayoutController.mm; sourceTree = "<group>"; };
		4640521D1A3F83C40061C0BA /* ASLayoutController.h */ = {isa = PBXFileReference; fileEncoding = 4; lastKnownFileType = sourcecode.c.h; path = ASLayoutController.h; sourceTree = "<group>"; };
		68B027791C1A79CC0041016B /* ASDisplayNode+Beta.h */ = {isa = PBXFileReference; fileEncoding = 4; lastKnownFileType = sourcecode.c.h; path = "ASDisplayNode+Beta.h"; sourceTree = "<group>"; };
		68EE0DBB1C1B4ED300BA1B99 /* ASMainSerialQueue.h */ = {isa = PBXFileReference; fileEncoding = 4; lastKnownFileType = sourcecode.c.h; path = ASMainSerialQueue.h; sourceTree = "<group>"; };
		68EE0DBC1C1B4ED300BA1B99 /* ASMainSerialQueue.mm */ = {isa = PBXFileReference; fileEncoding = 4; lastKnownFileType = sourcecode.cpp.objcpp; path = ASMainSerialQueue.mm; sourceTree = "<group>"; };
		698548611CA9E025008A345F /* ASEnvironment.h */ = {isa = PBXFileReference; fileEncoding = 4; lastKnownFileType = sourcecode.c.h; path = ASEnvironment.h; sourceTree = "<group>"; };
		698548621CA9E025008A345F /* ASEnvironment.m */ = {isa = PBXFileReference; fileEncoding = 4; lastKnownFileType = sourcecode.c.objc; path = ASEnvironment.m; sourceTree = "<group>"; };
		698C8B601CAB49FC0052DC3F /* ASLayoutableExtensibility.h */ = {isa = PBXFileReference; fileEncoding = 4; lastKnownFileType = sourcecode.c.h; name = ASLayoutableExtensibility.h; path = AsyncDisplayKit/Layout/ASLayoutableExtensibility.h; sourceTree = "<group>"; };
		69E100691CA89CB600D88C1B /* ASEnvironmentInternal.h */ = {isa = PBXFileReference; fileEncoding = 4; lastKnownFileType = sourcecode.c.h; path = ASEnvironmentInternal.h; sourceTree = "<group>"; };
		69E1006A1CA89CB600D88C1B /* ASEnvironmentInternal.mm */ = {isa = PBXFileReference; fileEncoding = 4; lastKnownFileType = sourcecode.cpp.objcpp; path = ASEnvironmentInternal.mm; sourceTree = "<group>"; };
		69F10C851C84C35D0026140C /* ASRangeControllerUpdateRangeProtocol+Beta.h */ = {isa = PBXFileReference; fileEncoding = 4; lastKnownFileType = sourcecode.c.h; path = "ASRangeControllerUpdateRangeProtocol+Beta.h"; sourceTree = "<group>"; };
		6BDC61F51978FEA400E50D21 /* AsyncDisplayKit.h */ = {isa = PBXFileReference; explicitFileType = sourcecode.c.h; path = AsyncDisplayKit.h; sourceTree = "<group>"; };
		764D83D21C8EA515009B4FB8 /* AsyncDisplayKit+Debug.h */ = {isa = PBXFileReference; fileEncoding = 4; lastKnownFileType = sourcecode.c.h; path = "AsyncDisplayKit+Debug.h"; sourceTree = "<group>"; };
		764D83D31C8EA515009B4FB8 /* AsyncDisplayKit+Debug.m */ = {isa = PBXFileReference; fileEncoding = 4; lastKnownFileType = sourcecode.c.objc; path = "AsyncDisplayKit+Debug.m"; sourceTree = "<group>"; };
		76A64B691CA8CD4900967B8F /* ASLayoutableInspectorCell.h */ = {isa = PBXFileReference; fileEncoding = 4; lastKnownFileType = sourcecode.c.h; path = ASLayoutableInspectorCell.h; sourceTree = "<group>"; };
		76A64B6A1CA8CD4900967B8F /* ASLayoutableInspectorCell.m */ = {isa = PBXFileReference; fileEncoding = 4; lastKnownFileType = sourcecode.c.objc; path = ASLayoutableInspectorCell.m; sourceTree = "<group>"; };
		76C078241C9F455E00E37AB1 /* ASLayoutSpec+Debug.h */ = {isa = PBXFileReference; fileEncoding = 4; lastKnownFileType = sourcecode.c.h; path = "ASLayoutSpec+Debug.h"; sourceTree = "<group>"; };
		76C078251C9F455E00E37AB1 /* ASLayoutSpec+Debug.m */ = {isa = PBXFileReference; fileEncoding = 4; lastKnownFileType = sourcecode.c.objc; path = "ASLayoutSpec+Debug.m"; sourceTree = "<group>"; };
		76C0782A1C9F459C00E37AB1 /* ASLayoutableInspectorNode.h */ = {isa = PBXFileReference; fileEncoding = 4; lastKnownFileType = sourcecode.c.h; path = ASLayoutableInspectorNode.h; sourceTree = "<group>"; };
		76C0782B1C9F459C00E37AB1 /* ASLayoutableInspectorNode.m */ = {isa = PBXFileReference; fileEncoding = 4; lastKnownFileType = sourcecode.c.objc; path = ASLayoutableInspectorNode.m; sourceTree = "<group>"; };
		76E5FDF81CA8EF12000164C0 /* ASLayoutableInspectorCell.h */ = {isa = PBXFileReference; fileEncoding = 4; lastKnownFileType = sourcecode.c.h; path = ASLayoutableInspectorCell.h; sourceTree = "<group>"; };
		76E5FDF91CA8EF12000164C0 /* ASLayoutableInspectorCell.m */ = {isa = PBXFileReference; fileEncoding = 4; lastKnownFileType = sourcecode.c.objc; path = ASLayoutableInspectorCell.m; sourceTree = "<group>"; };
		7A06A7381C35F08800FE8DAA /* ASRelativeLayoutSpec.mm */ = {isa = PBXFileReference; fileEncoding = 4; lastKnownFileType = sourcecode.cpp.objcpp; name = ASRelativeLayoutSpec.mm; path = AsyncDisplayKit/Layout/ASRelativeLayoutSpec.mm; sourceTree = "<group>"; };
		7A06A7391C35F08800FE8DAA /* ASRelativeLayoutSpec.h */ = {isa = PBXFileReference; fileEncoding = 4; lastKnownFileType = sourcecode.c.h; name = ASRelativeLayoutSpec.h; path = AsyncDisplayKit/Layout/ASRelativeLayoutSpec.h; sourceTree = "<group>"; };
		7AB338681C55B97B0055FDE8 /* ASRelativeLayoutSpecSnapshotTests.mm */ = {isa = PBXFileReference; fileEncoding = 4; lastKnownFileType = sourcecode.cpp.objcpp; path = ASRelativeLayoutSpecSnapshotTests.mm; sourceTree = "<group>"; };
		81EE384D1C8E94F000456208 /* ASRunLoopQueue.h */ = {isa = PBXFileReference; fileEncoding = 4; lastKnownFileType = sourcecode.c.h; name = ASRunLoopQueue.h; path = ../ASRunLoopQueue.h; sourceTree = "<group>"; };
		81EE384E1C8E94F000456208 /* ASRunLoopQueue.mm */ = {isa = PBXFileReference; fileEncoding = 4; lastKnownFileType = sourcecode.cpp.objcpp; name = ASRunLoopQueue.mm; path = ../ASRunLoopQueue.mm; sourceTree = "<group>"; };
		92DD2FE11BF4B97E0074C9DD /* ASMapNode.h */ = {isa = PBXFileReference; fileEncoding = 4; lastKnownFileType = sourcecode.c.h; path = ASMapNode.h; sourceTree = "<group>"; };
		92DD2FE21BF4B97E0074C9DD /* ASMapNode.mm */ = {isa = PBXFileReference; fileEncoding = 4; lastKnownFileType = sourcecode.cpp.objcpp; path = ASMapNode.mm; sourceTree = "<group>"; };
		92DD2FE51BF4D05E0074C9DD /* MapKit.framework */ = {isa = PBXFileReference; lastKnownFileType = wrapper.framework; name = MapKit.framework; path = System/Library/Frameworks/MapKit.framework; sourceTree = SDKROOT; };
		9C49C36E1B853957000B0DD5 /* ASStackLayoutable.h */ = {isa = PBXFileReference; fileEncoding = 4; lastKnownFileType = sourcecode.c.h; name = ASStackLayoutable.h; path = AsyncDisplayKit/Layout/ASStackLayoutable.h; sourceTree = "<group>"; };
		9C5586671BD549CB00B50E3A /* ASAsciiArtBoxCreator.h */ = {isa = PBXFileReference; fileEncoding = 4; lastKnownFileType = sourcecode.c.h; name = ASAsciiArtBoxCreator.h; path = AsyncDisplayKit/Layout/ASAsciiArtBoxCreator.h; sourceTree = "<group>"; };
		9C5586681BD549CB00B50E3A /* ASAsciiArtBoxCreator.m */ = {isa = PBXFileReference; fileEncoding = 4; lastKnownFileType = sourcecode.c.objc; name = ASAsciiArtBoxCreator.m; path = AsyncDisplayKit/Layout/ASAsciiArtBoxCreator.m; sourceTree = "<group>"; };
		9C6BB3B01B8CC9C200F13F52 /* ASStaticLayoutable.h */ = {isa = PBXFileReference; fileEncoding = 4; lastKnownFileType = sourcecode.c.h; name = ASStaticLayoutable.h; path = AsyncDisplayKit/Layout/ASStaticLayoutable.h; sourceTree = "<group>"; };
		9C8221931BA237B80037F19A /* ASStackBaselinePositionedLayout.h */ = {isa = PBXFileReference; fileEncoding = 4; lastKnownFileType = sourcecode.c.h; path = ASStackBaselinePositionedLayout.h; sourceTree = "<group>"; };
		9C8221941BA237B80037F19A /* ASStackBaselinePositionedLayout.mm */ = {isa = PBXFileReference; fileEncoding = 4; lastKnownFileType = sourcecode.cpp.objcpp; path = ASStackBaselinePositionedLayout.mm; sourceTree = "<group>"; };
		9C8898BA1C738B9800D6B02E /* ASTextKitFontSizeAdjuster.mm */ = {isa = PBXFileReference; fileEncoding = 4; lastKnownFileType = sourcecode.cpp.objcpp; name = ASTextKitFontSizeAdjuster.mm; path = TextKit/ASTextKitFontSizeAdjuster.mm; sourceTree = "<group>"; };
		9CDC18CB1B910E12004965E2 /* ASLayoutablePrivate.h */ = {isa = PBXFileReference; fileEncoding = 4; lastKnownFileType = sourcecode.c.h; name = ASLayoutablePrivate.h; path = AsyncDisplayKit/Layout/ASLayoutablePrivate.h; sourceTree = "<group>"; };
		9F06E5CC1B4CAF4200F015D8 /* ASCollectionViewTests.m */ = {isa = PBXFileReference; fileEncoding = 4; lastKnownFileType = sourcecode.c.objc; lineEnding = 0; path = ASCollectionViewTests.m; sourceTree = "<group>"; xcLanguageSpecificationIdentifier = xcode.lang.objc; };
		A32FEDD31C501B6A004F642A /* ASTextKitFontSizeAdjuster.h */ = {isa = PBXFileReference; fileEncoding = 4; lastKnownFileType = sourcecode.c.h; name = ASTextKitFontSizeAdjuster.h; path = TextKit/ASTextKitFontSizeAdjuster.h; sourceTree = "<group>"; };
		A373200E1C571B050011FC94 /* ASTextNode+Beta.h */ = {isa = PBXFileReference; lastKnownFileType = sourcecode.c.h; path = "ASTextNode+Beta.h"; sourceTree = "<group>"; };
		AC026B571BD3F61800BBC17E /* ASStaticLayoutSpecSnapshotTests.m */ = {isa = PBXFileReference; fileEncoding = 4; lastKnownFileType = sourcecode.c.objc; path = ASStaticLayoutSpecSnapshotTests.m; sourceTree = "<group>"; };
		AC026B671BD57D6F00BBC17E /* ASChangeSetDataController.h */ = {isa = PBXFileReference; fileEncoding = 4; lastKnownFileType = sourcecode.c.h; path = ASChangeSetDataController.h; sourceTree = "<group>"; };
		AC026B681BD57D6F00BBC17E /* ASChangeSetDataController.m */ = {isa = PBXFileReference; fileEncoding = 4; lastKnownFileType = sourcecode.c.objc; path = ASChangeSetDataController.m; sourceTree = "<group>"; };
		AC026B6D1BD57DBF00BBC17E /* _ASHierarchyChangeSet.h */ = {isa = PBXFileReference; fileEncoding = 4; lastKnownFileType = sourcecode.c.h; path = _ASHierarchyChangeSet.h; sourceTree = "<group>"; };
		AC026B6E1BD57DBF00BBC17E /* _ASHierarchyChangeSet.m */ = {isa = PBXFileReference; fileEncoding = 4; lastKnownFileType = sourcecode.c.objc; path = _ASHierarchyChangeSet.m; sourceTree = "<group>"; };
		AC21EC0F1B3D0BF600C8B19A /* ASStackLayoutDefines.h */ = {isa = PBXFileReference; fileEncoding = 4; lastKnownFileType = sourcecode.c.h; name = ASStackLayoutDefines.h; path = AsyncDisplayKit/Layout/ASStackLayoutDefines.h; sourceTree = "<group>"; };
		AC3C4A4F1A1139C100143C57 /* ASCollectionView.h */ = {isa = PBXFileReference; fileEncoding = 4; lastKnownFileType = sourcecode.c.h; lineEnding = 0; path = ASCollectionView.h; sourceTree = "<group>"; };
		AC3C4A501A1139C100143C57 /* ASCollectionView.mm */ = {isa = PBXFileReference; fileEncoding = 4; lastKnownFileType = sourcecode.cpp.objcpp; lineEnding = 0; path = ASCollectionView.mm; sourceTree = "<group>"; };
		AC3C4A531A113EEC00143C57 /* ASCollectionViewProtocols.h */ = {isa = PBXFileReference; fileEncoding = 4; lastKnownFileType = sourcecode.c.h; path = ASCollectionViewProtocols.h; sourceTree = "<group>"; };
		AC47D9431B3BB41900AAEE9D /* ASRelativeSize.h */ = {isa = PBXFileReference; fileEncoding = 4; lastKnownFileType = sourcecode.c.h; name = ASRelativeSize.h; path = AsyncDisplayKit/Layout/ASRelativeSize.h; sourceTree = "<group>"; };
		AC47D9441B3BB41900AAEE9D /* ASRelativeSize.mm */ = {isa = PBXFileReference; fileEncoding = 4; lastKnownFileType = sourcecode.cpp.objcpp; name = ASRelativeSize.mm; path = AsyncDisplayKit/Layout/ASRelativeSize.mm; sourceTree = "<group>"; };
		AC6456071B0A335000CF11B8 /* ASCellNode.m */ = {isa = PBXFileReference; fileEncoding = 4; lastKnownFileType = sourcecode.c.objc; path = ASCellNode.m; sourceTree = "<group>"; };
		AC7A2C161BDE11DF0093FE1A /* ASTableViewInternal.h */ = {isa = PBXFileReference; fileEncoding = 4; lastKnownFileType = sourcecode.c.h; path = ASTableViewInternal.h; sourceTree = "<group>"; };
		ACC945A81BA9E7A0005E1FB8 /* ASViewController.h */ = {isa = PBXFileReference; fileEncoding = 4; lastKnownFileType = sourcecode.c.h; path = ASViewController.h; sourceTree = "<group>"; };
		ACC945AA1BA9E7C1005E1FB8 /* ASViewController.m */ = {isa = PBXFileReference; fileEncoding = 4; lastKnownFileType = sourcecode.c.objc; path = ASViewController.m; sourceTree = "<group>"; };
		ACF6ED011B17843500DA7C62 /* ASBackgroundLayoutSpec.h */ = {isa = PBXFileReference; fileEncoding = 4; lastKnownFileType = sourcecode.c.h; name = ASBackgroundLayoutSpec.h; path = AsyncDisplayKit/Layout/ASBackgroundLayoutSpec.h; sourceTree = "<group>"; };
		ACF6ED021B17843500DA7C62 /* ASBackgroundLayoutSpec.mm */ = {isa = PBXFileReference; fileEncoding = 4; lastKnownFileType = sourcecode.cpp.objcpp; lineEnding = 0; name = ASBackgroundLayoutSpec.mm; path = AsyncDisplayKit/Layout/ASBackgroundLayoutSpec.mm; sourceTree = "<group>"; };
		ACF6ED031B17843500DA7C62 /* ASCenterLayoutSpec.h */ = {isa = PBXFileReference; fileEncoding = 4; lastKnownFileType = sourcecode.c.h; name = ASCenterLayoutSpec.h; path = AsyncDisplayKit/Layout/ASCenterLayoutSpec.h; sourceTree = "<group>"; };
		ACF6ED041B17843500DA7C62 /* ASCenterLayoutSpec.mm */ = {isa = PBXFileReference; fileEncoding = 4; lastKnownFileType = sourcecode.cpp.objcpp; lineEnding = 0; name = ASCenterLayoutSpec.mm; path = AsyncDisplayKit/Layout/ASCenterLayoutSpec.mm; sourceTree = "<group>"; };
		ACF6ED071B17843500DA7C62 /* ASDimension.h */ = {isa = PBXFileReference; fileEncoding = 4; lastKnownFileType = sourcecode.c.h; name = ASDimension.h; path = AsyncDisplayKit/Layout/ASDimension.h; sourceTree = "<group>"; };
		ACF6ED081B17843500DA7C62 /* ASDimension.mm */ = {isa = PBXFileReference; fileEncoding = 4; lastKnownFileType = sourcecode.cpp.objcpp; name = ASDimension.mm; path = AsyncDisplayKit/Layout/ASDimension.mm; sourceTree = "<group>"; };
		ACF6ED091B17843500DA7C62 /* ASInsetLayoutSpec.h */ = {isa = PBXFileReference; fileEncoding = 4; lastKnownFileType = sourcecode.c.h; name = ASInsetLayoutSpec.h; path = AsyncDisplayKit/Layout/ASInsetLayoutSpec.h; sourceTree = "<group>"; };
		ACF6ED0A1B17843500DA7C62 /* ASInsetLayoutSpec.mm */ = {isa = PBXFileReference; fileEncoding = 4; lastKnownFileType = sourcecode.cpp.objcpp; lineEnding = 0; name = ASInsetLayoutSpec.mm; path = AsyncDisplayKit/Layout/ASInsetLayoutSpec.mm; sourceTree = "<group>"; };
		ACF6ED0B1B17843500DA7C62 /* ASLayout.h */ = {isa = PBXFileReference; fileEncoding = 4; lastKnownFileType = sourcecode.c.h; name = ASLayout.h; path = AsyncDisplayKit/Layout/ASLayout.h; sourceTree = "<group>"; };
		ACF6ED0C1B17843500DA7C62 /* ASLayout.mm */ = {isa = PBXFileReference; fileEncoding = 4; lastKnownFileType = sourcecode.cpp.objcpp; name = ASLayout.mm; path = AsyncDisplayKit/Layout/ASLayout.mm; sourceTree = "<group>"; };
		ACF6ED0D1B17843500DA7C62 /* ASLayoutSpec.h */ = {isa = PBXFileReference; fileEncoding = 4; lastKnownFileType = sourcecode.c.h; name = ASLayoutSpec.h; path = AsyncDisplayKit/Layout/ASLayoutSpec.h; sourceTree = "<group>"; };
		ACF6ED0E1B17843500DA7C62 /* ASLayoutSpec.mm */ = {isa = PBXFileReference; fileEncoding = 4; lastKnownFileType = sourcecode.cpp.objcpp; lineEnding = 0; name = ASLayoutSpec.mm; path = AsyncDisplayKit/Layout/ASLayoutSpec.mm; sourceTree = "<group>"; };
		ACF6ED111B17843500DA7C62 /* ASLayoutable.h */ = {isa = PBXFileReference; fileEncoding = 4; lastKnownFileType = sourcecode.c.h; name = ASLayoutable.h; path = AsyncDisplayKit/Layout/ASLayoutable.h; sourceTree = "<group>"; };
		ACF6ED121B17843500DA7C62 /* ASOverlayLayoutSpec.h */ = {isa = PBXFileReference; fileEncoding = 4; lastKnownFileType = sourcecode.c.h; name = ASOverlayLayoutSpec.h; path = AsyncDisplayKit/Layout/ASOverlayLayoutSpec.h; sourceTree = "<group>"; };
		ACF6ED131B17843500DA7C62 /* ASOverlayLayoutSpec.mm */ = {isa = PBXFileReference; fileEncoding = 4; lastKnownFileType = sourcecode.cpp.objcpp; lineEnding = 0; name = ASOverlayLayoutSpec.mm; path = AsyncDisplayKit/Layout/ASOverlayLayoutSpec.mm; sourceTree = "<group>"; };
		ACF6ED141B17843500DA7C62 /* ASRatioLayoutSpec.h */ = {isa = PBXFileReference; fileEncoding = 4; lastKnownFileType = sourcecode.c.h; name = ASRatioLayoutSpec.h; path = AsyncDisplayKit/Layout/ASRatioLayoutSpec.h; sourceTree = "<group>"; };
		ACF6ED151B17843500DA7C62 /* ASRatioLayoutSpec.mm */ = {isa = PBXFileReference; fileEncoding = 4; lastKnownFileType = sourcecode.cpp.objcpp; lineEnding = 0; name = ASRatioLayoutSpec.mm; path = AsyncDisplayKit/Layout/ASRatioLayoutSpec.mm; sourceTree = "<group>"; };
		ACF6ED161B17843500DA7C62 /* ASStackLayoutSpec.h */ = {isa = PBXFileReference; fileEncoding = 4; lastKnownFileType = sourcecode.c.h; name = ASStackLayoutSpec.h; path = AsyncDisplayKit/Layout/ASStackLayoutSpec.h; sourceTree = "<group>"; };
		ACF6ED171B17843500DA7C62 /* ASStackLayoutSpec.mm */ = {isa = PBXFileReference; fileEncoding = 4; lastKnownFileType = sourcecode.cpp.objcpp; name = ASStackLayoutSpec.mm; path = AsyncDisplayKit/Layout/ASStackLayoutSpec.mm; sourceTree = "<group>"; };
		ACF6ED181B17843500DA7C62 /* ASStaticLayoutSpec.h */ = {isa = PBXFileReference; fileEncoding = 4; lastKnownFileType = sourcecode.c.h; name = ASStaticLayoutSpec.h; path = AsyncDisplayKit/Layout/ASStaticLayoutSpec.h; sourceTree = "<group>"; };
		ACF6ED191B17843500DA7C62 /* ASStaticLayoutSpec.mm */ = {isa = PBXFileReference; fileEncoding = 4; lastKnownFileType = sourcecode.cpp.objcpp; lineEnding = 0; name = ASStaticLayoutSpec.mm; path = AsyncDisplayKit/Layout/ASStaticLayoutSpec.mm; sourceTree = "<group>"; };
		ACF6ED431B17847A00DA7C62 /* ASInternalHelpers.h */ = {isa = PBXFileReference; fileEncoding = 4; lastKnownFileType = sourcecode.c.h; path = ASInternalHelpers.h; sourceTree = "<group>"; };
		ACF6ED441B17847A00DA7C62 /* ASInternalHelpers.mm */ = {isa = PBXFileReference; fileEncoding = 4; lastKnownFileType = sourcecode.cpp.objcpp; path = ASInternalHelpers.mm; sourceTree = "<group>"; };
		ACF6ED451B17847A00DA7C62 /* ASLayoutSpecUtilities.h */ = {isa = PBXFileReference; fileEncoding = 4; lastKnownFileType = sourcecode.c.h; path = ASLayoutSpecUtilities.h; sourceTree = "<group>"; };
		ACF6ED461B17847A00DA7C62 /* ASStackLayoutSpecUtilities.h */ = {isa = PBXFileReference; fileEncoding = 4; lastKnownFileType = sourcecode.c.h; path = ASStackLayoutSpecUtilities.h; sourceTree = "<group>"; };
		ACF6ED471B17847A00DA7C62 /* ASStackPositionedLayout.h */ = {isa = PBXFileReference; fileEncoding = 4; lastKnownFileType = sourcecode.c.h; path = ASStackPositionedLayout.h; sourceTree = "<group>"; };
		ACF6ED481B17847A00DA7C62 /* ASStackPositionedLayout.mm */ = {isa = PBXFileReference; fileEncoding = 4; lastKnownFileType = sourcecode.cpp.objcpp; path = ASStackPositionedLayout.mm; sourceTree = "<group>"; };
		ACF6ED491B17847A00DA7C62 /* ASStackUnpositionedLayout.h */ = {isa = PBXFileReference; fileEncoding = 4; lastKnownFileType = sourcecode.c.h; path = ASStackUnpositionedLayout.h; sourceTree = "<group>"; };
		ACF6ED4A1B17847A00DA7C62 /* ASStackUnpositionedLayout.mm */ = {isa = PBXFileReference; fileEncoding = 4; lastKnownFileType = sourcecode.cpp.objcpp; lineEnding = 0; path = ASStackUnpositionedLayout.mm; sourceTree = "<group>"; };
		ACF6ED531B178DC700DA7C62 /* ASCenterLayoutSpecSnapshotTests.mm */ = {isa = PBXFileReference; fileEncoding = 4; lastKnownFileType = sourcecode.cpp.objcpp; path = ASCenterLayoutSpecSnapshotTests.mm; sourceTree = "<group>"; };
		ACF6ED541B178DC700DA7C62 /* ASDimensionTests.mm */ = {isa = PBXFileReference; fileEncoding = 4; lastKnownFileType = sourcecode.cpp.objcpp; path = ASDimensionTests.mm; sourceTree = "<group>"; };
		ACF6ED551B178DC700DA7C62 /* ASInsetLayoutSpecSnapshotTests.mm */ = {isa = PBXFileReference; fileEncoding = 4; lastKnownFileType = sourcecode.cpp.objcpp; path = ASInsetLayoutSpecSnapshotTests.mm; sourceTree = "<group>"; };
		ACF6ED571B178DC700DA7C62 /* ASLayoutSpecSnapshotTestsHelper.h */ = {isa = PBXFileReference; fileEncoding = 4; lastKnownFileType = sourcecode.c.h; path = ASLayoutSpecSnapshotTestsHelper.h; sourceTree = "<group>"; };
		ACF6ED581B178DC700DA7C62 /* ASLayoutSpecSnapshotTestsHelper.m */ = {isa = PBXFileReference; fileEncoding = 4; lastKnownFileType = sourcecode.c.objc; lineEnding = 0; path = ASLayoutSpecSnapshotTestsHelper.m; sourceTree = "<group>"; xcLanguageSpecificationIdentifier = xcode.lang.objc; };
		ACF6ED591B178DC700DA7C62 /* ASOverlayLayoutSpecSnapshotTests.mm */ = {isa = PBXFileReference; fileEncoding = 4; lastKnownFileType = sourcecode.cpp.objcpp; path = ASOverlayLayoutSpecSnapshotTests.mm; sourceTree = "<group>"; };
		ACF6ED5A1B178DC700DA7C62 /* ASRatioLayoutSpecSnapshotTests.mm */ = {isa = PBXFileReference; fileEncoding = 4; lastKnownFileType = sourcecode.cpp.objcpp; path = ASRatioLayoutSpecSnapshotTests.mm; sourceTree = "<group>"; };
		ACF6ED5B1B178DC700DA7C62 /* ASStackLayoutSpecSnapshotTests.mm */ = {isa = PBXFileReference; fileEncoding = 4; lastKnownFileType = sourcecode.cpp.objcpp; path = ASStackLayoutSpecSnapshotTests.mm; sourceTree = "<group>"; };
		AEB7B0181C5962EA00662EF4 /* ASDefaultPlayButton.h */ = {isa = PBXFileReference; fileEncoding = 4; lastKnownFileType = sourcecode.c.h; path = ASDefaultPlayButton.h; sourceTree = "<group>"; };
		AEB7B0191C5962EA00662EF4 /* ASDefaultPlayButton.m */ = {isa = PBXFileReference; fileEncoding = 4; lastKnownFileType = sourcecode.c.objc; path = ASDefaultPlayButton.m; sourceTree = "<group>"; };
		AEEC47DF1C20C2DD00EC1693 /* ASVideoNode.h */ = {isa = PBXFileReference; fileEncoding = 4; lastKnownFileType = sourcecode.c.h; path = ASVideoNode.h; sourceTree = "<group>"; };
		AEEC47E01C20C2DD00EC1693 /* ASVideoNode.mm */ = {isa = PBXFileReference; fileEncoding = 4; lastKnownFileType = sourcecode.cpp.objcpp; path = ASVideoNode.mm; sourceTree = "<group>"; };
		AEEC47E31C21D3D200EC1693 /* ASVideoNodeTests.m */ = {isa = PBXFileReference; fileEncoding = 4; lastKnownFileType = sourcecode.c.objc; path = ASVideoNodeTests.m; sourceTree = "<group>"; };
		B0F880581BEAEC7500D17647 /* ASTableNode.h */ = {isa = PBXFileReference; fileEncoding = 4; lastKnownFileType = sourcecode.c.h; path = ASTableNode.h; sourceTree = "<group>"; };
		B0F880591BEAEC7500D17647 /* ASTableNode.m */ = {isa = PBXFileReference; fileEncoding = 4; lastKnownFileType = sourcecode.c.objc; path = ASTableNode.m; sourceTree = "<group>"; };
		B13CA0F61C519E9400E031AB /* ASCollectionViewLayoutFacilitatorProtocol.h */ = {isa = PBXFileReference; fileEncoding = 4; lastKnownFileType = sourcecode.c.h; path = ASCollectionViewLayoutFacilitatorProtocol.h; sourceTree = "<group>"; };
		B13CA0FF1C52004900E031AB /* ASCollectionNode+Beta.h */ = {isa = PBXFileReference; fileEncoding = 4; lastKnownFileType = sourcecode.c.h; path = "ASCollectionNode+Beta.h"; sourceTree = "<group>"; };
		B30BF6501C5964B0004FCD53 /* ASLayoutManager.h */ = {isa = PBXFileReference; fileEncoding = 4; lastKnownFileType = sourcecode.c.h; name = ASLayoutManager.h; path = TextKit/ASLayoutManager.h; sourceTree = "<group>"; };
		B30BF6511C5964B0004FCD53 /* ASLayoutManager.m */ = {isa = PBXFileReference; fileEncoding = 4; lastKnownFileType = sourcecode.c.objc; name = ASLayoutManager.m; path = TextKit/ASLayoutManager.m; sourceTree = "<group>"; };
		B35061DA1B010EDF0018CF92 /* AsyncDisplayKit.framework */ = {isa = PBXFileReference; explicitFileType = wrapper.framework; includeInIndex = 0; path = AsyncDisplayKit.framework; sourceTree = BUILT_PRODUCTS_DIR; };
		B35061DD1B010EDF0018CF92 /* Info.plist */ = {isa = PBXFileReference; lastKnownFileType = text.plist.xml; name = Info.plist; path = "../AsyncDisplayKit-iOS/Info.plist"; sourceTree = "<group>"; };
		CC3B20811C3F76D600798563 /* ASPendingStateController.h */ = {isa = PBXFileReference; fileEncoding = 4; lastKnownFileType = sourcecode.c.h; path = ASPendingStateController.h; sourceTree = "<group>"; };
		CC3B20821C3F76D600798563 /* ASPendingStateController.mm */ = {isa = PBXFileReference; fileEncoding = 4; lastKnownFileType = sourcecode.cpp.objcpp; path = ASPendingStateController.mm; sourceTree = "<group>"; };
		CC3B20871C3F7A5400798563 /* ASWeakSet.h */ = {isa = PBXFileReference; fileEncoding = 4; lastKnownFileType = sourcecode.c.h; path = ASWeakSet.h; sourceTree = "<group>"; };
		CC3B20881C3F7A5400798563 /* ASWeakSet.m */ = {isa = PBXFileReference; fileEncoding = 4; lastKnownFileType = sourcecode.c.objc; path = ASWeakSet.m; sourceTree = "<group>"; };
		CC3B208D1C3F7D0A00798563 /* ASWeakSetTests.m */ = {isa = PBXFileReference; fileEncoding = 4; lastKnownFileType = sourcecode.c.objc; path = ASWeakSetTests.m; sourceTree = "<group>"; };
		CC3B208F1C3F892D00798563 /* ASBridgedPropertiesTests.mm */ = {isa = PBXFileReference; fileEncoding = 4; lastKnownFileType = sourcecode.cpp.objcpp; path = ASBridgedPropertiesTests.mm; sourceTree = "<group>"; };
		CC7FD9DC1BB5E962005CCB2B /* ASPhotosFrameworkImageRequest.h */ = {isa = PBXFileReference; fileEncoding = 4; lastKnownFileType = sourcecode.c.h; path = ASPhotosFrameworkImageRequest.h; sourceTree = "<group>"; };
		CC7FD9DD1BB5E962005CCB2B /* ASPhotosFrameworkImageRequest.m */ = {isa = PBXFileReference; fileEncoding = 4; lastKnownFileType = sourcecode.c.objc; path = ASPhotosFrameworkImageRequest.m; sourceTree = "<group>"; };
		CC7FD9E01BB5F750005CCB2B /* ASPhotosFrameworkImageRequestTests.m */ = {isa = PBXFileReference; fileEncoding = 4; lastKnownFileType = sourcecode.c.objc; path = ASPhotosFrameworkImageRequestTests.m; sourceTree = "<group>"; };
		D3779BCFF841AD3EB56537ED /* Pods-AsyncDisplayKitTests.release.xcconfig */ = {isa = PBXFileReference; includeInIndex = 1; lastKnownFileType = text.xcconfig; name = "Pods-AsyncDisplayKitTests.release.xcconfig"; path = "Pods/Target Support Files/Pods-AsyncDisplayKitTests/Pods-AsyncDisplayKitTests.release.xcconfig"; sourceTree = "<group>"; };
		D785F6601A74327E00291744 /* ASScrollNode.h */ = {isa = PBXFileReference; fileEncoding = 4; lastKnownFileType = sourcecode.c.h; path = ASScrollNode.h; sourceTree = "<group>"; };
		D785F6611A74327E00291744 /* ASScrollNode.m */ = {isa = PBXFileReference; fileEncoding = 4; lastKnownFileType = sourcecode.c.objc; path = ASScrollNode.m; sourceTree = "<group>"; };
		DB55C25F1C6408D6004EDCF5 /* _ASTransitionContext.h */ = {isa = PBXFileReference; fileEncoding = 4; lastKnownFileType = sourcecode.c.h; name = _ASTransitionContext.h; path = ../_ASTransitionContext.h; sourceTree = "<group>"; };
		DB55C2601C6408D6004EDCF5 /* _ASTransitionContext.m */ = {isa = PBXFileReference; fileEncoding = 4; lastKnownFileType = sourcecode.c.objc; name = _ASTransitionContext.m; path = ../_ASTransitionContext.m; sourceTree = "<group>"; };
		DB55C2651C641AE4004EDCF5 /* ASContextTransitioning.h */ = {isa = PBXFileReference; fileEncoding = 4; lastKnownFileType = sourcecode.c.h; path = ASContextTransitioning.h; sourceTree = "<group>"; };
		DBC452D91C5BF64600B16017 /* NSArray+Diffing.h */ = {isa = PBXFileReference; fileEncoding = 4; lastKnownFileType = sourcecode.c.h; path = "NSArray+Diffing.h"; sourceTree = "<group>"; };
		DBC452DA1C5BF64600B16017 /* NSArray+Diffing.m */ = {isa = PBXFileReference; fileEncoding = 4; lastKnownFileType = sourcecode.c.objc; path = "NSArray+Diffing.m"; sourceTree = "<group>"; };
		DBC452DD1C5C6A6A00B16017 /* ArrayDiffingTests.m */ = {isa = PBXFileReference; fileEncoding = 4; lastKnownFileType = sourcecode.c.objc; path = ArrayDiffingTests.m; sourceTree = "<group>"; };
		DBC453211C5FD97200B16017 /* ASDisplayNodeImplicitHierarchyTests.m */ = {isa = PBXFileReference; fileEncoding = 4; lastKnownFileType = sourcecode.c.objc; path = ASDisplayNodeImplicitHierarchyTests.m; sourceTree = "<group>"; };
		DBDB83921C6E879900D0098C /* ASPagerFlowLayout.h */ = {isa = PBXFileReference; fileEncoding = 4; lastKnownFileType = sourcecode.c.h; path = ASPagerFlowLayout.h; sourceTree = "<group>"; };
		DBDB83931C6E879900D0098C /* ASPagerFlowLayout.m */ = {isa = PBXFileReference; fileEncoding = 4; lastKnownFileType = sourcecode.c.objc; path = ASPagerFlowLayout.m; sourceTree = "<group>"; };
		DE6EA3211C14000600183B10 /* ASDisplayNode+FrameworkPrivate.h */ = {isa = PBXFileReference; fileEncoding = 4; lastKnownFileType = sourcecode.c.h; path = "ASDisplayNode+FrameworkPrivate.h"; sourceTree = "<group>"; };
		DE8BEABF1C2DF3FC00D57C12 /* ASDelegateProxy.h */ = {isa = PBXFileReference; fileEncoding = 4; lastKnownFileType = sourcecode.c.h; path = ASDelegateProxy.h; sourceTree = "<group>"; };
		DE8BEAC01C2DF3FC00D57C12 /* ASDelegateProxy.m */ = {isa = PBXFileReference; fileEncoding = 4; lastKnownFileType = sourcecode.c.objc; path = ASDelegateProxy.m; sourceTree = "<group>"; };
		DEC146B41C37A16A004A0EE7 /* ASCollectionInternal.h */ = {isa = PBXFileReference; fileEncoding = 4; lastKnownFileType = sourcecode.c.h; name = ASCollectionInternal.h; path = Details/ASCollectionInternal.h; sourceTree = "<group>"; };
		DEC146B51C37A16A004A0EE7 /* ASCollectionInternal.m */ = {isa = PBXFileReference; fileEncoding = 4; lastKnownFileType = sourcecode.c.objc; name = ASCollectionInternal.m; path = Details/ASCollectionInternal.m; sourceTree = "<group>"; };
		DECBD6E51BE56E1900CF4905 /* ASButtonNode.h */ = {isa = PBXFileReference; fileEncoding = 4; lastKnownFileType = sourcecode.c.h; path = ASButtonNode.h; sourceTree = "<group>"; };
		DECBD6E61BE56E1900CF4905 /* ASButtonNode.mm */ = {isa = PBXFileReference; fileEncoding = 4; lastKnownFileType = sourcecode.cpp.objcpp; path = ASButtonNode.mm; sourceTree = "<group>"; };
		E52405B21C8FEF03004DC8E7 /* ASDisplayNodeLayoutContext.mm */ = {isa = PBXFileReference; fileEncoding = 4; lastKnownFileType = sourcecode.cpp.objcpp; path = ASDisplayNodeLayoutContext.mm; sourceTree = "<group>"; };
		E52405B41C8FEF16004DC8E7 /* ASDisplayNodeLayoutContext.h */ = {isa = PBXFileReference; fileEncoding = 4; lastKnownFileType = sourcecode.c.h; path = ASDisplayNodeLayoutContext.h; sourceTree = "<group>"; };
		E55D86311CA8A14000A0C26F /* ASLayoutable.mm */ = {isa = PBXFileReference; fileEncoding = 4; lastKnownFileType = sourcecode.cpp.objcpp; name = ASLayoutable.mm; path = AsyncDisplayKit/Layout/ASLayoutable.mm; sourceTree = "<group>"; };
		E5711A2A1C840C81009619D4 /* ASIndexedNodeContext.h */ = {isa = PBXFileReference; fileEncoding = 4; lastKnownFileType = sourcecode.c.h; path = ASIndexedNodeContext.h; sourceTree = "<group>"; };
		E5711A2D1C840C96009619D4 /* ASIndexedNodeContext.m */ = {isa = PBXFileReference; fileEncoding = 4; lastKnownFileType = sourcecode.c.objc; path = ASIndexedNodeContext.m; sourceTree = "<group>"; };
		EFA731F0396842FF8AB635EE /* libPods-AsyncDisplayKitTests.a */ = {isa = PBXFileReference; explicitFileType = archive.ar; includeInIndex = 0; path = "libPods-AsyncDisplayKitTests.a"; sourceTree = BUILT_PRODUCTS_DIR; };
		FB07EABBCF28656C6297BC2D /* Pods-AsyncDisplayKitTests.debug.xcconfig */ = {isa = PBXFileReference; includeInIndex = 1; lastKnownFileType = text.xcconfig; name = "Pods-AsyncDisplayKitTests.debug.xcconfig"; path = "Pods/Target Support Files/Pods-AsyncDisplayKitTests/Pods-AsyncDisplayKitTests.debug.xcconfig"; sourceTree = "<group>"; };
/* End PBXFileReference section */

/* Begin PBXFrameworksBuildPhase section */
		057D02BC1AC0A66700C7AC3C /* Frameworks */ = {
			isa = PBXFrameworksBuildPhase;
			buildActionMask = 2147483647;
			files = (
				DE0702FC1C3671E900D7DE62 /* libAsyncDisplayKit.a in Frameworks */,
			);
			runOnlyForDeploymentPostprocessing = 0;
		};
		058D09A9195D04C000B7D73C /* Frameworks */ = {
			isa = PBXFrameworksBuildPhase;
			buildActionMask = 2147483647;
			files = (
				92DD2FE91BF4D4870074C9DD /* MapKit.framework in Frameworks */,
				051943151A1575670030A7D0 /* Photos.framework in Frameworks */,
				051943131A1575630030A7D0 /* AssetsLibrary.framework in Frameworks */,
				058D09B0195D04C000B7D73C /* Foundation.framework in Frameworks */,
			);
			runOnlyForDeploymentPostprocessing = 0;
		};
		058D09B9195D04C000B7D73C /* Frameworks */ = {
			isa = PBXFrameworksBuildPhase;
			buildActionMask = 2147483647;
			files = (
				92DD2FEA1BF4D49B0074C9DD /* MapKit.framework in Frameworks */,
				0515EA221A1576A100BA8B9A /* AssetsLibrary.framework in Frameworks */,
				0515EA211A15769900BA8B9A /* Photos.framework in Frameworks */,
				058D09BE195D04C000B7D73C /* XCTest.framework in Frameworks */,
				058D09C1195D04C000B7D73C /* UIKit.framework in Frameworks */,
				058D09C4195D04C000B7D73C /* libAsyncDisplayKit.a in Frameworks */,
				058D09BF195D04C000B7D73C /* Foundation.framework in Frameworks */,
				DB7121BCD50849C498C886FB /* libPods-AsyncDisplayKitTests.a in Frameworks */,
			);
			runOnlyForDeploymentPostprocessing = 0;
		};
		B35061D61B010EDF0018CF92 /* Frameworks */ = {
			isa = PBXFrameworksBuildPhase;
			buildActionMask = 2147483647;
			files = (
				92DD2FE61BF4D05E0074C9DD /* MapKit.framework in Frameworks */,
				B350625F1B0111800018CF92 /* Foundation.framework in Frameworks */,
				B350625E1B0111780018CF92 /* AssetsLibrary.framework in Frameworks */,
				B350625D1B0111740018CF92 /* Photos.framework in Frameworks */,
			);
			runOnlyForDeploymentPostprocessing = 0;
		};
/* End PBXFrameworksBuildPhase section */

/* Begin PBXGroup section */
		057D02C01AC0A66700C7AC3C /* AsyncDisplayKitTestHost */ = {
			isa = PBXGroup;
			children = (
				204C979D1B362CB3002B1083 /* Default-568h@2x.png */,
				057D02C51AC0A66700C7AC3C /* AppDelegate.h */,
				057D02C61AC0A66700C7AC3C /* AppDelegate.mm */,
				057D02C11AC0A66700C7AC3C /* Supporting Files */,
			);
			name = AsyncDisplayKitTestHost;
			path = ../AsyncDisplayKitTestHost;
			sourceTree = "<group>";
		};
		057D02C11AC0A66700C7AC3C /* Supporting Files */ = {
			isa = PBXGroup;
			children = (
				057D02C21AC0A66700C7AC3C /* Info.plist */,
				057D02C31AC0A66700C7AC3C /* main.m */,
			);
			name = "Supporting Files";
			sourceTree = "<group>";
		};
		058D09A3195D04C000B7D73C = {
			isa = PBXGroup;
			children = (
				058D09B1195D04C000B7D73C /* AsyncDisplayKit */,
				058D09C5195D04C000B7D73C /* AsyncDisplayKitTests */,
				B35061DB1B010EDF0018CF92 /* AsyncDisplayKit-iOS */,
				058D09AE195D04C000B7D73C /* Frameworks */,
				058D09AD195D04C000B7D73C /* Products */,
				FD40E2760492F0CAAEAD552D /* Pods */,
			);
			indentWidth = 2;
			sourceTree = "<group>";
			tabWidth = 2;
			usesTabs = 0;
		};
		058D09AD195D04C000B7D73C /* Products */ = {
			isa = PBXGroup;
			children = (
				058D09AC195D04C000B7D73C /* libAsyncDisplayKit.a */,
				058D09BC195D04C000B7D73C /* AsyncDisplayKitTests.xctest */,
				057D02BF1AC0A66700C7AC3C /* AsyncDisplayKitTestHost.app */,
				B35061DA1B010EDF0018CF92 /* AsyncDisplayKit.framework */,
			);
			name = Products;
			sourceTree = "<group>";
		};
		058D09AE195D04C000B7D73C /* Frameworks */ = {
			isa = PBXGroup;
			children = (
				92DD2FE51BF4D05E0074C9DD /* MapKit.framework */,
				051943141A1575670030A7D0 /* Photos.framework */,
				051943121A1575630030A7D0 /* AssetsLibrary.framework */,
				058D09AF195D04C000B7D73C /* Foundation.framework */,
				058D09BD195D04C000B7D73C /* XCTest.framework */,
				058D09C0195D04C000B7D73C /* UIKit.framework */,
				EFA731F0396842FF8AB635EE /* libPods-AsyncDisplayKitTests.a */,
			);
			name = Frameworks;
			sourceTree = "<group>";
		};
		058D09B1195D04C000B7D73C /* AsyncDisplayKit */ = {
			isa = PBXGroup;
			children = (
				DBDB83921C6E879900D0098C /* ASPagerFlowLayout.h */,
				DBDB83931C6E879900D0098C /* ASPagerFlowLayout.m */,
				92DD2FE11BF4B97E0074C9DD /* ASMapNode.h */,
				92DD2FE21BF4B97E0074C9DD /* ASMapNode.mm */,
				AEEC47DF1C20C2DD00EC1693 /* ASVideoNode.h */,
				AEEC47E01C20C2DD00EC1693 /* ASVideoNode.mm */,
				055F1A3A19ABD43F004DAFF1 /* ASCellNode.h */,
				AC6456071B0A335000CF11B8 /* ASCellNode.m */,
				18C2ED7C1B9B7DE800F627B3 /* ASCollectionNode.h */,
				18C2ED7D1B9B7DE800F627B3 /* ASCollectionNode.mm */,
				B13CA0FF1C52004900E031AB /* ASCollectionNode+Beta.h */,
				AC3C4A4F1A1139C100143C57 /* ASCollectionView.h */,
				AC3C4A501A1139C100143C57 /* ASCollectionView.mm */,
				AC3C4A531A113EEC00143C57 /* ASCollectionViewProtocols.h */,
				B13CA0F61C519E9400E031AB /* ASCollectionViewLayoutFacilitatorProtocol.h */,
				DEC146B41C37A16A004A0EE7 /* ASCollectionInternal.h */,
				DEC146B51C37A16A004A0EE7 /* ASCollectionInternal.m */,
				058D09D5195D050800B7D73C /* ASControlNode.h */,
				058D09D6195D050800B7D73C /* ASControlNode.mm */,
				DECBD6E51BE56E1900CF4905 /* ASButtonNode.h */,
				DECBD6E61BE56E1900CF4905 /* ASButtonNode.mm */,
				058D09D7195D050800B7D73C /* ASControlNode+Subclasses.h */,
				058D09D8195D050800B7D73C /* ASDisplayNode.h */,
				058D09D9195D050800B7D73C /* ASDisplayNode.mm */,
				68B027791C1A79CC0041016B /* ASDisplayNode+Beta.h */,
				058D09DA195D050800B7D73C /* ASDisplayNode+Subclasses.h */,
				058D09DB195D050800B7D73C /* ASDisplayNodeExtras.h */,
				058D09DC195D050800B7D73C /* ASDisplayNodeExtras.mm */,
				0587F9BB1A7309ED00AFF0BA /* ASEditableTextNode.h */,
				0587F9BC1A7309ED00AFF0BA /* ASEditableTextNode.mm */,
				058D09DD195D050800B7D73C /* ASImageNode.h */,
				058D09DE195D050800B7D73C /* ASImageNode.mm */,
				0516FA3E1A1563D200B4EBED /* ASMultiplexImageNode.h */,
				0516FA3F1A1563D200B4EBED /* ASMultiplexImageNode.mm */,
				055B9FA61A1C154B00035D6D /* ASNetworkImageNode.h */,
				055B9FA71A1C154B00035D6D /* ASNetworkImageNode.mm */,
				25E327541C16819500A2170C /* ASPagerNode.h */,
				25E327551C16819500A2170C /* ASPagerNode.m */,
				D785F6601A74327E00291744 /* ASScrollNode.h */,
				D785F6611A74327E00291744 /* ASScrollNode.m */,
				B0F880581BEAEC7500D17647 /* ASTableNode.h */,
				B0F880591BEAEC7500D17647 /* ASTableNode.m */,
				055F1A3219ABD3E3004DAFF1 /* ASTableView.h */,
				055F1A3319ABD3E3004DAFF1 /* ASTableView.mm */,
				AC7A2C161BDE11DF0093FE1A /* ASTableViewInternal.h */,
				0574D5E119C110610097DC25 /* ASTableViewProtocols.h */,
				058D09DF195D050800B7D73C /* ASTextNode.h */,
				A373200E1C571B050011FC94 /* ASTextNode+Beta.h */,
				058D09E0195D050800B7D73C /* ASTextNode.mm */,
				ACC945A81BA9E7A0005E1FB8 /* ASViewController.h */,
				ACC945AA1BA9E7C1005E1FB8 /* ASViewController.m */,
				6BDC61F51978FEA400E50D21 /* AsyncDisplayKit.h */,
				76C078241C9F455E00E37AB1 /* ASLayoutSpec+Debug.h */,
				76C078251C9F455E00E37AB1 /* ASLayoutSpec+Debug.m */,
				76C0782A1C9F459C00E37AB1 /* ASLayoutableInspectorNode.h */,
				76C0782B1C9F459C00E37AB1 /* ASLayoutableInspectorNode.m */,
				76A64B691CA8CD4900967B8F /* ASLayoutableInspectorCell.h */,
				76A64B6A1CA8CD4900967B8F /* ASLayoutableInspectorCell.m */,
				76E5FDF81CA8EF12000164C0 /* ASLayoutableInspectorCell.h */,
				76E5FDF91CA8EF12000164C0 /* ASLayoutableInspectorCell.m */,
				764D83D21C8EA515009B4FB8 /* AsyncDisplayKit+Debug.h */,
				764D83D31C8EA515009B4FB8 /* AsyncDisplayKit+Debug.m */,
				DB55C2651C641AE4004EDCF5 /* ASContextTransitioning.h */,
				058D09E1195D050800B7D73C /* Details */,
				058D0A01195D050800B7D73C /* Private */,
				AC6456051B0A333200CF11B8 /* Layout */,
				257754661BED245B00737CA5 /* TextKit */,
				058D09B2195D04C000B7D73C /* Supporting Files */,
			);
			path = AsyncDisplayKit;
			sourceTree = "<group>";
		};
		058D09B2195D04C000B7D73C /* Supporting Files */ = {
			isa = PBXGroup;
			children = (
				058D0A42195D058D00B7D73C /* Base */,
				058D09B3195D04C000B7D73C /* AsyncDisplayKit-Prefix.pch */,
				044285011BAA3CC700D16268 /* module.modulemap */,
			);
			name = "Supporting Files";
			sourceTree = "<group>";
		};
		058D09C5195D04C000B7D73C /* AsyncDisplayKitTests */ = {
			isa = PBXGroup;
			children = (
				DBC453211C5FD97200B16017 /* ASDisplayNodeImplicitHierarchyTests.m */,
				DBC452DD1C5C6A6A00B16017 /* ArrayDiffingTests.m */,
				CC3B208F1C3F892D00798563 /* ASBridgedPropertiesTests.mm */,
				CC3B208D1C3F7D0A00798563 /* ASWeakSetTests.m */,
				057D02C01AC0A66700C7AC3C /* AsyncDisplayKitTestHost */,
				056D21501ABCEDA1001107EF /* ASSnapshotTestCase.h */,
				05EA6FE61AC0966E00E35788 /* ASSnapshotTestCase.mm */,
				056D21541ABCEF50001107EF /* ASImageNodeSnapshotTests.m */,
				ACF6ED531B178DC700DA7C62 /* ASCenterLayoutSpecSnapshotTests.mm */,
				7AB338681C55B97B0055FDE8 /* ASRelativeLayoutSpecSnapshotTests.mm */,
				ACF6ED551B178DC700DA7C62 /* ASInsetLayoutSpecSnapshotTests.mm */,
				ACF6ED591B178DC700DA7C62 /* ASOverlayLayoutSpecSnapshotTests.mm */,
				ACF6ED5A1B178DC700DA7C62 /* ASRatioLayoutSpecSnapshotTests.mm */,
				ACF6ED5B1B178DC700DA7C62 /* ASStackLayoutSpecSnapshotTests.mm */,
				AC026B571BD3F61800BBC17E /* ASStaticLayoutSpecSnapshotTests.m */,
				ACF6ED571B178DC700DA7C62 /* ASLayoutSpecSnapshotTestsHelper.h */,
				ACF6ED581B178DC700DA7C62 /* ASLayoutSpecSnapshotTestsHelper.m */,
				242995D21B29743C00090100 /* ASBasicImageDownloaderTests.m */,
				29CDC2E11AAE70D000833CA4 /* ASBasicImageDownloaderContextTests.m */,
				CC7FD9E01BB5F750005CCB2B /* ASPhotosFrameworkImageRequestTests.m */,
				296A0A341A951ABF005ACEAA /* ASBatchFetchingTests.m */,
				9F06E5CC1B4CAF4200F015D8 /* ASCollectionViewTests.m */,
				2911485B1A77147A005D0878 /* ASControlNodeTests.m */,
				ACF6ED541B178DC700DA7C62 /* ASDimensionTests.mm */,
				058D0A2D195D057000B7D73C /* ASDisplayLayerTests.m */,
				058D0A2E195D057000B7D73C /* ASDisplayNodeAppearanceTests.m */,
				058D0A2F195D057000B7D73C /* ASDisplayNodeTests.m */,
				058D0A30195D057000B7D73C /* ASDisplayNodeTestsHelper.h */,
				058D0A31195D057000B7D73C /* ASDisplayNodeTestsHelper.m */,
				052EE0651A159FEF002C6279 /* ASMultiplexImageNodeTests.m */,
				058D0A32195D057000B7D73C /* ASMutableAttributedStringBuilderTests.m */,
				3C9C128419E616EF00E942A0 /* ASTableViewTests.m */,
				058D0A33195D057000B7D73C /* ASTextKitCoreTextAdditionsTests.m */,
				254C6B511BF8FE6D003EC431 /* ASTextKitTruncationTests.mm */,
				254C6B531BF8FF2A003EC431 /* ASTextKitTests.mm */,
				058D0A36195D057000B7D73C /* ASTextNodeTests.m */,
				058D0A37195D057000B7D73C /* ASTextNodeWordKernerTests.mm */,
				AEEC47E31C21D3D200EC1693 /* ASVideoNodeTests.m */,
				058D09C6195D04C000B7D73C /* Supporting Files */,
				052EE06A1A15A0D8002C6279 /* TestResources */,
				2538B6F21BC5D2A2003CA0B4 /* ASCollectionViewFlowLayoutInspectorTests.m */,
			);
			path = AsyncDisplayKitTests;
			sourceTree = "<group>";
		};
		058D09C6195D04C000B7D73C /* Supporting Files */ = {
			isa = PBXGroup;
			children = (
				058D09C7195D04C000B7D73C /* AsyncDisplayKitTests-Info.plist */,
				058D09C8195D04C000B7D73C /* InfoPlist.strings */,
			);
			name = "Supporting Files";
			sourceTree = "<group>";
		};
		058D09E1195D050800B7D73C /* Details */ = {
			isa = PBXGroup;
			children = (
				058D09E2195D050800B7D73C /* _ASDisplayLayer.h */,
				058D09E3195D050800B7D73C /* _ASDisplayLayer.mm */,
				058D09E4195D050800B7D73C /* _ASDisplayView.h */,
				058D09E5195D050800B7D73C /* _ASDisplayView.mm */,
				205F0E171B37339C007741D0 /* ASAbstractLayoutController.h */,
				205F0E181B37339C007741D0 /* ASAbstractLayoutController.mm */,
				054963471A1EA066000F8E56 /* ASBasicImageDownloader.h */,
				054963481A1EA066000F8E56 /* ASBasicImageDownloader.mm */,
				299DA1A71A828D2900162D41 /* ASBatchContext.h */,
				299DA1A81A828D2900162D41 /* ASBatchContext.mm */,
				251B8EF41BBB3D690087C538 /* ASCollectionViewFlowLayoutInspector.h */,
				251B8EF51BBB3D690087C538 /* ASCollectionViewFlowLayoutInspector.m */,
				205F0E1B1B373A2C007741D0 /* ASCollectionViewLayoutController.h */,
				205F0E1C1B373A2C007741D0 /* ASCollectionViewLayoutController.mm */,
				251B8EF61BBB3D690087C538 /* ASDataController+Subclasses.h */,
				05A6D05819D0EB64002DD95E /* ASDealloc2MainObject.h */,
				05A6D05919D0EB64002DD95E /* ASDealloc2MainObject.m */,
				698548611CA9E025008A345F /* ASEnvironment.h */,
				698548621CA9E025008A345F /* ASEnvironment.m */,
				4640521B1A3F83C40061C0BA /* ASFlowLayoutController.h */,
				4640521C1A3F83C40061C0BA /* ASFlowLayoutController.mm */,
				058D09E6195D050800B7D73C /* ASHighlightOverlayLayer.h */,
				058D09E7195D050800B7D73C /* ASHighlightOverlayLayer.mm */,
				05F20AA31A15733C00DCA68A /* ASImageProtocols.h */,
				430E7C8D1B4C23F100697A4C /* ASIndexPath.h */,
				430E7C8E1B4C23F100697A4C /* ASIndexPath.m */,
				4640521D1A3F83C40061C0BA /* ASLayoutController.h */,
				292C59991A956527007E5DD6 /* ASLayoutRangeType.h */,
				68EE0DBB1C1B4ED300BA1B99 /* ASMainSerialQueue.h */,
				68EE0DBC1C1B4ED300BA1B99 /* ASMainSerialQueue.mm */,
				058D09E8195D050800B7D73C /* ASMutableAttributedStringBuilder.h */,
				058D09E9195D050800B7D73C /* ASMutableAttributedStringBuilder.m */,
				CC7FD9DC1BB5E962005CCB2B /* ASPhotosFrameworkImageRequest.h */,
				CC7FD9DD1BB5E962005CCB2B /* ASPhotosFrameworkImageRequest.m */,
				055F1A3619ABD413004DAFF1 /* ASRangeController.h */,
				055F1A3719ABD413004DAFF1 /* ASRangeController.mm */,
				69F10C851C84C35D0026140C /* ASRangeControllerUpdateRangeProtocol+Beta.h */,
				81EE384D1C8E94F000456208 /* ASRunLoopQueue.h */,
				81EE384E1C8E94F000456208 /* ASRunLoopQueue.mm */,
				296A0A311A951715005ACEAA /* ASScrollDirection.h */,
				205F0E111B371BD7007741D0 /* ASScrollDirection.m */,
				058D0A12195D050800B7D73C /* ASThread.h */,
				205F0E1F1B376416007741D0 /* CGRect+ASConvenience.h */,
				205F0E201B376416007741D0 /* CGRect+ASConvenience.m */,
				25B171EA1C12242700508A7A /* Data Controller */,
				058D09F5195D050800B7D73C /* NSMutableAttributedString+TextKitAdditions.h */,
				058D09F6195D050800B7D73C /* NSMutableAttributedString+TextKitAdditions.m */,
				058D09F7195D050800B7D73C /* Transactions */,
				205F0E0D1B371875007741D0 /* UICollectionViewLayout+ASConvenience.h */,
				205F0E0E1B371875007741D0 /* UICollectionViewLayout+ASConvenience.m */,
				058D09FF195D050800B7D73C /* UIView+ASConvenience.h */,
			);
			path = Details;
			sourceTree = "<group>";
		};
		058D09F7195D050800B7D73C /* Transactions */ = {
			isa = PBXGroup;
			children = (
				058D09F8195D050800B7D73C /* _ASAsyncTransaction.h */,
				058D09F9195D050800B7D73C /* _ASAsyncTransaction.mm */,
				058D09FA195D050800B7D73C /* _ASAsyncTransactionContainer+Private.h */,
				058D09FB195D050800B7D73C /* _ASAsyncTransactionContainer.h */,
				058D09FC195D050800B7D73C /* _ASAsyncTransactionContainer.m */,
				058D09FD195D050800B7D73C /* _ASAsyncTransactionGroup.h */,
				058D09FE195D050800B7D73C /* _ASAsyncTransactionGroup.m */,
			);
			path = Transactions;
			sourceTree = "<group>";
		};
		058D0A01195D050800B7D73C /* Private */ = {
			isa = PBXGroup;
			children = (
				058D0A02195D050800B7D73C /* _AS-objc-internal.h */,
				058D0A03195D050800B7D73C /* _ASCoreAnimationExtras.h */,
				058D0A04195D050800B7D73C /* _ASCoreAnimationExtras.mm */,
				AC026B6D1BD57DBF00BBC17E /* _ASHierarchyChangeSet.h */,
				AC026B6E1BD57DBF00BBC17E /* _ASHierarchyChangeSet.m */,
				058D0A05195D050800B7D73C /* _ASPendingState.h */,
				058D0A06195D050800B7D73C /* _ASPendingState.mm */,
				058D0A07195D050800B7D73C /* _ASScopeTimer.h */,
				DB55C25F1C6408D6004EDCF5 /* _ASTransitionContext.h */,
				DB55C2601C6408D6004EDCF5 /* _ASTransitionContext.m */,
				2967F9E11AB0A4CF0072E4AB /* ASBasicImageDownloaderInternal.h */,
				044285051BAA63FE00D16268 /* ASBatchFetching.h */,
				044285061BAA63FE00D16268 /* ASBatchFetching.m */,
				AEB7B0181C5962EA00662EF4 /* ASDefaultPlayButton.h */,
				AEB7B0191C5962EA00662EF4 /* ASDefaultPlayButton.m */,
				058D0A08195D050800B7D73C /* ASDisplayNode+AsyncDisplay.mm */,
				058D0A09195D050800B7D73C /* ASDisplayNode+DebugTiming.h */,
				058D0A0A195D050800B7D73C /* ASDisplayNode+DebugTiming.mm */,
				DE6EA3211C14000600183B10 /* ASDisplayNode+FrameworkPrivate.h */,
				058D0A0B195D050800B7D73C /* ASDisplayNode+UIViewBridge.mm */,
				058D0A0C195D050800B7D73C /* ASDisplayNodeInternal.h */,
				E52405B41C8FEF16004DC8E7 /* ASDisplayNodeLayoutContext.h */,
				E52405B21C8FEF03004DC8E7 /* ASDisplayNodeLayoutContext.mm */,
				69E100691CA89CB600D88C1B /* ASEnvironmentInternal.h */,
				69E1006A1CA89CB600D88C1B /* ASEnvironmentInternal.mm */,
				058D0A0D195D050800B7D73C /* ASImageNode+CGExtras.h */,
				058D0A0E195D050800B7D73C /* ASImageNode+CGExtras.m */,
				ACF6ED431B17847A00DA7C62 /* ASInternalHelpers.h */,
				ACF6ED441B17847A00DA7C62 /* ASInternalHelpers.mm */,
				ACF6ED451B17847A00DA7C62 /* ASLayoutSpecUtilities.h */,
				0442850B1BAA64EC00D16268 /* ASMultidimensionalArrayUtils.h */,
				0442850C1BAA64EC00D16268 /* ASMultidimensionalArrayUtils.mm */,
				CC3B20811C3F76D600798563 /* ASPendingStateController.h */,
				CC3B20821C3F76D600798563 /* ASPendingStateController.mm */,
				058D0A10195D050800B7D73C /* ASSentinel.h */,
				058D0A11195D050800B7D73C /* ASSentinel.m */,
				9C8221931BA237B80037F19A /* ASStackBaselinePositionedLayout.h */,
				9C8221941BA237B80037F19A /* ASStackBaselinePositionedLayout.mm */,
				ACF6ED461B17847A00DA7C62 /* ASStackLayoutSpecUtilities.h */,
				ACF6ED471B17847A00DA7C62 /* ASStackPositionedLayout.h */,
				ACF6ED481B17847A00DA7C62 /* ASStackPositionedLayout.mm */,
				ACF6ED491B17847A00DA7C62 /* ASStackUnpositionedLayout.h */,
				ACF6ED4A1B17847A00DA7C62 /* ASStackUnpositionedLayout.mm */,
				CC3B20871C3F7A5400798563 /* ASWeakSet.h */,
				CC3B20881C3F7A5400798563 /* ASWeakSet.m */,
				DBC452D91C5BF64600B16017 /* NSArray+Diffing.h */,
				DBC452DA1C5BF64600B16017 /* NSArray+Diffing.m */,
			);
			path = Private;
			sourceTree = "<group>";
		};
		058D0A42195D058D00B7D73C /* Base */ = {
			isa = PBXGroup;
			children = (
				058D0A43195D058D00B7D73C /* ASAssert.h */,
				0516FA3A1A15563400B4EBED /* ASAvailability.h */,
				058D0A44195D058D00B7D73C /* ASBaseDefines.h */,
				058D0A45195D058D00B7D73C /* ASDisplayNodeExtraIvars.h */,
				1950C4481A3BB5C1005C8279 /* ASEqualityHelpers.h */,
				0516FA3B1A15563400B4EBED /* ASLog.h */,
			);
			path = Base;
			sourceTree = SOURCE_ROOT;
		};
		257754661BED245B00737CA5 /* TextKit */ = {
			isa = PBXGroup;
			children = (
				B30BF6501C5964B0004FCD53 /* ASLayoutManager.h */,
				B30BF6511C5964B0004FCD53 /* ASLayoutManager.m */,
				257754BA1BEE458E00737CA5 /* ASTextKitComponents.h */,
				257754B71BEE458D00737CA5 /* ASTextKitComponents.m */,
				257754BB1BEE458E00737CA5 /* ASTextKitCoreTextAdditions.h */,
				257754B81BEE458E00737CA5 /* ASTextKitCoreTextAdditions.m */,
				257754B91BEE458E00737CA5 /* ASTextNodeWordKerner.h */,
				257754BC1BEE458E00737CA5 /* ASTextNodeTypes.h */,
				257754BD1BEE458E00737CA5 /* ASTextNodeWordKerner.m */,
				257754941BEE44CD00737CA5 /* ASTextKitAttributes.mm */,
				257754951BEE44CD00737CA5 /* ASTextKitAttributes.h */,
				257754961BEE44CD00737CA5 /* ASTextKitContext.h */,
				257754971BEE44CD00737CA5 /* ASTextKitContext.mm */,
				257754981BEE44CD00737CA5 /* ASTextKitEntityAttribute.h */,
				257754991BEE44CD00737CA5 /* ASTextKitEntityAttribute.m */,
				257754931BEE44CD00737CA5 /* ASTextKitRenderer.h */,
				2577549A1BEE44CD00737CA5 /* ASTextKitRenderer.mm */,
				2577549B1BEE44CD00737CA5 /* ASTextKitRenderer+Positioning.h */,
				2577549C1BEE44CD00737CA5 /* ASTextKitRenderer+Positioning.mm */,
				2577549D1BEE44CD00737CA5 /* ASTextKitRenderer+TextChecking.h */,
				2577549E1BEE44CD00737CA5 /* ASTextKitRenderer+TextChecking.mm */,
				2577549F1BEE44CD00737CA5 /* ASTextKitShadower.h */,
				257754A01BEE44CD00737CA5 /* ASTextKitShadower.mm */,
				257754A11BEE44CD00737CA5 /* ASTextKitTailTruncater.h */,
				257754A21BEE44CD00737CA5 /* ASTextKitTailTruncater.mm */,
				A32FEDD31C501B6A004F642A /* ASTextKitFontSizeAdjuster.h */,
				9C8898BA1C738B9800D6B02E /* ASTextKitFontSizeAdjuster.mm */,
				257754A31BEE44CD00737CA5 /* ASTextKitTruncating.h */,
				257754A41BEE44CD00737CA5 /* ASEqualityHashHelpers.h */,
				2577548F1BED289A00737CA5 /* ASEqualityHashHelpers.mm */,
			);
			name = TextKit;
			sourceTree = "<group>";
		};
		25B171EA1C12242700508A7A /* Data Controller */ = {
			isa = PBXGroup;
			children = (
				DE8BEABF1C2DF3FC00D57C12 /* ASDelegateProxy.h */,
				DE8BEAC01C2DF3FC00D57C12 /* ASDelegateProxy.m */,
				251B8EF21BBB3D690087C538 /* ASCollectionDataController.h */,
				251B8EF31BBB3D690087C538 /* ASCollectionDataController.mm */,
				464052191A3F83C40061C0BA /* ASDataController.h */,
				4640521A1A3F83C40061C0BA /* ASDataController.mm */,
				AC026B671BD57D6F00BBC17E /* ASChangeSetDataController.h */,
				AC026B681BD57D6F00BBC17E /* ASChangeSetDataController.m */,
				E5711A2A1C840C81009619D4 /* ASIndexedNodeContext.h */,
				E5711A2D1C840C96009619D4 /* ASIndexedNodeContext.m */,
			);
			name = "Data Controller";
			sourceTree = "<group>";
		};
		AC6456051B0A333200CF11B8 /* Layout */ = {
			isa = PBXGroup;
			children = (
				9C5586671BD549CB00B50E3A /* ASAsciiArtBoxCreator.h */,
				9C5586681BD549CB00B50E3A /* ASAsciiArtBoxCreator.m */,
				ACF6ED011B17843500DA7C62 /* ASBackgroundLayoutSpec.h */,
				ACF6ED021B17843500DA7C62 /* ASBackgroundLayoutSpec.mm */,
				ACF6ED031B17843500DA7C62 /* ASCenterLayoutSpec.h */,
				ACF6ED041B17843500DA7C62 /* ASCenterLayoutSpec.mm */,
				ACF6ED071B17843500DA7C62 /* ASDimension.h */,
				ACF6ED081B17843500DA7C62 /* ASDimension.mm */,
				ACF6ED091B17843500DA7C62 /* ASInsetLayoutSpec.h */,
				ACF6ED0A1B17843500DA7C62 /* ASInsetLayoutSpec.mm */,
				ACF6ED0B1B17843500DA7C62 /* ASLayout.h */,
				ACF6ED0C1B17843500DA7C62 /* ASLayout.mm */,
				ACF6ED111B17843500DA7C62 /* ASLayoutable.h */,
				E55D86311CA8A14000A0C26F /* ASLayoutable.mm */,
				698C8B601CAB49FC0052DC3F /* ASLayoutableExtensibility.h */,
				9CDC18CB1B910E12004965E2 /* ASLayoutablePrivate.h */,
				ACF6ED0D1B17843500DA7C62 /* ASLayoutSpec.h */,
				ACF6ED0E1B17843500DA7C62 /* ASLayoutSpec.mm */,
				ACF6ED121B17843500DA7C62 /* ASOverlayLayoutSpec.h */,
				ACF6ED131B17843500DA7C62 /* ASOverlayLayoutSpec.mm */,
				ACF6ED141B17843500DA7C62 /* ASRatioLayoutSpec.h */,
				ACF6ED151B17843500DA7C62 /* ASRatioLayoutSpec.mm */,
				7A06A7391C35F08800FE8DAA /* ASRelativeLayoutSpec.h */,
				7A06A7381C35F08800FE8DAA /* ASRelativeLayoutSpec.mm */,
				AC47D9431B3BB41900AAEE9D /* ASRelativeSize.h */,
				AC47D9441B3BB41900AAEE9D /* ASRelativeSize.mm */,
				9C49C36E1B853957000B0DD5 /* ASStackLayoutable.h */,
				AC21EC0F1B3D0BF600C8B19A /* ASStackLayoutDefines.h */,
				ACF6ED161B17843500DA7C62 /* ASStackLayoutSpec.h */,
				ACF6ED171B17843500DA7C62 /* ASStackLayoutSpec.mm */,
				9C6BB3B01B8CC9C200F13F52 /* ASStaticLayoutable.h */,
				ACF6ED181B17843500DA7C62 /* ASStaticLayoutSpec.h */,
				ACF6ED191B17843500DA7C62 /* ASStaticLayoutSpec.mm */,
			);
			name = Layout;
			path = ..;
			sourceTree = "<group>";
		};
		B35061DB1B010EDF0018CF92 /* AsyncDisplayKit-iOS */ = {
			isa = PBXGroup;
			children = (
				B35061DC1B010EDF0018CF92 /* Supporting Files */,
			);
			name = "AsyncDisplayKit-iOS";
			path = AsyncDisplayKit;
			sourceTree = "<group>";
		};
		B35061DC1B010EDF0018CF92 /* Supporting Files */ = {
			isa = PBXGroup;
			children = (
				B35061DD1B010EDF0018CF92 /* Info.plist */,
			);
			name = "Supporting Files";
			sourceTree = "<group>";
		};
		FD40E2760492F0CAAEAD552D /* Pods */ = {
			isa = PBXGroup;
			children = (
				FB07EABBCF28656C6297BC2D /* Pods-AsyncDisplayKitTests.debug.xcconfig */,
				D3779BCFF841AD3EB56537ED /* Pods-AsyncDisplayKitTests.release.xcconfig */,
			);
			name = Pods;
			sourceTree = "<group>";
		};
/* End PBXGroup section */

/* Begin PBXHeadersBuildPhase section */
		058D0A46195D05C300B7D73C /* Headers */ = {
			isa = PBXHeadersBuildPhase;
			buildActionMask = 2147483647;
			files = (
<<<<<<< HEAD
				76C0782C1C9F459C00E37AB1 /* ASLayoutableInspectorNode.h in Headers */,
=======
				698C8B611CAB49FC0052DC3F /* ASLayoutableExtensibility.h in Headers */,
				698548631CA9E025008A345F /* ASEnvironment.h in Headers */,
>>>>>>> 7662cb67
				E5711A2B1C840C81009619D4 /* ASIndexedNodeContext.h in Headers */,
				257754C21BEE458E00737CA5 /* ASTextKitCoreTextAdditions.h in Headers */,
				A373200F1C571B730011FC94 /* ASTextNode+Beta.h in Headers */,
				69F10C861C84C35D0026140C /* ASRangeControllerUpdateRangeProtocol+Beta.h in Headers */,
				92DD2FE31BF4B97E0074C9DD /* ASMapNode.h in Headers */,
				AC026B691BD57D6F00BBC17E /* ASChangeSetDataController.h in Headers */,
				058D0A71195D05F800B7D73C /* _AS-objc-internal.h in Headers */,
				058D0A68195D05EC00B7D73C /* _ASAsyncTransaction.h in Headers */,
				058D0A6A195D05EC00B7D73C /* _ASAsyncTransactionContainer+Private.h in Headers */,
				A32FEDD51C501B6A004F642A /* ASTextKitFontSizeAdjuster.h in Headers */,
				058D0A6B195D05EC00B7D73C /* _ASAsyncTransactionContainer.h in Headers */,
				058D0A6D195D05EC00B7D73C /* _ASAsyncTransactionGroup.h in Headers */,
				058D0A72195D05F800B7D73C /* _ASCoreAnimationExtras.h in Headers */,
				7A06A73B1C35F08800FE8DAA /* ASRelativeLayoutSpec.h in Headers */,
				058D0A53195D05DC00B7D73C /* _ASDisplayLayer.h in Headers */,
				058D0A55195D05DC00B7D73C /* _ASDisplayView.h in Headers */,
				B13CA0F71C519E9400E031AB /* ASCollectionViewLayoutFacilitatorProtocol.h in Headers */,
				058D0A74195D05F800B7D73C /* _ASPendingState.h in Headers */,
				9C5586691BD549CB00B50E3A /* ASAsciiArtBoxCreator.h in Headers */,
				058D0A76195D05F900B7D73C /* _ASScopeTimer.h in Headers */,
				68EE0DBD1C1B4ED300BA1B99 /* ASMainSerialQueue.h in Headers */,
				257754B31BEE44CD00737CA5 /* ASTextKitTailTruncater.h in Headers */,
				205F0E191B37339C007741D0 /* ASAbstractLayoutController.h in Headers */,
				058D0A82195D060300B7D73C /* ASAssert.h in Headers */,
				0516FA3C1A15563400B4EBED /* ASAvailability.h in Headers */,
				AEB7B01A1C5962EA00662EF4 /* ASDefaultPlayButton.h in Headers */,
				ACF6ED1A1B17843500DA7C62 /* ASBackgroundLayoutSpec.h in Headers */,
				058D0A83195D060300B7D73C /* ASBaseDefines.h in Headers */,
				054963491A1EA066000F8E56 /* ASBasicImageDownloader.h in Headers */,
				2967F9E21AB0A5190072E4AB /* ASBasicImageDownloaderInternal.h in Headers */,
				25E327561C16819500A2170C /* ASPagerNode.h in Headers */,
				299DA1A91A828D2900162D41 /* ASBatchContext.h in Headers */,
				251B8EF91BBB3D690087C538 /* ASCollectionViewFlowLayoutInspector.h in Headers */,
				044285071BAA63FE00D16268 /* ASBatchFetching.h in Headers */,
				055F1A3C19ABD43F004DAFF1 /* ASCellNode.h in Headers */,
				ACF6ED1C1B17843500DA7C62 /* ASCenterLayoutSpec.h in Headers */,
				18C2ED7E1B9B7DE800F627B3 /* ASCollectionNode.h in Headers */,
				257754C01BEE458E00737CA5 /* ASTextNodeWordKerner.h in Headers */,
				AC3C4A511A1139C100143C57 /* ASCollectionView.h in Headers */,
				AEEC47E11C20C2DD00EC1693 /* ASVideoNode.h in Headers */,
				DE8BEAC11C2DF3FC00D57C12 /* ASDelegateProxy.h in Headers */,
				205F0E1D1B373A2C007741D0 /* ASCollectionViewLayoutController.h in Headers */,
				AC3C4A541A113EEC00143C57 /* ASCollectionViewProtocols.h in Headers */,
				058D0A49195D05CB00B7D73C /* ASControlNode+Subclasses.h in Headers */,
				058D0A47195D05CB00B7D73C /* ASControlNode.h in Headers */,
				257754A51BEE44CD00737CA5 /* ASTextKitRenderer.h in Headers */,
				464052201A3F83C40061C0BA /* ASDataController.h in Headers */,
				76A64B6B1CA8CD4900967B8F /* ASLayoutableInspectorCell.h in Headers */,
				76E5FDFA1CA8EF12000164C0 /* ASLayoutableInspectorCell.h in Headers */,
				05A6D05A19D0EB64002DD95E /* ASDealloc2MainObject.h in Headers */,
				ACF6ED201B17843500DA7C62 /* ASDimension.h in Headers */,
				058D0A78195D05F900B7D73C /* ASDisplayNode+DebugTiming.h in Headers */,
				DECBD6E71BE56E1900CF4905 /* ASButtonNode.h in Headers */,
				DBC452DB1C5BF64600B16017 /* NSArray+Diffing.h in Headers */,
				058D0A4C195D05CB00B7D73C /* ASDisplayNode+Subclasses.h in Headers */,
				058D0A4A195D05CB00B7D73C /* ASDisplayNode.h in Headers */,
				058D0A84195D060300B7D73C /* ASDisplayNodeExtraIvars.h in Headers */,
				AC7A2C171BDE11DF0093FE1A /* ASTableViewInternal.h in Headers */,
				058D0A4D195D05CB00B7D73C /* ASDisplayNodeExtras.h in Headers */,
				68B0277A1C1A79CC0041016B /* ASDisplayNode+Beta.h in Headers */,
				767E7F8D1C9019130066C000 /* AsyncDisplayKit+Debug.h in Headers */,
				257754B11BEE44CD00737CA5 /* ASTextKitShadower.h in Headers */,
				058D0A7B195D05F900B7D73C /* ASDisplayNodeInternal.h in Headers */,
				0587F9BD1A7309ED00AFF0BA /* ASEditableTextNode.h in Headers */,
				DE6EA3221C14000600183B10 /* ASDisplayNode+FrameworkPrivate.h in Headers */,
				1950C4491A3BB5C1005C8279 /* ASEqualityHelpers.h in Headers */,
				257754A81BEE44CD00737CA5 /* ASTextKitContext.h in Headers */,
				DB55C2611C6408D6004EDCF5 /* _ASTransitionContext.h in Headers */,
				464052221A3F83C40061C0BA /* ASFlowLayoutController.h in Headers */,
				257754AF1BEE44CD00737CA5 /* ASTextKitRenderer+TextChecking.h in Headers */,
				058D0A57195D05DC00B7D73C /* ASHighlightOverlayLayer.h in Headers */,
				058D0A7C195D05F900B7D73C /* ASImageNode+CGExtras.h in Headers */,
				DBDB83941C6E879900D0098C /* ASPagerFlowLayout.h in Headers */,
				058D0A4F195D05CB00B7D73C /* ASImageNode.h in Headers */,
				05F20AA41A15733C00DCA68A /* ASImageProtocols.h in Headers */,
				430E7C8F1B4C23F100697A4C /* ASIndexPath.h in Headers */,
				ACF6ED221B17843500DA7C62 /* ASInsetLayoutSpec.h in Headers */,
				ACF6ED4B1B17847A00DA7C62 /* ASInternalHelpers.h in Headers */,
				DB55C2661C641AE4004EDCF5 /* ASContextTransitioning.h in Headers */,
				ACF6ED241B17843500DA7C62 /* ASLayout.h in Headers */,
				251B8EFB1BBB3D690087C538 /* ASDataController+Subclasses.h in Headers */,
				ACF6ED2A1B17843500DA7C62 /* ASLayoutable.h in Headers */,
				9CDC18CC1B910E12004965E2 /* ASLayoutablePrivate.h in Headers */,
				B0F8805A1BEAEC7500D17647 /* ASTableNode.h in Headers */,
				464052241A3F83C40061C0BA /* ASLayoutController.h in Headers */,
				292C599F1A956527007E5DD6 /* ASLayoutRangeType.h in Headers */,
				257754B61BEE44CD00737CA5 /* ASEqualityHashHelpers.h in Headers */,
				ACF6ED261B17843500DA7C62 /* ASLayoutSpec.h in Headers */,
				ACF6ED4D1B17847A00DA7C62 /* ASLayoutSpecUtilities.h in Headers */,
				AC026B6F1BD57DBF00BBC17E /* _ASHierarchyChangeSet.h in Headers */,
				0516FA3D1A15563400B4EBED /* ASLog.h in Headers */,
				257754AA1BEE44CD00737CA5 /* ASTextKitEntityAttribute.h in Headers */,
				B13CA1001C52004900E031AB /* ASCollectionNode+Beta.h in Headers */,
				0442850D1BAA64EC00D16268 /* ASMultidimensionalArrayUtils.h in Headers */,
				0516FA401A1563D200B4EBED /* ASMultiplexImageNode.h in Headers */,
				058D0A59195D05DC00B7D73C /* ASMutableAttributedStringBuilder.h in Headers */,
				055B9FA81A1C154B00035D6D /* ASNetworkImageNode.h in Headers */,
				ACF6ED2B1B17843500DA7C62 /* ASOverlayLayoutSpec.h in Headers */,
				055F1A3819ABD413004DAFF1 /* ASRangeController.h in Headers */,
				E52405B51C8FEF16004DC8E7 /* ASDisplayNodeLayoutContext.h in Headers */,
				ACF6ED2D1B17843500DA7C62 /* ASRatioLayoutSpec.h in Headers */,
				AC47D9451B3BB41900AAEE9D /* ASRelativeSize.h in Headers */,
				291B63FB1AA53A7A000A71B3 /* ASScrollDirection.h in Headers */,
				D785F6621A74327E00291744 /* ASScrollNode.h in Headers */,
				058D0A7F195D05F900B7D73C /* ASSentinel.h in Headers */,
				9C8221951BA237B80037F19A /* ASStackBaselinePositionedLayout.h in Headers */,
				76C078261C9F455F00E37AB1 /* ASLayoutSpec+Debug.h in Headers */,
				257754C31BEE458E00737CA5 /* ASTextNodeTypes.h in Headers */,
				9C49C36F1B853957000B0DD5 /* ASStackLayoutable.h in Headers */,
				69E1006D1CA89CB600D88C1B /* ASEnvironmentInternal.h in Headers */,
				AC21EC101B3D0BF600C8B19A /* ASStackLayoutDefines.h in Headers */,
				CC7FD9DE1BB5E962005CCB2B /* ASPhotosFrameworkImageRequest.h in Headers */,
				ACF6ED2F1B17843500DA7C62 /* ASStackLayoutSpec.h in Headers */,
				ACF6ED4E1B17847A00DA7C62 /* ASStackLayoutSpecUtilities.h in Headers */,
				257754B51BEE44CD00737CA5 /* ASTextKitTruncating.h in Headers */,
				ACF6ED4F1B17847A00DA7C62 /* ASStackPositionedLayout.h in Headers */,
				257754A71BEE44CD00737CA5 /* ASTextKitAttributes.h in Headers */,
				CC3B20891C3F7A5400798563 /* ASWeakSet.h in Headers */,
				ACF6ED511B17847A00DA7C62 /* ASStackUnpositionedLayout.h in Headers */,
				9C6BB3B21B8CC9C200F13F52 /* ASStaticLayoutable.h in Headers */,
				ACF6ED311B17843500DA7C62 /* ASStaticLayoutSpec.h in Headers */,
				055F1A3419ABD3E3004DAFF1 /* ASTableView.h in Headers */,
				251B8EF71BBB3D690087C538 /* ASCollectionDataController.h in Headers */,
				257754C11BEE458E00737CA5 /* ASTextKitComponents.h in Headers */,
				B30BF6521C5964B0004FCD53 /* ASLayoutManager.h in Headers */,
				0574D5E219C110940097DC25 /* ASTableViewProtocols.h in Headers */,
				81EE384F1C8E94F000456208 /* ASRunLoopQueue.h in Headers */,
				CC3B20831C3F76D600798563 /* ASPendingStateController.h in Headers */,
				058D0A51195D05CB00B7D73C /* ASTextNode.h in Headers */,
				058D0A81195D05F900B7D73C /* ASThread.h in Headers */,
				ACC945A91BA9E7A0005E1FB8 /* ASViewController.h in Headers */,
				6BDC61F61979037800E50D21 /* AsyncDisplayKit.h in Headers */,
				257754AD1BEE44CD00737CA5 /* ASTextKitRenderer+Positioning.h in Headers */,
				DEC146B61C37A16A004A0EE7 /* ASCollectionInternal.h in Headers */,
				205F0E211B376416007741D0 /* CGRect+ASConvenience.h in Headers */,
				058D0A66195D05DC00B7D73C /* NSMutableAttributedString+TextKitAdditions.h in Headers */,
				205F0E0F1B371875007741D0 /* UICollectionViewLayout+ASConvenience.h in Headers */,
				058D0A6F195D05EC00B7D73C /* UIView+ASConvenience.h in Headers */,
			);
			runOnlyForDeploymentPostprocessing = 0;
		};
		B35061D71B010EDF0018CF92 /* Headers */ = {
			isa = PBXHeadersBuildPhase;
			buildActionMask = 2147483647;
			files = (
				698C8B621CAB49FC0052DC3F /* ASLayoutableExtensibility.h in Headers */,
				698548641CA9E025008A345F /* ASEnvironment.h in Headers */,
				AC026B6A1BD57D6F00BBC17E /* ASChangeSetDataController.h in Headers */,
				B35062481B010EFD0018CF92 /* _AS-objc-internal.h in Headers */,
				69F10C871C84C35D0026140C /* ASRangeControllerUpdateRangeProtocol+Beta.h in Headers */,
				B350623C1B010EFD0018CF92 /* _ASAsyncTransaction.h in Headers */,
				7630FFA81C9E267E007A7C0E /* ASVideoNode.h in Headers */,
				B350623F1B010EFD0018CF92 /* _ASAsyncTransactionContainer.h in Headers */,
				B13CA1011C52004900E031AB /* ASCollectionNode+Beta.h in Headers */,
				254C6B7E1BF94DF4003EC431 /* ASTextKitTailTruncater.h in Headers */,
				B35062411B010EFD0018CF92 /* _ASAsyncTransactionGroup.h in Headers */,
				B35062491B010EFD0018CF92 /* _ASCoreAnimationExtras.h in Headers */,
				B350620F1B010EFD0018CF92 /* _ASDisplayLayer.h in Headers */,
				B35062111B010EFD0018CF92 /* _ASDisplayView.h in Headers */,
				68EE0DBE1C1B4ED300BA1B99 /* ASMainSerialQueue.h in Headers */,
				B350624B1B010EFD0018CF92 /* _ASPendingState.h in Headers */,
				9C55866C1BD54A3000B50E3A /* ASAsciiArtBoxCreator.h in Headers */,
				B350624D1B010EFD0018CF92 /* _ASScopeTimer.h in Headers */,
				254C6B771BF94DF4003EC431 /* ASTextKitAttributes.h in Headers */,
				509E68611B3AEDA0009B9150 /* ASAbstractLayoutController.h in Headers */,
				B35062571B010F070018CF92 /* ASAssert.h in Headers */,
				254C6B7D1BF94DF4003EC431 /* ASTextKitShadower.h in Headers */,
				B35062581B010F070018CF92 /* ASAvailability.h in Headers */,
				DE84918D1C8FFF2B003D89E9 /* ASRunLoopQueue.h in Headers */,
				254C6B731BF94DF4003EC431 /* ASTextKitCoreTextAdditions.h in Headers */,
				254C6B7A1BF94DF4003EC431 /* ASTextKitRenderer.h in Headers */,
				254C6B7C1BF94DF4003EC431 /* ASTextKitRenderer+TextChecking.h in Headers */,
				34EFC7611B701C9C00AD841F /* ASBackgroundLayoutSpec.h in Headers */,
				B35062591B010F070018CF92 /* ASBaseDefines.h in Headers */,
				B35062131B010EFD0018CF92 /* ASBasicImageDownloader.h in Headers */,
				B35062461B010EFD0018CF92 /* ASBasicImageDownloaderInternal.h in Headers */,
				76C0782D1C9F459C00E37AB1 /* ASLayoutableInspectorNode.h in Headers */,
				B35062151B010EFD0018CF92 /* ASBatchContext.h in Headers */,
				044285081BAA63FE00D16268 /* ASBatchFetching.h in Headers */,
				AC026B701BD57DBF00BBC17E /* _ASHierarchyChangeSet.h in Headers */,
				B35061F31B010EFD0018CF92 /* ASCellNode.h in Headers */,
				34EFC7631B701CBF00AD841F /* ASCenterLayoutSpec.h in Headers */,
				18C2ED7F1B9B7DE800F627B3 /* ASCollectionNode.h in Headers */,
				9C8898BD1C738BB800D6B02E /* ASTextKitFontSizeAdjuster.h in Headers */,
				B35061F51B010EFD0018CF92 /* ASCollectionView.h in Headers */,
				254C6B791BF94DF4003EC431 /* ASTextKitEntityAttribute.h in Headers */,
				509E68631B3AEDB4009B9150 /* ASCollectionViewLayoutController.h in Headers */,
				CC3B20841C3F76D600798563 /* ASPendingStateController.h in Headers */,
				B35061F71B010EFD0018CF92 /* ASCollectionViewProtocols.h in Headers */,
				DE6EA3231C14000600183B10 /* ASDisplayNode+FrameworkPrivate.h in Headers */,
				B35061FA1B010EFD0018CF92 /* ASControlNode+Subclasses.h in Headers */,
				B35061F81B010EFD0018CF92 /* ASControlNode.h in Headers */,
				B35062171B010EFD0018CF92 /* ASDataController.h in Headers */,
				B35062191B010EFD0018CF92 /* ASDealloc2MainObject.h in Headers */,
				34EFC75B1B701BAF00AD841F /* ASDimension.h in Headers */,
				A37320101C571B740011FC94 /* ASTextNode+Beta.h in Headers */,
				DBABFAFC1C6A8D2F0039EA4A /* _ASTransitionContext.h in Headers */,
				254C6B801BF94DF4003EC431 /* ASEqualityHashHelpers.h in Headers */,
				B350624F1B010EFD0018CF92 /* ASDisplayNode+DebugTiming.h in Headers */,
				B35061FD1B010EFD0018CF92 /* ASDisplayNode+Subclasses.h in Headers */,
				B35061FB1B010EFD0018CF92 /* ASDisplayNode.h in Headers */,
				B350625A1B010F070018CF92 /* ASDisplayNodeExtraIvars.h in Headers */,
				B35061FE1B010EFD0018CF92 /* ASDisplayNodeExtras.h in Headers */,
				B35062521B010EFD0018CF92 /* ASDisplayNodeInternal.h in Headers */,
				B35062001B010EFD0018CF92 /* ASEditableTextNode.h in Headers */,
				B350625B1B010F070018CF92 /* ASEqualityHelpers.h in Headers */,
				B350621B1B010EFD0018CF92 /* ASFlowLayoutController.h in Headers */,
				B350621D1B010EFD0018CF92 /* ASHighlightOverlayLayer.h in Headers */,
				C78F7E2B1BF7809800CDEAFC /* ASTableNode.h in Headers */,
				AC7A2C181BDE11DF0093FE1A /* ASTableViewInternal.h in Headers */,
				B35062531B010EFD0018CF92 /* ASImageNode+CGExtras.h in Headers */,
				254C6B7F1BF94DF4003EC431 /* ASTextKitTruncating.h in Headers */,
				7AB338671C55B3460055FDE8 /* ASRelativeLayoutSpec.h in Headers */,
				76A64B6C1CA8CD4900967B8F /* ASLayoutableInspectorCell.h in Headers */,
				76E5FDFB1CA8EF12000164C0 /* ASLayoutableInspectorCell.h in Headers */,
				B35062021B010EFD0018CF92 /* ASImageNode.h in Headers */,
				B350621F1B010EFD0018CF92 /* ASImageProtocols.h in Headers */,
				430E7C901B4C23F100697A4C /* ASIndexPath.h in Headers */,
				34EFC75F1B701C8600AD841F /* ASInsetLayoutSpec.h in Headers */,
				34EFC75D1B701BE900AD841F /* ASInternalHelpers.h in Headers */,
				34EFC7671B701CD900AD841F /* ASLayout.h in Headers */,
				DEC146B71C37A16A004A0EE7 /* ASCollectionInternal.h in Headers */,
				DBDB83951C6E879900D0098C /* ASPagerFlowLayout.h in Headers */,
				34EFC7691B701CE100AD841F /* ASLayoutable.h in Headers */,
				9CDC18CD1B910E12004965E2 /* ASLayoutablePrivate.h in Headers */,
				B35062201B010EFD0018CF92 /* ASLayoutController.h in Headers */,
				B35062211B010EFD0018CF92 /* ASLayoutRangeType.h in Headers */,
				34EFC76A1B701CE600AD841F /* ASLayoutSpec.h in Headers */,
				34EFC7791B701D3600AD841F /* ASLayoutSpecUtilities.h in Headers */,
				B350625C1B010F070018CF92 /* ASLog.h in Headers */,
				0442850E1BAA64EC00D16268 /* ASMultidimensionalArrayUtils.h in Headers */,
				CC3B208A1C3F7A5400798563 /* ASWeakSet.h in Headers */,
				DE8BEAC21C2DF3FC00D57C12 /* ASDelegateProxy.h in Headers */,
				B35062041B010EFD0018CF92 /* ASMultiplexImageNode.h in Headers */,
				B350623E1B010EFD0018CF92 /* _ASAsyncTransactionContainer+Private.h in Headers */,
				DECBD6E81BE56E1900CF4905 /* ASButtonNode.h in Headers */,
				B35062241B010EFD0018CF92 /* ASMutableAttributedStringBuilder.h in Headers */,
				B13CA0F81C519EBA00E031AB /* ASCollectionViewLayoutFacilitatorProtocol.h in Headers */,
				B35062061B010EFD0018CF92 /* ASNetworkImageNode.h in Headers */,
				34EFC76C1B701CED00AD841F /* ASOverlayLayoutSpec.h in Headers */,
				B35062261B010EFD0018CF92 /* ASRangeController.h in Headers */,
				34EFC76E1B701CF400AD841F /* ASRatioLayoutSpec.h in Headers */,
				34EFC7651B701CCC00AD841F /* ASRelativeSize.h in Headers */,
				254C6B741BF94DF4003EC431 /* ASTextNodeWordKerner.h in Headers */,
				DB55C2671C641AE4004EDCF5 /* ASContextTransitioning.h in Headers */,
				68B0277B1C1A79D60041016B /* ASDisplayNode+Beta.h in Headers */,
				B350622D1B010EFD0018CF92 /* ASScrollDirection.h in Headers */,
				254C6B751BF94DF4003EC431 /* ASTextKitComponents.h in Headers */,
				B35062081B010EFD0018CF92 /* ASScrollNode.h in Headers */,
				25E327571C16819500A2170C /* ASPagerNode.h in Headers */,
				B35062551B010EFD0018CF92 /* ASSentinel.h in Headers */,
				9C8221961BA237B80037F19A /* ASStackBaselinePositionedLayout.h in Headers */,
				9C49C3701B853961000B0DD5 /* ASStackLayoutable.h in Headers */,
				76C078271C9F455F00E37AB1 /* ASLayoutSpec+Debug.h in Headers */,
				DE040EF91C2B40AC004692FF /* ASCollectionViewFlowLayoutInspector.h in Headers */,
				34EFC7701B701CFA00AD841F /* ASStackLayoutDefines.h in Headers */,
				764D83D51C8EA515009B4FB8 /* AsyncDisplayKit+Debug.h in Headers */,
				E5711A2C1C840C81009619D4 /* ASIndexedNodeContext.h in Headers */,
				254C6B7B1BF94DF4003EC431 /* ASTextKitRenderer+Positioning.h in Headers */,
				CC7FD9E21BB603FF005CCB2B /* ASPhotosFrameworkImageRequest.h in Headers */,
				DE4843DC1C93EAC100A1F33B /* ASDisplayNodeLayoutContext.h in Headers */,
				254C6B761BF94DF4003EC431 /* ASTextNodeTypes.h in Headers */,
				34EFC7711B701CFF00AD841F /* ASStackLayoutSpec.h in Headers */,
				2767E9411BB19BD600EA9B77 /* ASViewController.h in Headers */,
				92DD2FE81BF4D0A80074C9DD /* ASMapNode.h in Headers */,
				044284FE1BAA387800D16268 /* ASStackLayoutSpecUtilities.h in Headers */,
				34EFC7751B701D2400AD841F /* ASStackPositionedLayout.h in Headers */,
				69E1006E1CA89CB600D88C1B /* ASEnvironmentInternal.h in Headers */,
				34EFC7771B701D2D00AD841F /* ASStackUnpositionedLayout.h in Headers */,
				9C6BB3B31B8CC9C200F13F52 /* ASStaticLayoutable.h in Headers */,
				34EFC7731B701D0700AD841F /* ASStaticLayoutSpec.h in Headers */,
				254C6B781BF94DF4003EC431 /* ASTextKitContext.h in Headers */,
				B350620A1B010EFD0018CF92 /* ASTableView.h in Headers */,
				B350620C1B010EFD0018CF92 /* ASTableViewProtocols.h in Headers */,
				B350620D1B010EFD0018CF92 /* ASTextNode.h in Headers */,
				B35062391B010EFD0018CF92 /* ASThread.h in Headers */,
				2C107F5B1BA9F54500F13DE5 /* AsyncDisplayKit.h in Headers */,
				509E68651B3AEDC5009B9150 /* CGRect+ASConvenience.h in Headers */,
				B350623A1B010EFD0018CF92 /* NSMutableAttributedString+TextKitAdditions.h in Headers */,
				044284FF1BAA3BD600D16268 /* UICollectionViewLayout+ASConvenience.h in Headers */,
				B35062431B010EFD0018CF92 /* UIView+ASConvenience.h in Headers */,
			);
			runOnlyForDeploymentPostprocessing = 0;
		};
/* End PBXHeadersBuildPhase section */

/* Begin PBXNativeTarget section */
		057D02BE1AC0A66700C7AC3C /* AsyncDisplayKitTestHost */ = {
			isa = PBXNativeTarget;
			buildConfigurationList = 057D02E31AC0A66800C7AC3C /* Build configuration list for PBXNativeTarget "AsyncDisplayKitTestHost" */;
			buildPhases = (
				057D02BB1AC0A66700C7AC3C /* Sources */,
				057D02BC1AC0A66700C7AC3C /* Frameworks */,
				057D02BD1AC0A66700C7AC3C /* Resources */,
			);
			buildRules = (
			);
			dependencies = (
				DEACA2B21C425DC400FA9DDF /* PBXTargetDependency */,
			);
			name = AsyncDisplayKitTestHost;
			productName = AsyncDisplayKitTestHost;
			productReference = 057D02BF1AC0A66700C7AC3C /* AsyncDisplayKitTestHost.app */;
			productType = "com.apple.product-type.application";
		};
		058D09AB195D04C000B7D73C /* AsyncDisplayKit */ = {
			isa = PBXNativeTarget;
			buildConfigurationList = 058D09CF195D04C000B7D73C /* Build configuration list for PBXNativeTarget "AsyncDisplayKit" */;
			buildPhases = (
				058D09A8195D04C000B7D73C /* Sources */,
				058D09A9195D04C000B7D73C /* Frameworks */,
				058D09AA195D04C000B7D73C /* CopyFiles */,
				058D0A46195D05C300B7D73C /* Headers */,
			);
			buildRules = (
			);
			dependencies = (
			);
			name = AsyncDisplayKit;
			productName = AsyncDisplayKit;
			productReference = 058D09AC195D04C000B7D73C /* libAsyncDisplayKit.a */;
			productType = "com.apple.product-type.library.static";
		};
		058D09BB195D04C000B7D73C /* AsyncDisplayKitTests */ = {
			isa = PBXNativeTarget;
			buildConfigurationList = 058D09D2195D04C000B7D73C /* Build configuration list for PBXNativeTarget "AsyncDisplayKitTests" */;
			buildPhases = (
				2E61B6A0DB0F436A9DDBE86F /* Check Pods Manifest.lock */,
				058D09B8195D04C000B7D73C /* Sources */,
				058D09B9195D04C000B7D73C /* Frameworks */,
				058D09BA195D04C000B7D73C /* Resources */,
				3B9D88CDF51B429C8409E4B6 /* Copy Pods Resources */,
				B130AB1AC0A1E5162E211C19 /* Embed Pods Frameworks */,
			);
			buildRules = (
			);
			dependencies = (
				058D09C3195D04C000B7D73C /* PBXTargetDependency */,
				057D02E61AC0A67000C7AC3C /* PBXTargetDependency */,
			);
			name = AsyncDisplayKitTests;
			productName = AsyncDisplayKitTests;
			productReference = 058D09BC195D04C000B7D73C /* AsyncDisplayKitTests.xctest */;
			productType = "com.apple.product-type.bundle.unit-test";
		};
		B35061D91B010EDF0018CF92 /* AsyncDisplayKit-iOS */ = {
			isa = PBXNativeTarget;
			buildConfigurationList = B35061ED1B010EDF0018CF92 /* Build configuration list for PBXNativeTarget "AsyncDisplayKit-iOS" */;
			buildPhases = (
				B35061D51B010EDF0018CF92 /* Sources */,
				B35061D61B010EDF0018CF92 /* Frameworks */,
				B35061D71B010EDF0018CF92 /* Headers */,
				B35061D81B010EDF0018CF92 /* Resources */,
			);
			buildRules = (
			);
			dependencies = (
			);
			name = "AsyncDisplayKit-iOS";
			productName = AsyncDisplayKit;
			productReference = B35061DA1B010EDF0018CF92 /* AsyncDisplayKit.framework */;
			productType = "com.apple.product-type.framework";
		};
/* End PBXNativeTarget section */

/* Begin PBXProject section */
		058D09A4195D04C000B7D73C /* Project object */ = {
			isa = PBXProject;
			attributes = {
				CLASSPREFIX = AS;
				LastUpgradeCheck = 0720;
				ORGANIZATIONNAME = Facebook;
				TargetAttributes = {
					057D02BE1AC0A66700C7AC3C = {
						CreatedOnToolsVersion = 6.2;
					};
					058D09BB195D04C000B7D73C = {
						TestTargetID = 057D02BE1AC0A66700C7AC3C;
					};
					B35061D91B010EDF0018CF92 = {
						CreatedOnToolsVersion = 6.3.1;
					};
				};
			};
			buildConfigurationList = 058D09A7195D04C000B7D73C /* Build configuration list for PBXProject "AsyncDisplayKit" */;
			compatibilityVersion = "Xcode 3.2";
			developmentRegion = English;
			hasScannedForEncodings = 0;
			knownRegions = (
				en,
				Base,
			);
			mainGroup = 058D09A3195D04C000B7D73C;
			productRefGroup = 058D09AD195D04C000B7D73C /* Products */;
			projectDirPath = "";
			projectRoot = "";
			targets = (
				058D09AB195D04C000B7D73C /* AsyncDisplayKit */,
				058D09BB195D04C000B7D73C /* AsyncDisplayKitTests */,
				057D02BE1AC0A66700C7AC3C /* AsyncDisplayKitTestHost */,
				B35061D91B010EDF0018CF92 /* AsyncDisplayKit-iOS */,
			);
		};
/* End PBXProject section */

/* Begin PBXResourcesBuildPhase section */
		057D02BD1AC0A66700C7AC3C /* Resources */ = {
			isa = PBXResourcesBuildPhase;
			buildActionMask = 2147483647;
			files = (
				204C979E1B362CB3002B1083 /* Default-568h@2x.png in Resources */,
			);
			runOnlyForDeploymentPostprocessing = 0;
		};
		058D09BA195D04C000B7D73C /* Resources */ = {
			isa = PBXResourcesBuildPhase;
			buildActionMask = 2147483647;
			files = (
				052EE06B1A15A0D8002C6279 /* TestResources in Resources */,
				058D09CA195D04C000B7D73C /* InfoPlist.strings in Resources */,
			);
			runOnlyForDeploymentPostprocessing = 0;
		};
		B35061D81B010EDF0018CF92 /* Resources */ = {
			isa = PBXResourcesBuildPhase;
			buildActionMask = 2147483647;
			files = (
			);
			runOnlyForDeploymentPostprocessing = 0;
		};
/* End PBXResourcesBuildPhase section */

/* Begin PBXShellScriptBuildPhase section */
		2E61B6A0DB0F436A9DDBE86F /* Check Pods Manifest.lock */ = {
			isa = PBXShellScriptBuildPhase;
			buildActionMask = 2147483647;
			files = (
			);
			inputPaths = (
			);
			name = "Check Pods Manifest.lock";
			outputPaths = (
			);
			runOnlyForDeploymentPostprocessing = 0;
			shellPath = /bin/sh;
			shellScript = "diff \"${PODS_ROOT}/../Podfile.lock\" \"${PODS_ROOT}/Manifest.lock\" > /dev/null\nif [[ $? != 0 ]] ; then\n    cat << EOM\nerror: The sandbox is not in sync with the Podfile.lock. Run 'pod install' or update your CocoaPods installation.\nEOM\n    exit 1\nfi\n";
			showEnvVarsInLog = 0;
		};
		3B9D88CDF51B429C8409E4B6 /* Copy Pods Resources */ = {
			isa = PBXShellScriptBuildPhase;
			buildActionMask = 2147483647;
			files = (
			);
			inputPaths = (
			);
			name = "Copy Pods Resources";
			outputPaths = (
			);
			runOnlyForDeploymentPostprocessing = 0;
			shellPath = /bin/sh;
			shellScript = "\"${SRCROOT}/Pods/Target Support Files/Pods-AsyncDisplayKitTests/Pods-AsyncDisplayKitTests-resources.sh\"\n";
			showEnvVarsInLog = 0;
		};
		B130AB1AC0A1E5162E211C19 /* Embed Pods Frameworks */ = {
			isa = PBXShellScriptBuildPhase;
			buildActionMask = 2147483647;
			files = (
			);
			inputPaths = (
			);
			name = "Embed Pods Frameworks";
			outputPaths = (
			);
			runOnlyForDeploymentPostprocessing = 0;
			shellPath = /bin/sh;
			shellScript = "\"${SRCROOT}/Pods/Target Support Files/Pods-AsyncDisplayKitTests/Pods-AsyncDisplayKitTests-frameworks.sh\"\n";
			showEnvVarsInLog = 0;
		};
/* End PBXShellScriptBuildPhase section */

/* Begin PBXSourcesBuildPhase section */
		057D02BB1AC0A66700C7AC3C /* Sources */ = {
			isa = PBXSourcesBuildPhase;
			buildActionMask = 2147483647;
			files = (
				057D02C71AC0A66700C7AC3C /* AppDelegate.mm in Sources */,
				057D02C41AC0A66700C7AC3C /* main.m in Sources */,
			);
			runOnlyForDeploymentPostprocessing = 0;
		};
		058D09A8195D04C000B7D73C /* Sources */ = {
			isa = PBXSourcesBuildPhase;
			buildActionMask = 2147483647;
			files = (
				058D0A22195D050800B7D73C /* _ASAsyncTransaction.mm in Sources */,
				76C0782E1C9F459C00E37AB1 /* ASLayoutableInspectorNode.m in Sources */,
				E55D86321CA8A14000A0C26F /* ASLayoutable.mm in Sources */,
				058D0A23195D050800B7D73C /* _ASAsyncTransactionContainer.m in Sources */,
				058D0A24195D050800B7D73C /* _ASAsyncTransactionGroup.m in Sources */,
				DBDB83961C6E879900D0098C /* ASPagerFlowLayout.m in Sources */,
				058D0A26195D050800B7D73C /* _ASCoreAnimationExtras.mm in Sources */,
				257754B41BEE44CD00737CA5 /* ASTextKitTailTruncater.mm in Sources */,
				69E1006F1CA89CB600D88C1B /* ASEnvironmentInternal.mm in Sources */,
				AC026B711BD57DBF00BBC17E /* _ASHierarchyChangeSet.m in Sources */,
				257754BF1BEE458E00737CA5 /* ASTextKitCoreTextAdditions.m in Sources */,
				058D0A18195D050800B7D73C /* _ASDisplayLayer.mm in Sources */,
				68EE0DBF1C1B4ED300BA1B99 /* ASMainSerialQueue.mm in Sources */,
				058D0A19195D050800B7D73C /* _ASDisplayView.mm in Sources */,
				9C55866A1BD549CB00B50E3A /* ASAsciiArtBoxCreator.m in Sources */,
				058D0A27195D050800B7D73C /* _ASPendingState.mm in Sources */,
				205F0E1A1B37339C007741D0 /* ASAbstractLayoutController.mm in Sources */,
				ACF6ED1B1B17843500DA7C62 /* ASBackgroundLayoutSpec.mm in Sources */,
				0549634A1A1EA066000F8E56 /* ASBasicImageDownloader.mm in Sources */,
				299DA1AA1A828D2900162D41 /* ASBatchContext.mm in Sources */,
				AC6456091B0A335000CF11B8 /* ASCellNode.m in Sources */,
				DE8BEAC31C2DF3FC00D57C12 /* ASDelegateProxy.m in Sources */,
				ACF6ED1D1B17843500DA7C62 /* ASCenterLayoutSpec.mm in Sources */,
				18C2ED801B9B7DE800F627B3 /* ASCollectionNode.mm in Sources */,
				92DD2FE41BF4B97E0074C9DD /* ASMapNode.mm in Sources */,
				DBC452DC1C5BF64600B16017 /* NSArray+Diffing.m in Sources */,
				AC3C4A521A1139C100143C57 /* ASCollectionView.mm in Sources */,
				205F0E1E1B373A2C007741D0 /* ASCollectionViewLayoutController.mm in Sources */,
				058D0A13195D050800B7D73C /* ASControlNode.mm in Sources */,
				464052211A3F83C40061C0BA /* ASDataController.mm in Sources */,
				B30BF6531C5964B0004FCD53 /* ASLayoutManager.m in Sources */,
				05A6D05B19D0EB64002DD95E /* ASDealloc2MainObject.m in Sources */,
				ACF6ED211B17843500DA7C62 /* ASDimension.mm in Sources */,
				058D0A28195D050800B7D73C /* ASDisplayNode+AsyncDisplay.mm in Sources */,
				058D0A29195D050800B7D73C /* ASDisplayNode+DebugTiming.mm in Sources */,
				764D83D61C8EA515009B4FB8 /* AsyncDisplayKit+Debug.m in Sources */,
				058D0A2A195D050800B7D73C /* ASDisplayNode+UIViewBridge.mm in Sources */,
				25E327581C16819500A2170C /* ASPagerNode.m in Sources */,
				058D0A14195D050800B7D73C /* ASDisplayNode.mm in Sources */,
				DEC146B81C37A16A004A0EE7 /* ASCollectionInternal.m in Sources */,
				058D0A15195D050800B7D73C /* ASDisplayNodeExtras.mm in Sources */,
				76A64B6D1CA8CD4900967B8F /* ASLayoutableInspectorCell.m in Sources */,
				76E5FDFC1CA8EF12000164C0 /* ASLayoutableInspectorCell.m in Sources */,
				AEEC47E21C20C2DD00EC1693 /* ASVideoNode.mm in Sources */,
				0587F9BE1A7309ED00AFF0BA /* ASEditableTextNode.mm in Sources */,
				464052231A3F83C40061C0BA /* ASFlowLayoutController.mm in Sources */,
				257754C41BEE458E00737CA5 /* ASTextNodeWordKerner.m in Sources */,
				058D0A1A195D050800B7D73C /* ASHighlightOverlayLayer.mm in Sources */,
				058D0A2B195D050800B7D73C /* ASImageNode+CGExtras.m in Sources */,
				CC3B208B1C3F7A5400798563 /* ASWeakSet.m in Sources */,
				058D0A16195D050800B7D73C /* ASImageNode.mm in Sources */,
				430E7C911B4C23F100697A4C /* ASIndexPath.m in Sources */,
				ACF6ED231B17843500DA7C62 /* ASInsetLayoutSpec.mm in Sources */,
				ACF6ED4C1B17847A00DA7C62 /* ASInternalHelpers.mm in Sources */,
				698548651CA9E025008A345F /* ASEnvironment.m in Sources */,
				ACF6ED251B17843500DA7C62 /* ASLayout.mm in Sources */,
				DB55C2631C6408D6004EDCF5 /* _ASTransitionContext.m in Sources */,
				251B8EFA1BBB3D690087C538 /* ASCollectionViewFlowLayoutInspector.m in Sources */,
				ACF6ED271B17843500DA7C62 /* ASLayoutSpec.mm in Sources */,
				257754B01BEE44CD00737CA5 /* ASTextKitRenderer+TextChecking.mm in Sources */,
				0516FA411A1563D200B4EBED /* ASMultiplexImageNode.mm in Sources */,
				DECBD6E91BE56E1900CF4905 /* ASButtonNode.mm in Sources */,
				058D0A1B195D050800B7D73C /* ASMutableAttributedStringBuilder.m in Sources */,
				055B9FA91A1C154B00035D6D /* ASNetworkImageNode.mm in Sources */,
				AEB7B01B1C5962EA00662EF4 /* ASDefaultPlayButton.m in Sources */,
				CC3B20851C3F76D600798563 /* ASPendingStateController.mm in Sources */,
				ACF6ED2C1B17843500DA7C62 /* ASOverlayLayoutSpec.mm in Sources */,
				0442850F1BAA64EC00D16268 /* ASMultidimensionalArrayUtils.mm in Sources */,
				7A06A73A1C35F08800FE8DAA /* ASRelativeLayoutSpec.mm in Sources */,
				257754921BED28F300737CA5 /* ASEqualityHashHelpers.mm in Sources */,
				E52405B31C8FEF03004DC8E7 /* ASDisplayNodeLayoutContext.mm in Sources */,
				257754AB1BEE44CD00737CA5 /* ASTextKitEntityAttribute.m in Sources */,
				055F1A3919ABD413004DAFF1 /* ASRangeController.mm in Sources */,
				044285091BAA63FE00D16268 /* ASBatchFetching.m in Sources */,
				257754AE1BEE44CD00737CA5 /* ASTextKitRenderer+Positioning.mm in Sources */,
				ACF6ED2E1B17843500DA7C62 /* ASRatioLayoutSpec.mm in Sources */,
				AC47D9461B3BB41900AAEE9D /* ASRelativeSize.mm in Sources */,
				205F0E121B371BD7007741D0 /* ASScrollDirection.m in Sources */,
				76C078281C9F455F00E37AB1 /* ASLayoutSpec+Debug.m in Sources */,
				9C8898BB1C738B9800D6B02E /* ASTextKitFontSizeAdjuster.mm in Sources */,
				D785F6631A74327E00291744 /* ASScrollNode.m in Sources */,
				E5711A2E1C840C96009619D4 /* ASIndexedNodeContext.m in Sources */,
				058D0A2C195D050800B7D73C /* ASSentinel.m in Sources */,
				9C8221971BA237B80037F19A /* ASStackBaselinePositionedLayout.mm in Sources */,
				251B8EF81BBB3D690087C538 /* ASCollectionDataController.mm in Sources */,
				ACF6ED301B17843500DA7C62 /* ASStackLayoutSpec.mm in Sources */,
				257754BE1BEE458E00737CA5 /* ASTextKitComponents.m in Sources */,
				257754A91BEE44CD00737CA5 /* ASTextKitContext.mm in Sources */,
				ACF6ED501B17847A00DA7C62 /* ASStackPositionedLayout.mm in Sources */,
				ACF6ED521B17847A00DA7C62 /* ASStackUnpositionedLayout.mm in Sources */,
				257754A61BEE44CD00737CA5 /* ASTextKitAttributes.mm in Sources */,
				81EE38501C8E94F000456208 /* ASRunLoopQueue.mm in Sources */,
				ACF6ED321B17843500DA7C62 /* ASStaticLayoutSpec.mm in Sources */,
				AC026B6B1BD57D6F00BBC17E /* ASChangeSetDataController.m in Sources */,
				055F1A3519ABD3E3004DAFF1 /* ASTableView.mm in Sources */,
				058D0A17195D050800B7D73C /* ASTextNode.mm in Sources */,
				257754AC1BEE44CD00737CA5 /* ASTextKitRenderer.mm in Sources */,
				ACC945AB1BA9E7C1005E1FB8 /* ASViewController.m in Sources */,
				B0F8805B1BEAEC7500D17647 /* ASTableNode.m in Sources */,
				205F0E221B376416007741D0 /* CGRect+ASConvenience.m in Sources */,
				257754B21BEE44CD00737CA5 /* ASTextKitShadower.mm in Sources */,
				058D0A21195D050800B7D73C /* NSMutableAttributedString+TextKitAdditions.m in Sources */,
				205F0E101B371875007741D0 /* UICollectionViewLayout+ASConvenience.m in Sources */,
				CC7FD9DF1BB5E962005CCB2B /* ASPhotosFrameworkImageRequest.m in Sources */,
			);
			runOnlyForDeploymentPostprocessing = 0;
		};
		058D09B8195D04C000B7D73C /* Sources */ = {
			isa = PBXSourcesBuildPhase;
			buildActionMask = 2147483647;
			files = (
				29CDC2E21AAE70D000833CA4 /* ASBasicImageDownloaderContextTests.m in Sources */,
				242995D31B29743C00090100 /* ASBasicImageDownloaderTests.m in Sources */,
				296A0A351A951ABF005ACEAA /* ASBatchFetchingTests.m in Sources */,
				ACF6ED5C1B178DC700DA7C62 /* ASCenterLayoutSpecSnapshotTests.mm in Sources */,
				9F06E5CD1B4CAF4200F015D8 /* ASCollectionViewTests.m in Sources */,
				2911485C1A77147A005D0878 /* ASControlNodeTests.m in Sources */,
				CC3B208E1C3F7D0A00798563 /* ASWeakSetTests.m in Sources */,
				ACF6ED5D1B178DC700DA7C62 /* ASDimensionTests.mm in Sources */,
				058D0A38195D057000B7D73C /* ASDisplayLayerTests.m in Sources */,
				2538B6F31BC5D2A2003CA0B4 /* ASCollectionViewFlowLayoutInspectorTests.m in Sources */,
				058D0A39195D057000B7D73C /* ASDisplayNodeAppearanceTests.m in Sources */,
				058D0A3A195D057000B7D73C /* ASDisplayNodeTests.m in Sources */,
				058D0A3B195D057000B7D73C /* ASDisplayNodeTestsHelper.m in Sources */,
				056D21551ABCEF50001107EF /* ASImageNodeSnapshotTests.m in Sources */,
				AC026B581BD3F61800BBC17E /* ASStaticLayoutSpecSnapshotTests.m in Sources */,
				ACF6ED5E1B178DC700DA7C62 /* ASInsetLayoutSpecSnapshotTests.mm in Sources */,
				ACF6ED601B178DC700DA7C62 /* ASLayoutSpecSnapshotTestsHelper.m in Sources */,
				CC7FD9E11BB5F750005CCB2B /* ASPhotosFrameworkImageRequestTests.m in Sources */,
				052EE0661A159FEF002C6279 /* ASMultiplexImageNodeTests.m in Sources */,
				058D0A3C195D057000B7D73C /* ASMutableAttributedStringBuilderTests.m in Sources */,
				ACF6ED611B178DC700DA7C62 /* ASOverlayLayoutSpecSnapshotTests.mm in Sources */,
				ACF6ED621B178DC700DA7C62 /* ASRatioLayoutSpecSnapshotTests.mm in Sources */,
				7AB338691C55B97B0055FDE8 /* ASRelativeLayoutSpecSnapshotTests.mm in Sources */,
				254C6B541BF8FF2A003EC431 /* ASTextKitTests.mm in Sources */,
				05EA6FE71AC0966E00E35788 /* ASSnapshotTestCase.mm in Sources */,
				ACF6ED631B178DC700DA7C62 /* ASStackLayoutSpecSnapshotTests.mm in Sources */,
				3C9C128519E616EF00E942A0 /* ASTableViewTests.m in Sources */,
				AEEC47E41C21D3D200EC1693 /* ASVideoNodeTests.m in Sources */,
				254C6B521BF8FE6D003EC431 /* ASTextKitTruncationTests.mm in Sources */,
				058D0A3D195D057000B7D73C /* ASTextKitCoreTextAdditionsTests.m in Sources */,
				CC3B20901C3F892D00798563 /* ASBridgedPropertiesTests.mm in Sources */,
				058D0A40195D057000B7D73C /* ASTextNodeTests.m in Sources */,
				DBC453221C5FD97200B16017 /* ASDisplayNodeImplicitHierarchyTests.m in Sources */,
				058D0A41195D057000B7D73C /* ASTextNodeWordKernerTests.mm in Sources */,
				DBC452DE1C5C6A6A00B16017 /* ArrayDiffingTests.m in Sources */,
			);
			runOnlyForDeploymentPostprocessing = 0;
		};
		B35061D51B010EDF0018CF92 /* Sources */ = {
			isa = PBXSourcesBuildPhase;
			buildActionMask = 2147483647;
			files = (
				76C078291C9F455F00E37AB1 /* ASLayoutSpec+Debug.m in Sources */,
				DE4843DB1C93EAB100A1F33B /* ASDisplayNodeLayoutContext.mm in Sources */,
				B30BF6541C59D889004FCD53 /* ASLayoutManager.m in Sources */,
				92DD2FE71BF4D0850074C9DD /* ASMapNode.mm in Sources */,
				636EA1A51C7FF4EF00EE152F /* ASDefaultPlayButton.m in Sources */,
				76A64B6E1CA8CD4900967B8F /* ASLayoutableInspectorCell.m in Sources */,
				76E5FDFD1CA8EF12000164C0 /* ASLayoutableInspectorCell.m in Sources */,
				9B92C8861BC2EB7600EE46B2 /* ASCollectionViewFlowLayoutInspector.m in Sources */,
				9B92C8851BC2EB6E00EE46B2 /* ASCollectionDataController.mm in Sources */,
				B350623D1B010EFD0018CF92 /* _ASAsyncTransaction.mm in Sources */,
				B35062401B010EFD0018CF92 /* _ASAsyncTransactionContainer.m in Sources */,
				AC026B721BD57DBF00BBC17E /* _ASHierarchyChangeSet.m in Sources */,
				B35062421B010EFD0018CF92 /* _ASAsyncTransactionGroup.m in Sources */,
				B350624A1B010EFD0018CF92 /* _ASCoreAnimationExtras.mm in Sources */,
				68EE0DC01C1B4ED300BA1B99 /* ASMainSerialQueue.mm in Sources */,
				698548661CA9E025008A345F /* ASEnvironment.m in Sources */,
				2767E9421BB19BD600EA9B77 /* ASViewController.m in Sources */,
				B35062101B010EFD0018CF92 /* _ASDisplayLayer.mm in Sources */,
				9C55866B1BD54A1900B50E3A /* ASAsciiArtBoxCreator.m in Sources */,
				B35062121B010EFD0018CF92 /* _ASDisplayView.mm in Sources */,
				B350624C1B010EFD0018CF92 /* _ASPendingState.mm in Sources */,
				509E68621B3AEDA5009B9150 /* ASAbstractLayoutController.mm in Sources */,
				254C6B861BF94F8A003EC431 /* ASTextKitContext.mm in Sources */,
				DBDB83971C6E879900D0098C /* ASPagerFlowLayout.m in Sources */,
				9C8898BC1C738BA800D6B02E /* ASTextKitFontSizeAdjuster.mm in Sources */,
				34EFC7621B701CA400AD841F /* ASBackgroundLayoutSpec.mm in Sources */,
				DE8BEAC41C2DF3FC00D57C12 /* ASDelegateProxy.m in Sources */,
				B35062141B010EFD0018CF92 /* ASBasicImageDownloader.mm in Sources */,
				B35062161B010EFD0018CF92 /* ASBatchContext.mm in Sources */,
				AC47D9421B3B891B00AAEE9D /* ASCellNode.m in Sources */,
				34EFC7641B701CC600AD841F /* ASCenterLayoutSpec.mm in Sources */,
				18C2ED831B9B7DE800F627B3 /* ASCollectionNode.mm in Sources */,
				E55D86331CA8A14000A0C26F /* ASLayoutable.mm in Sources */,
				B35061F61B010EFD0018CF92 /* ASCollectionView.mm in Sources */,
				509E68641B3AEDB7009B9150 /* ASCollectionViewLayoutController.mm in Sources */,
				B35061F91B010EFD0018CF92 /* ASControlNode.mm in Sources */,
				B35062181B010EFD0018CF92 /* ASDataController.mm in Sources */,
				B350621A1B010EFD0018CF92 /* ASDealloc2MainObject.m in Sources */,
				767E7F8E1C90191D0066C000 /* AsyncDisplayKit+Debug.m in Sources */,
				34EFC75C1B701BD200AD841F /* ASDimension.mm in Sources */,
				B350624E1B010EFD0018CF92 /* ASDisplayNode+AsyncDisplay.mm in Sources */,
				25E327591C16819500A2170C /* ASPagerNode.m in Sources */,
				636EA1A41C7FF4EC00EE152F /* NSArray+Diffing.m in Sources */,
				B35062501B010EFD0018CF92 /* ASDisplayNode+DebugTiming.mm in Sources */,
				DEC146B91C37A16A004A0EE7 /* ASCollectionInternal.m in Sources */,
				69E100701CA89CB600D88C1B /* ASEnvironmentInternal.mm in Sources */,
				254C6B891BF94F8A003EC431 /* ASTextKitRenderer+Positioning.mm in Sources */,
				E5711A301C840C96009619D4 /* ASIndexedNodeContext.m in Sources */,
				B35062511B010EFD0018CF92 /* ASDisplayNode+UIViewBridge.mm in Sources */,
				B35061FC1B010EFD0018CF92 /* ASDisplayNode.mm in Sources */,
				B35061FF1B010EFD0018CF92 /* ASDisplayNodeExtras.mm in Sources */,
				B35062011B010EFD0018CF92 /* ASEditableTextNode.mm in Sources */,
				254C6B881BF94F8A003EC431 /* ASTextKitRenderer.mm in Sources */,
				CC3B208C1C3F7A5400798563 /* ASWeakSet.m in Sources */,
				B350621C1B010EFD0018CF92 /* ASFlowLayoutController.mm in Sources */,
				76C0782F1C9F459C00E37AB1 /* ASLayoutableInspectorNode.m in Sources */,
				B350621E1B010EFD0018CF92 /* ASHighlightOverlayLayer.mm in Sources */,
				B35062541B010EFD0018CF92 /* ASImageNode+CGExtras.m in Sources */,
				B35062031B010EFD0018CF92 /* ASImageNode.mm in Sources */,
				254C6B821BF94F8A003EC431 /* ASTextKitComponents.m in Sources */,
				430E7C921B4C23F100697A4C /* ASIndexPath.m in Sources */,
				34EFC7601B701C8B00AD841F /* ASInsetLayoutSpec.mm in Sources */,
				34EFC75E1B701BF000AD841F /* ASInternalHelpers.mm in Sources */,
				34EFC7681B701CDE00AD841F /* ASLayout.mm in Sources */,
				DECBD6EA1BE56E1900CF4905 /* ASButtonNode.mm in Sources */,
				254C6B841BF94F8A003EC431 /* ASTextNodeWordKerner.m in Sources */,
				34EFC76B1B701CEB00AD841F /* ASLayoutSpec.mm in Sources */,
				CC3B20861C3F76D600798563 /* ASPendingStateController.mm in Sources */,
				254C6B8C1BF94F8A003EC431 /* ASTextKitTailTruncater.mm in Sources */,
				B35062051B010EFD0018CF92 /* ASMultiplexImageNode.mm in Sources */,
				B35062251B010EFD0018CF92 /* ASMutableAttributedStringBuilder.m in Sources */,
				B35062071B010EFD0018CF92 /* ASNetworkImageNode.mm in Sources */,
				34EFC76D1B701CF100AD841F /* ASOverlayLayoutSpec.mm in Sources */,
				044285101BAA64EC00D16268 /* ASMultidimensionalArrayUtils.mm in Sources */,
				B35062271B010EFD0018CF92 /* ASRangeController.mm in Sources */,
				0442850A1BAA63FE00D16268 /* ASBatchFetching.m in Sources */,
				34EFC76F1B701CF700AD841F /* ASRatioLayoutSpec.mm in Sources */,
				254C6B8B1BF94F8A003EC431 /* ASTextKitShadower.mm in Sources */,
				34EFC7661B701CD200AD841F /* ASRelativeSize.mm in Sources */,
				254C6B851BF94F8A003EC431 /* ASTextKitAttributes.mm in Sources */,
				509E68601B3AED8E009B9150 /* ASScrollDirection.m in Sources */,
				B35062091B010EFD0018CF92 /* ASScrollNode.m in Sources */,
				B35062561B010EFD0018CF92 /* ASSentinel.m in Sources */,
				9C8221981BA237B80037F19A /* ASStackBaselinePositionedLayout.mm in Sources */,
				34EFC7721B701D0300AD841F /* ASStackLayoutSpec.mm in Sources */,
				34EFC7761B701D2A00AD841F /* ASStackPositionedLayout.mm in Sources */,
				7AB338661C55B3420055FDE8 /* ASRelativeLayoutSpec.mm in Sources */,
				34EFC7781B701D3100AD841F /* ASStackUnpositionedLayout.mm in Sources */,
				DE84918E1C8FFF9F003D89E9 /* ASRunLoopQueue.mm in Sources */,
				AC026B6C1BD57D6F00BBC17E /* ASChangeSetDataController.m in Sources */,
				34EFC7741B701D0A00AD841F /* ASStaticLayoutSpec.mm in Sources */,
				DB78412E1C6BCE1600A9E2B4 /* _ASTransitionContext.m in Sources */,
				B350620B1B010EFD0018CF92 /* ASTableView.mm in Sources */,
				B350620E1B010EFD0018CF92 /* ASTextNode.mm in Sources */,
				C78F7E2A1BF7808300CDEAFC /* ASTableNode.m in Sources */,
				509E68661B3AEDD7009B9150 /* CGRect+ASConvenience.m in Sources */,
				254C6B8D1BF94F8A003EC431 /* ASEqualityHashHelpers.mm in Sources */,
				254C6B871BF94F8A003EC431 /* ASTextKitEntityAttribute.m in Sources */,
				34566CB31BC1213700715E6B /* ASPhotosFrameworkImageRequest.m in Sources */,
				254C6B831BF94F8A003EC431 /* ASTextKitCoreTextAdditions.m in Sources */,
				B350623B1B010EFD0018CF92 /* NSMutableAttributedString+TextKitAdditions.m in Sources */,
				044284FD1BAA365100D16268 /* UICollectionViewLayout+ASConvenience.m in Sources */,
				254C6B8A1BF94F8A003EC431 /* ASTextKitRenderer+TextChecking.mm in Sources */,
			);
			runOnlyForDeploymentPostprocessing = 0;
		};
/* End PBXSourcesBuildPhase section */

/* Begin PBXTargetDependency section */
		057D02E61AC0A67000C7AC3C /* PBXTargetDependency */ = {
			isa = PBXTargetDependency;
			target = 057D02BE1AC0A66700C7AC3C /* AsyncDisplayKitTestHost */;
			targetProxy = 057D02E51AC0A67000C7AC3C /* PBXContainerItemProxy */;
		};
		058D09C3195D04C000B7D73C /* PBXTargetDependency */ = {
			isa = PBXTargetDependency;
			target = 058D09AB195D04C000B7D73C /* AsyncDisplayKit */;
			targetProxy = 058D09C2195D04C000B7D73C /* PBXContainerItemProxy */;
		};
		DEACA2B21C425DC400FA9DDF /* PBXTargetDependency */ = {
			isa = PBXTargetDependency;
			target = 058D09AB195D04C000B7D73C /* AsyncDisplayKit */;
			targetProxy = DEACA2B11C425DC400FA9DDF /* PBXContainerItemProxy */;
		};
/* End PBXTargetDependency section */

/* Begin PBXVariantGroup section */
		058D09C8195D04C000B7D73C /* InfoPlist.strings */ = {
			isa = PBXVariantGroup;
			children = (
				058D09C9195D04C000B7D73C /* en */,
			);
			name = InfoPlist.strings;
			sourceTree = "<group>";
		};
/* End PBXVariantGroup section */

/* Begin XCBuildConfiguration section */
		057D02DF1AC0A66800C7AC3C /* Debug */ = {
			isa = XCBuildConfiguration;
			buildSettings = {
				ASSETCATALOG_COMPILER_APPICON_NAME = AppIcon;
				CLANG_WARN_UNREACHABLE_CODE = YES;
				"CODE_SIGN_IDENTITY[sdk=iphoneos*]" = "iPhone Developer";
				ENABLE_STRICT_OBJC_MSGSEND = YES;
				GCC_INSTRUMENT_PROGRAM_FLOW_ARCS = NO;
				GCC_PREPROCESSOR_DEFINITIONS = (
					"DEBUG=1",
					"$(inherited)",
				);
				INFOPLIST_FILE = AsyncDisplayKitTestHost/Info.plist;
				IPHONEOS_DEPLOYMENT_TARGET = 7.1;
				LD_RUNPATH_SEARCH_PATHS = "$(inherited) @executable_path/Frameworks";
				MTL_ENABLE_DEBUG_INFO = YES;
				PRODUCT_BUNDLE_IDENTIFIER = "com.facebook.$(PRODUCT_NAME:rfc1034identifier)";
				PRODUCT_NAME = "$(TARGET_NAME)";
			};
			name = Debug;
		};
		057D02E01AC0A66800C7AC3C /* Release */ = {
			isa = XCBuildConfiguration;
			buildSettings = {
				ASSETCATALOG_COMPILER_APPICON_NAME = AppIcon;
				CLANG_WARN_UNREACHABLE_CODE = YES;
				"CODE_SIGN_IDENTITY[sdk=iphoneos*]" = "iPhone Developer";
				COPY_PHASE_STRIP = NO;
				ENABLE_STRICT_OBJC_MSGSEND = YES;
				GCC_INSTRUMENT_PROGRAM_FLOW_ARCS = NO;
				INFOPLIST_FILE = AsyncDisplayKitTestHost/Info.plist;
				IPHONEOS_DEPLOYMENT_TARGET = 7.1;
				LD_RUNPATH_SEARCH_PATHS = "$(inherited) @executable_path/Frameworks";
				MTL_ENABLE_DEBUG_INFO = NO;
				PRODUCT_BUNDLE_IDENTIFIER = "com.facebook.$(PRODUCT_NAME:rfc1034identifier)";
				PRODUCT_NAME = "$(TARGET_NAME)";
			};
			name = Release;
		};
		058D09CD195D04C000B7D73C /* Debug */ = {
			isa = XCBuildConfiguration;
			buildSettings = {
				ALWAYS_SEARCH_USER_PATHS = NO;
				CLANG_CXX_LANGUAGE_STANDARD = "gnu++0x";
				CLANG_CXX_LIBRARY = "libc++";
				CLANG_ENABLE_CODE_COVERAGE = NO;
				CLANG_ENABLE_MODULES = YES;
				CLANG_ENABLE_OBJC_ARC = YES;
				CLANG_WARN_BOOL_CONVERSION = YES;
				CLANG_WARN_CONSTANT_CONVERSION = YES;
				CLANG_WARN_DIRECT_OBJC_ISA_USAGE = YES_ERROR;
				CLANG_WARN_EMPTY_BODY = YES;
				CLANG_WARN_ENUM_CONVERSION = YES;
				CLANG_WARN_INT_CONVERSION = YES;
				CLANG_WARN_OBJC_ROOT_CLASS = YES_ERROR;
				CLANG_WARN__DUPLICATE_METHOD_MATCH = YES;
				COPY_PHASE_STRIP = NO;
				ENABLE_TESTABILITY = YES;
				GCC_C_LANGUAGE_STANDARD = gnu99;
				GCC_DYNAMIC_NO_PIC = NO;
				GCC_GENERATE_TEST_COVERAGE_FILES = YES;
				GCC_INSTRUMENT_PROGRAM_FLOW_ARCS = YES;
				GCC_OPTIMIZATION_LEVEL = 0;
				GCC_PREPROCESSOR_DEFINITIONS = (
					"DEBUG=1",
					"$(inherited)",
				);
				GCC_SYMBOLS_PRIVATE_EXTERN = NO;
				GCC_WARN_64_TO_32_BIT_CONVERSION = YES;
				GCC_WARN_ABOUT_RETURN_TYPE = YES_ERROR;
				GCC_WARN_UNDECLARED_SELECTOR = YES;
				GCC_WARN_UNINITIALIZED_AUTOS = YES_AGGRESSIVE;
				GCC_WARN_UNUSED_FUNCTION = YES;
				GCC_WARN_UNUSED_VARIABLE = YES;
				IPHONEOS_DEPLOYMENT_TARGET = 7.1;
				ONLY_ACTIVE_ARCH = YES;
				SDKROOT = iphoneos;
			};
			name = Debug;
		};
		058D09CE195D04C000B7D73C /* Release */ = {
			isa = XCBuildConfiguration;
			buildSettings = {
				ALWAYS_SEARCH_USER_PATHS = NO;
				CLANG_CXX_LANGUAGE_STANDARD = "gnu++0x";
				CLANG_CXX_LIBRARY = "libc++";
				CLANG_ENABLE_CODE_COVERAGE = NO;
				CLANG_ENABLE_MODULES = YES;
				CLANG_ENABLE_OBJC_ARC = YES;
				CLANG_WARN_BOOL_CONVERSION = YES;
				CLANG_WARN_CONSTANT_CONVERSION = YES;
				CLANG_WARN_DIRECT_OBJC_ISA_USAGE = YES_ERROR;
				CLANG_WARN_EMPTY_BODY = YES;
				CLANG_WARN_ENUM_CONVERSION = YES;
				CLANG_WARN_INT_CONVERSION = YES;
				CLANG_WARN_OBJC_ROOT_CLASS = YES_ERROR;
				CLANG_WARN__DUPLICATE_METHOD_MATCH = YES;
				COPY_PHASE_STRIP = YES;
				ENABLE_NS_ASSERTIONS = NO;
				GCC_C_LANGUAGE_STANDARD = gnu99;
				GCC_GENERATE_TEST_COVERAGE_FILES = YES;
				GCC_INSTRUMENT_PROGRAM_FLOW_ARCS = YES;
				GCC_WARN_64_TO_32_BIT_CONVERSION = YES;
				GCC_WARN_ABOUT_RETURN_TYPE = YES_ERROR;
				GCC_WARN_UNDECLARED_SELECTOR = YES;
				GCC_WARN_UNINITIALIZED_AUTOS = YES_AGGRESSIVE;
				GCC_WARN_UNUSED_FUNCTION = YES;
				GCC_WARN_UNUSED_VARIABLE = YES;
				IPHONEOS_DEPLOYMENT_TARGET = 7.1;
				SDKROOT = iphoneos;
				VALIDATE_PRODUCT = YES;
			};
			name = Release;
		};
		058D09D0195D04C000B7D73C /* Debug */ = {
			isa = XCBuildConfiguration;
			buildSettings = {
				APPLICATION_EXTENSION_API_ONLY = YES;
				CLANG_ENABLE_CODE_COVERAGE = YES;
				DSTROOT = /tmp/AsyncDisplayKit.dst;
				GCC_INPUT_FILETYPE = automatic;
				GCC_INSTRUMENT_PROGRAM_FLOW_ARCS = NO;
				GCC_PRECOMPILE_PREFIX_HEADER = YES;
				GCC_PREFIX_HEADER = "AsyncDisplayKit/AsyncDisplayKit-Prefix.pch";
				GCC_TREAT_WARNINGS_AS_ERRORS = YES;
				GCC_WARN_INITIALIZER_NOT_FULLY_BRACKETED = YES;
				IPHONEOS_DEPLOYMENT_TARGET = 7.1;
				OTHER_CFLAGS = "-Wall";
				OTHER_LDFLAGS = "-ObjC";
				PRODUCT_NAME = "$(TARGET_NAME)";
				PUBLIC_HEADERS_FOLDER_PATH = "include/$(TARGET_NAME)";
				SKIP_INSTALL = YES;
			};
			name = Debug;
		};
		058D09D1195D04C000B7D73C /* Release */ = {
			isa = XCBuildConfiguration;
			buildSettings = {
				APPLICATION_EXTENSION_API_ONLY = YES;
				CLANG_ENABLE_CODE_COVERAGE = YES;
				DSTROOT = /tmp/AsyncDisplayKit.dst;
				GCC_INPUT_FILETYPE = automatic;
				GCC_INSTRUMENT_PROGRAM_FLOW_ARCS = NO;
				GCC_PRECOMPILE_PREFIX_HEADER = YES;
				GCC_PREFIX_HEADER = "AsyncDisplayKit/AsyncDisplayKit-Prefix.pch";
				GCC_TREAT_WARNINGS_AS_ERRORS = YES;
				GCC_WARN_INITIALIZER_NOT_FULLY_BRACKETED = YES;
				IPHONEOS_DEPLOYMENT_TARGET = 7.1;
				OTHER_CFLAGS = "-Wall";
				OTHER_LDFLAGS = "-ObjC";
				PRODUCT_NAME = "$(TARGET_NAME)";
				PUBLIC_HEADERS_FOLDER_PATH = "include/$(TARGET_NAME)";
				SKIP_INSTALL = YES;
			};
			name = Release;
		};
		058D09D3195D04C000B7D73C /* Debug */ = {
			isa = XCBuildConfiguration;
			baseConfigurationReference = FB07EABBCF28656C6297BC2D /* Pods-AsyncDisplayKitTests.debug.xcconfig */;
			buildSettings = {
				BUNDLE_LOADER = "$(TEST_HOST)";
				CLANG_ENABLE_CODE_COVERAGE = YES;
				FRAMEWORK_SEARCH_PATHS = (
					"$(SDKROOT)/Developer/Library/Frameworks",
					"$(inherited)",
					"$(DEVELOPER_FRAMEWORKS_DIR)",
				);
				GCC_INSTRUMENT_PROGRAM_FLOW_ARCS = NO;
				GCC_PRECOMPILE_PREFIX_HEADER = YES;
				GCC_PREFIX_HEADER = "AsyncDisplayKit/AsyncDisplayKit-Prefix.pch";
				GCC_PREPROCESSOR_DEFINITIONS = (
					"DEBUG=1",
					"$(inherited)",
					"COCOAPODS=1",
					"FB_REFERENCE_IMAGE_DIR=\"\\\"$(SOURCE_ROOT)/$(PROJECT_NAME)Tests/ReferenceImages\\\"\"",
				);
				GCC_TREAT_WARNINGS_AS_ERRORS = YES;
				GCC_WARN_INITIALIZER_NOT_FULLY_BRACKETED = YES;
				INFOPLIST_FILE = "AsyncDisplayKitTests/AsyncDisplayKitTests-Info.plist";
				IPHONEOS_DEPLOYMENT_TARGET = 7.1;
				PRODUCT_BUNDLE_IDENTIFIER = "com.facebook.${PRODUCT_NAME:rfc1034identifier}";
				PRODUCT_NAME = "$(TARGET_NAME)";
				TEST_HOST = "$(BUILT_PRODUCTS_DIR)/AsyncDisplayKitTestHost.app/AsyncDisplayKitTestHost";
				WRAPPER_EXTENSION = xctest;
			};
			name = Debug;
		};
		058D09D4195D04C000B7D73C /* Release */ = {
			isa = XCBuildConfiguration;
			baseConfigurationReference = D3779BCFF841AD3EB56537ED /* Pods-AsyncDisplayKitTests.release.xcconfig */;
			buildSettings = {
				BUNDLE_LOADER = "$(TEST_HOST)";
				CLANG_ENABLE_CODE_COVERAGE = YES;
				FRAMEWORK_SEARCH_PATHS = (
					"$(SDKROOT)/Developer/Library/Frameworks",
					"$(inherited)",
					"$(DEVELOPER_FRAMEWORKS_DIR)",
				);
				GCC_INSTRUMENT_PROGRAM_FLOW_ARCS = NO;
				GCC_PRECOMPILE_PREFIX_HEADER = YES;
				GCC_PREFIX_HEADER = "AsyncDisplayKit/AsyncDisplayKit-Prefix.pch";
				GCC_PREPROCESSOR_DEFINITIONS = (
					"$(inherited)",
					"COCOAPODS=1",
					"FB_REFERENCE_IMAGE_DIR=\"\\\"$(SOURCE_ROOT)/$(PROJECT_NAME)Tests/ReferenceImages\\\"\"",
				);
				GCC_TREAT_WARNINGS_AS_ERRORS = YES;
				GCC_WARN_INITIALIZER_NOT_FULLY_BRACKETED = YES;
				INFOPLIST_FILE = "AsyncDisplayKitTests/AsyncDisplayKitTests-Info.plist";
				IPHONEOS_DEPLOYMENT_TARGET = 7.1;
				PRODUCT_BUNDLE_IDENTIFIER = "com.facebook.${PRODUCT_NAME:rfc1034identifier}";
				PRODUCT_NAME = "$(TARGET_NAME)";
				TEST_HOST = "$(BUILT_PRODUCTS_DIR)/AsyncDisplayKitTestHost.app/AsyncDisplayKitTestHost";
				WRAPPER_EXTENSION = xctest;
			};
			name = Release;
		};
		B35061EE1B010EDF0018CF92 /* Debug */ = {
			isa = XCBuildConfiguration;
			buildSettings = {
				CLANG_ENABLE_CODE_COVERAGE = YES;
				CLANG_WARN_UNREACHABLE_CODE = YES;
				"CODE_SIGN_IDENTITY[sdk=iphoneos*]" = "iPhone Developer";
				CURRENT_PROJECT_VERSION = 1;
				DEBUG_INFORMATION_FORMAT = "dwarf-with-dsym";
				DEFINES_MODULE = YES;
				DYLIB_COMPATIBILITY_VERSION = 1;
				DYLIB_CURRENT_VERSION = 1;
				DYLIB_INSTALL_NAME_BASE = "@rpath";
				ENABLE_STRICT_OBJC_MSGSEND = YES;
				GCC_INSTRUMENT_PROGRAM_FLOW_ARCS = YES;
				GCC_NO_COMMON_BLOCKS = YES;
				GCC_PREFIX_HEADER = "AsyncDisplayKit/AsyncDisplayKit-Prefix.pch";
				GCC_PREPROCESSOR_DEFINITIONS = (
					"DEBUG=1",
					"$(inherited)",
				);
				INFOPLIST_FILE = "$(SRCROOT)/AsyncDisplayKit-iOS/Info.plist";
				INSTALL_PATH = "$(LOCAL_LIBRARY_DIR)/Frameworks";
				IPHONEOS_DEPLOYMENT_TARGET = 8.0;
				LD_RUNPATH_SEARCH_PATHS = "$(inherited) @executable_path/Frameworks @loader_path/Frameworks";
				MODULEMAP_FILE = AsyncDisplayKit/module.modulemap;
				MTL_ENABLE_DEBUG_INFO = YES;
				PRODUCT_BUNDLE_IDENTIFIER = "com.facebook.$(PRODUCT_NAME:rfc1034identifier)";
				PRODUCT_NAME = AsyncDisplayKit;
				SKIP_INSTALL = YES;
				TARGETED_DEVICE_FAMILY = "1,2";
				VERSIONING_SYSTEM = "apple-generic";
				VERSION_INFO_PREFIX = "";
			};
			name = Debug;
		};
		B35061EF1B010EDF0018CF92 /* Release */ = {
			isa = XCBuildConfiguration;
			buildSettings = {
				CLANG_ENABLE_CODE_COVERAGE = YES;
				CLANG_WARN_UNREACHABLE_CODE = YES;
				"CODE_SIGN_IDENTITY[sdk=iphoneos*]" = "iPhone Developer";
				COPY_PHASE_STRIP = NO;
				CURRENT_PROJECT_VERSION = 1;
				DEBUG_INFORMATION_FORMAT = "dwarf-with-dsym";
				DEFINES_MODULE = YES;
				DYLIB_COMPATIBILITY_VERSION = 1;
				DYLIB_CURRENT_VERSION = 1;
				DYLIB_INSTALL_NAME_BASE = "@rpath";
				ENABLE_STRICT_OBJC_MSGSEND = YES;
				GCC_INSTRUMENT_PROGRAM_FLOW_ARCS = NO;
				GCC_NO_COMMON_BLOCKS = YES;
				GCC_PREFIX_HEADER = "AsyncDisplayKit/AsyncDisplayKit-Prefix.pch";
				INFOPLIST_FILE = "$(SRCROOT)/AsyncDisplayKit-iOS/Info.plist";
				INSTALL_PATH = "$(LOCAL_LIBRARY_DIR)/Frameworks";
				IPHONEOS_DEPLOYMENT_TARGET = 8.0;
				LD_RUNPATH_SEARCH_PATHS = "$(inherited) @executable_path/Frameworks @loader_path/Frameworks";
				MODULEMAP_FILE = AsyncDisplayKit/module.modulemap;
				MTL_ENABLE_DEBUG_INFO = NO;
				PRODUCT_BUNDLE_IDENTIFIER = "com.facebook.$(PRODUCT_NAME:rfc1034identifier)";
				PRODUCT_NAME = AsyncDisplayKit;
				SKIP_INSTALL = YES;
				TARGETED_DEVICE_FAMILY = "1,2";
				VERSIONING_SYSTEM = "apple-generic";
				VERSION_INFO_PREFIX = "";
			};
			name = Release;
		};
/* End XCBuildConfiguration section */

/* Begin XCConfigurationList section */
		057D02E31AC0A66800C7AC3C /* Build configuration list for PBXNativeTarget "AsyncDisplayKitTestHost" */ = {
			isa = XCConfigurationList;
			buildConfigurations = (
				057D02DF1AC0A66800C7AC3C /* Debug */,
				057D02E01AC0A66800C7AC3C /* Release */,
			);
			defaultConfigurationIsVisible = 0;
			defaultConfigurationName = Release;
		};
		058D09A7195D04C000B7D73C /* Build configuration list for PBXProject "AsyncDisplayKit" */ = {
			isa = XCConfigurationList;
			buildConfigurations = (
				058D09CD195D04C000B7D73C /* Debug */,
				058D09CE195D04C000B7D73C /* Release */,
			);
			defaultConfigurationIsVisible = 0;
			defaultConfigurationName = Release;
		};
		058D09CF195D04C000B7D73C /* Build configuration list for PBXNativeTarget "AsyncDisplayKit" */ = {
			isa = XCConfigurationList;
			buildConfigurations = (
				058D09D0195D04C000B7D73C /* Debug */,
				058D09D1195D04C000B7D73C /* Release */,
			);
			defaultConfigurationIsVisible = 0;
			defaultConfigurationName = Release;
		};
		058D09D2195D04C000B7D73C /* Build configuration list for PBXNativeTarget "AsyncDisplayKitTests" */ = {
			isa = XCConfigurationList;
			buildConfigurations = (
				058D09D3195D04C000B7D73C /* Debug */,
				058D09D4195D04C000B7D73C /* Release */,
			);
			defaultConfigurationIsVisible = 0;
			defaultConfigurationName = Release;
		};
		B35061ED1B010EDF0018CF92 /* Build configuration list for PBXNativeTarget "AsyncDisplayKit-iOS" */ = {
			isa = XCConfigurationList;
			buildConfigurations = (
				B35061EE1B010EDF0018CF92 /* Debug */,
				B35061EF1B010EDF0018CF92 /* Release */,
			);
			defaultConfigurationIsVisible = 0;
			defaultConfigurationName = Release;
		};
/* End XCConfigurationList section */
	};
	rootObject = 058D09A4195D04C000B7D73C /* Project object */;
}<|MERGE_RESOLUTION|>--- conflicted
+++ resolved
@@ -1415,12 +1415,9 @@
 			isa = PBXHeadersBuildPhase;
 			buildActionMask = 2147483647;
 			files = (
-<<<<<<< HEAD
 				76C0782C1C9F459C00E37AB1 /* ASLayoutableInspectorNode.h in Headers */,
-=======
 				698C8B611CAB49FC0052DC3F /* ASLayoutableExtensibility.h in Headers */,
 				698548631CA9E025008A345F /* ASEnvironment.h in Headers */,
->>>>>>> 7662cb67
 				E5711A2B1C840C81009619D4 /* ASIndexedNodeContext.h in Headers */,
 				257754C21BEE458E00737CA5 /* ASTextKitCoreTextAdditions.h in Headers */,
 				A373200F1C571B730011FC94 /* ASTextNode+Beta.h in Headers */,
