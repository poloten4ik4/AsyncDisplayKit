// !$*UTF8*$!
{
	archiveVersion = 1;
	classes = {
	};
	objectVersion = 46;
	objects = {

/* Begin PBXBuildFile section */
		044284FD1BAA365100D16268 /* UICollectionViewLayout+ASConvenience.m in Sources */ = {isa = PBXBuildFile; fileRef = 205F0E0E1B371875007741D0 /* UICollectionViewLayout+ASConvenience.m */; };
		044284FE1BAA387800D16268 /* ASStackLayoutSpecUtilities.h in Headers */ = {isa = PBXBuildFile; fileRef = ACF6ED461B17847A00DA7C62 /* ASStackLayoutSpecUtilities.h */; };
		044284FF1BAA3BD600D16268 /* UICollectionViewLayout+ASConvenience.h in Headers */ = {isa = PBXBuildFile; fileRef = 205F0E0D1B371875007741D0 /* UICollectionViewLayout+ASConvenience.h */; settings = {ATTRIBUTES = (Public, ); }; };
		044285071BAA63FE00D16268 /* ASBatchFetching.h in Headers */ = {isa = PBXBuildFile; fileRef = 044285051BAA63FE00D16268 /* ASBatchFetching.h */; };
		044285081BAA63FE00D16268 /* ASBatchFetching.h in Headers */ = {isa = PBXBuildFile; fileRef = 044285051BAA63FE00D16268 /* ASBatchFetching.h */; };
		044285091BAA63FE00D16268 /* ASBatchFetching.m in Sources */ = {isa = PBXBuildFile; fileRef = 044285061BAA63FE00D16268 /* ASBatchFetching.m */; };
		0442850A1BAA63FE00D16268 /* ASBatchFetching.m in Sources */ = {isa = PBXBuildFile; fileRef = 044285061BAA63FE00D16268 /* ASBatchFetching.m */; };
		0442850D1BAA64EC00D16268 /* ASMultidimensionalArrayUtils.h in Headers */ = {isa = PBXBuildFile; fileRef = 0442850B1BAA64EC00D16268 /* ASMultidimensionalArrayUtils.h */; };
		0442850E1BAA64EC00D16268 /* ASMultidimensionalArrayUtils.h in Headers */ = {isa = PBXBuildFile; fileRef = 0442850B1BAA64EC00D16268 /* ASMultidimensionalArrayUtils.h */; };
		0442850F1BAA64EC00D16268 /* ASMultidimensionalArrayUtils.mm in Sources */ = {isa = PBXBuildFile; fileRef = 0442850C1BAA64EC00D16268 /* ASMultidimensionalArrayUtils.mm */; };
		044285101BAA64EC00D16268 /* ASMultidimensionalArrayUtils.mm in Sources */ = {isa = PBXBuildFile; fileRef = 0442850C1BAA64EC00D16268 /* ASMultidimensionalArrayUtils.mm */; };
		0515EA211A15769900BA8B9A /* Photos.framework in Frameworks */ = {isa = PBXBuildFile; fileRef = 051943141A1575670030A7D0 /* Photos.framework */; settings = {ATTRIBUTES = (Weak, ); }; };
		0515EA221A1576A100BA8B9A /* AssetsLibrary.framework in Frameworks */ = {isa = PBXBuildFile; fileRef = 051943121A1575630030A7D0 /* AssetsLibrary.framework */; };
		0516FA3C1A15563400B4EBED /* ASAvailability.h in Headers */ = {isa = PBXBuildFile; fileRef = 0516FA3A1A15563400B4EBED /* ASAvailability.h */; settings = {ATTRIBUTES = (Public, ); }; };
		0516FA3D1A15563400B4EBED /* ASLog.h in Headers */ = {isa = PBXBuildFile; fileRef = 0516FA3B1A15563400B4EBED /* ASLog.h */; settings = {ATTRIBUTES = (Public, ); }; };
		0516FA401A1563D200B4EBED /* ASMultiplexImageNode.h in Headers */ = {isa = PBXBuildFile; fileRef = 0516FA3E1A1563D200B4EBED /* ASMultiplexImageNode.h */; settings = {ATTRIBUTES = (Public, ); }; };
		0516FA411A1563D200B4EBED /* ASMultiplexImageNode.mm in Sources */ = {isa = PBXBuildFile; fileRef = 0516FA3F1A1563D200B4EBED /* ASMultiplexImageNode.mm */; };
		051943131A1575630030A7D0 /* AssetsLibrary.framework in Frameworks */ = {isa = PBXBuildFile; fileRef = 051943121A1575630030A7D0 /* AssetsLibrary.framework */; };
		051943151A1575670030A7D0 /* Photos.framework in Frameworks */ = {isa = PBXBuildFile; fileRef = 051943141A1575670030A7D0 /* Photos.framework */; settings = {ATTRIBUTES = (Weak, ); }; };
		052EE0661A159FEF002C6279 /* ASMultiplexImageNodeTests.m in Sources */ = {isa = PBXBuildFile; fileRef = 052EE0651A159FEF002C6279 /* ASMultiplexImageNodeTests.m */; settings = {COMPILER_FLAGS = "-fno-objc-arc"; }; };
		052EE06B1A15A0D8002C6279 /* TestResources in Resources */ = {isa = PBXBuildFile; fileRef = 052EE06A1A15A0D8002C6279 /* TestResources */; };
		054963491A1EA066000F8E56 /* ASBasicImageDownloader.h in Headers */ = {isa = PBXBuildFile; fileRef = 054963471A1EA066000F8E56 /* ASBasicImageDownloader.h */; settings = {ATTRIBUTES = (Public, ); }; };
		0549634A1A1EA066000F8E56 /* ASBasicImageDownloader.mm in Sources */ = {isa = PBXBuildFile; fileRef = 054963481A1EA066000F8E56 /* ASBasicImageDownloader.mm */; };
		055B9FA81A1C154B00035D6D /* ASNetworkImageNode.h in Headers */ = {isa = PBXBuildFile; fileRef = 055B9FA61A1C154B00035D6D /* ASNetworkImageNode.h */; settings = {ATTRIBUTES = (Public, ); }; };
		055B9FA91A1C154B00035D6D /* ASNetworkImageNode.mm in Sources */ = {isa = PBXBuildFile; fileRef = 055B9FA71A1C154B00035D6D /* ASNetworkImageNode.mm */; };
		055F1A3419ABD3E3004DAFF1 /* ASTableView.h in Headers */ = {isa = PBXBuildFile; fileRef = 055F1A3219ABD3E3004DAFF1 /* ASTableView.h */; settings = {ATTRIBUTES = (Public, ); }; };
		055F1A3519ABD3E3004DAFF1 /* ASTableView.mm in Sources */ = {isa = PBXBuildFile; fileRef = 055F1A3319ABD3E3004DAFF1 /* ASTableView.mm */; };
		055F1A3819ABD413004DAFF1 /* ASRangeController.h in Headers */ = {isa = PBXBuildFile; fileRef = 055F1A3619ABD413004DAFF1 /* ASRangeController.h */; settings = {ATTRIBUTES = (Public, ); }; };
		055F1A3919ABD413004DAFF1 /* ASRangeController.mm in Sources */ = {isa = PBXBuildFile; fileRef = 055F1A3719ABD413004DAFF1 /* ASRangeController.mm */; };
		055F1A3C19ABD43F004DAFF1 /* ASCellNode.h in Headers */ = {isa = PBXBuildFile; fileRef = 055F1A3A19ABD43F004DAFF1 /* ASCellNode.h */; settings = {ATTRIBUTES = (Public, ); }; };
		056D21551ABCEF50001107EF /* ASImageNodeSnapshotTests.m in Sources */ = {isa = PBXBuildFile; fileRef = 056D21541ABCEF50001107EF /* ASImageNodeSnapshotTests.m */; };
		0574D5E219C110940097DC25 /* ASTableViewProtocols.h in Headers */ = {isa = PBXBuildFile; fileRef = 0574D5E119C110610097DC25 /* ASTableViewProtocols.h */; settings = {ATTRIBUTES = (Public, ); }; };
		057D02C41AC0A66700C7AC3C /* main.m in Sources */ = {isa = PBXBuildFile; fileRef = 057D02C31AC0A66700C7AC3C /* main.m */; };
		057D02C71AC0A66700C7AC3C /* AppDelegate.mm in Sources */ = {isa = PBXBuildFile; fileRef = 057D02C61AC0A66700C7AC3C /* AppDelegate.mm */; };
		0587F9BD1A7309ED00AFF0BA /* ASEditableTextNode.h in Headers */ = {isa = PBXBuildFile; fileRef = 0587F9BB1A7309ED00AFF0BA /* ASEditableTextNode.h */; settings = {ATTRIBUTES = (Public, ); }; };
		0587F9BE1A7309ED00AFF0BA /* ASEditableTextNode.mm in Sources */ = {isa = PBXBuildFile; fileRef = 0587F9BC1A7309ED00AFF0BA /* ASEditableTextNode.mm */; };
		058D09B0195D04C000B7D73C /* Foundation.framework in Frameworks */ = {isa = PBXBuildFile; fileRef = 058D09AF195D04C000B7D73C /* Foundation.framework */; };
		058D09BE195D04C000B7D73C /* XCTest.framework in Frameworks */ = {isa = PBXBuildFile; fileRef = 058D09BD195D04C000B7D73C /* XCTest.framework */; };
		058D09BF195D04C000B7D73C /* Foundation.framework in Frameworks */ = {isa = PBXBuildFile; fileRef = 058D09AF195D04C000B7D73C /* Foundation.framework */; };
		058D09C1195D04C000B7D73C /* UIKit.framework in Frameworks */ = {isa = PBXBuildFile; fileRef = 058D09C0195D04C000B7D73C /* UIKit.framework */; };
		058D09C4195D04C000B7D73C /* libAsyncDisplayKit.a in Frameworks */ = {isa = PBXBuildFile; fileRef = 058D09AC195D04C000B7D73C /* libAsyncDisplayKit.a */; };
		058D09CA195D04C000B7D73C /* InfoPlist.strings in Resources */ = {isa = PBXBuildFile; fileRef = 058D09C8195D04C000B7D73C /* InfoPlist.strings */; };
		058D0A13195D050800B7D73C /* ASControlNode.mm in Sources */ = {isa = PBXBuildFile; fileRef = 058D09D6195D050800B7D73C /* ASControlNode.mm */; };
		058D0A14195D050800B7D73C /* ASDisplayNode.mm in Sources */ = {isa = PBXBuildFile; fileRef = 058D09D9195D050800B7D73C /* ASDisplayNode.mm */; };
		058D0A15195D050800B7D73C /* ASDisplayNodeExtras.mm in Sources */ = {isa = PBXBuildFile; fileRef = 058D09DC195D050800B7D73C /* ASDisplayNodeExtras.mm */; };
		058D0A16195D050800B7D73C /* ASImageNode.mm in Sources */ = {isa = PBXBuildFile; fileRef = 058D09DE195D050800B7D73C /* ASImageNode.mm */; };
		058D0A17195D050800B7D73C /* ASTextNode.mm in Sources */ = {isa = PBXBuildFile; fileRef = 058D09E0195D050800B7D73C /* ASTextNode.mm */; };
		058D0A18195D050800B7D73C /* _ASDisplayLayer.mm in Sources */ = {isa = PBXBuildFile; fileRef = 058D09E3195D050800B7D73C /* _ASDisplayLayer.mm */; };
		058D0A19195D050800B7D73C /* _ASDisplayView.mm in Sources */ = {isa = PBXBuildFile; fileRef = 058D09E5195D050800B7D73C /* _ASDisplayView.mm */; };
		058D0A1A195D050800B7D73C /* ASHighlightOverlayLayer.mm in Sources */ = {isa = PBXBuildFile; fileRef = 058D09E7195D050800B7D73C /* ASHighlightOverlayLayer.mm */; };
		058D0A1B195D050800B7D73C /* ASMutableAttributedStringBuilder.m in Sources */ = {isa = PBXBuildFile; fileRef = 058D09E9195D050800B7D73C /* ASMutableAttributedStringBuilder.m */; };
		058D0A21195D050800B7D73C /* NSMutableAttributedString+TextKitAdditions.m in Sources */ = {isa = PBXBuildFile; fileRef = 058D09F6195D050800B7D73C /* NSMutableAttributedString+TextKitAdditions.m */; };
		058D0A22195D050800B7D73C /* _ASAsyncTransaction.mm in Sources */ = {isa = PBXBuildFile; fileRef = 058D09F9195D050800B7D73C /* _ASAsyncTransaction.mm */; };
		058D0A23195D050800B7D73C /* _ASAsyncTransactionContainer.m in Sources */ = {isa = PBXBuildFile; fileRef = 058D09FC195D050800B7D73C /* _ASAsyncTransactionContainer.m */; };
		058D0A24195D050800B7D73C /* _ASAsyncTransactionGroup.m in Sources */ = {isa = PBXBuildFile; fileRef = 058D09FE195D050800B7D73C /* _ASAsyncTransactionGroup.m */; };
		058D0A26195D050800B7D73C /* _ASCoreAnimationExtras.mm in Sources */ = {isa = PBXBuildFile; fileRef = 058D0A04195D050800B7D73C /* _ASCoreAnimationExtras.mm */; };
		058D0A27195D050800B7D73C /* _ASPendingState.mm in Sources */ = {isa = PBXBuildFile; fileRef = 058D0A06195D050800B7D73C /* _ASPendingState.mm */; };
		058D0A28195D050800B7D73C /* ASDisplayNode+AsyncDisplay.mm in Sources */ = {isa = PBXBuildFile; fileRef = 058D0A08195D050800B7D73C /* ASDisplayNode+AsyncDisplay.mm */; };
		058D0A29195D050800B7D73C /* ASDisplayNode+DebugTiming.mm in Sources */ = {isa = PBXBuildFile; fileRef = 058D0A0A195D050800B7D73C /* ASDisplayNode+DebugTiming.mm */; };
		058D0A2A195D050800B7D73C /* ASDisplayNode+UIViewBridge.mm in Sources */ = {isa = PBXBuildFile; fileRef = 058D0A0B195D050800B7D73C /* ASDisplayNode+UIViewBridge.mm */; };
		058D0A2B195D050800B7D73C /* ASImageNode+CGExtras.m in Sources */ = {isa = PBXBuildFile; fileRef = 058D0A0E195D050800B7D73C /* ASImageNode+CGExtras.m */; };
		058D0A2C195D050800B7D73C /* ASSentinel.m in Sources */ = {isa = PBXBuildFile; fileRef = 058D0A11195D050800B7D73C /* ASSentinel.m */; };
		058D0A38195D057000B7D73C /* ASDisplayLayerTests.m in Sources */ = {isa = PBXBuildFile; fileRef = 058D0A2D195D057000B7D73C /* ASDisplayLayerTests.m */; settings = {COMPILER_FLAGS = "-fno-objc-arc"; }; };
		058D0A39195D057000B7D73C /* ASDisplayNodeAppearanceTests.m in Sources */ = {isa = PBXBuildFile; fileRef = 058D0A2E195D057000B7D73C /* ASDisplayNodeAppearanceTests.m */; settings = {COMPILER_FLAGS = "-fno-objc-arc"; }; };
		058D0A3A195D057000B7D73C /* ASDisplayNodeTests.m in Sources */ = {isa = PBXBuildFile; fileRef = 058D0A2F195D057000B7D73C /* ASDisplayNodeTests.m */; settings = {COMPILER_FLAGS = "-fno-objc-arc"; }; };
		058D0A3B195D057000B7D73C /* ASDisplayNodeTestsHelper.m in Sources */ = {isa = PBXBuildFile; fileRef = 058D0A31195D057000B7D73C /* ASDisplayNodeTestsHelper.m */; };
		058D0A3C195D057000B7D73C /* ASMutableAttributedStringBuilderTests.m in Sources */ = {isa = PBXBuildFile; fileRef = 058D0A32195D057000B7D73C /* ASMutableAttributedStringBuilderTests.m */; };
		058D0A3D195D057000B7D73C /* ASTextKitCoreTextAdditionsTests.m in Sources */ = {isa = PBXBuildFile; fileRef = 058D0A33195D057000B7D73C /* ASTextKitCoreTextAdditionsTests.m */; };
		058D0A40195D057000B7D73C /* ASTextNodeTests.m in Sources */ = {isa = PBXBuildFile; fileRef = 058D0A36195D057000B7D73C /* ASTextNodeTests.m */; };
		058D0A41195D057000B7D73C /* ASTextNodeWordKernerTests.mm in Sources */ = {isa = PBXBuildFile; fileRef = 058D0A37195D057000B7D73C /* ASTextNodeWordKernerTests.mm */; };
		058D0A47195D05CB00B7D73C /* ASControlNode.h in Headers */ = {isa = PBXBuildFile; fileRef = 058D09D5195D050800B7D73C /* ASControlNode.h */; settings = {ATTRIBUTES = (Public, ); }; };
		058D0A49195D05CB00B7D73C /* ASControlNode+Subclasses.h in Headers */ = {isa = PBXBuildFile; fileRef = 058D09D7195D050800B7D73C /* ASControlNode+Subclasses.h */; settings = {ATTRIBUTES = (Public, ); }; };
		058D0A4A195D05CB00B7D73C /* ASDisplayNode.h in Headers */ = {isa = PBXBuildFile; fileRef = 058D09D8195D050800B7D73C /* ASDisplayNode.h */; settings = {ATTRIBUTES = (Public, ); }; };
		058D0A4C195D05CB00B7D73C /* ASDisplayNode+Subclasses.h in Headers */ = {isa = PBXBuildFile; fileRef = 058D09DA195D050800B7D73C /* ASDisplayNode+Subclasses.h */; settings = {ATTRIBUTES = (Public, ); }; };
		058D0A4D195D05CB00B7D73C /* ASDisplayNodeExtras.h in Headers */ = {isa = PBXBuildFile; fileRef = 058D09DB195D050800B7D73C /* ASDisplayNodeExtras.h */; settings = {ATTRIBUTES = (Public, ); }; };
		058D0A4F195D05CB00B7D73C /* ASImageNode.h in Headers */ = {isa = PBXBuildFile; fileRef = 058D09DD195D050800B7D73C /* ASImageNode.h */; settings = {ATTRIBUTES = (Public, ); }; };
		058D0A51195D05CB00B7D73C /* ASTextNode.h in Headers */ = {isa = PBXBuildFile; fileRef = 058D09DF195D050800B7D73C /* ASTextNode.h */; settings = {ATTRIBUTES = (Public, ); }; };
		058D0A53195D05DC00B7D73C /* _ASDisplayLayer.h in Headers */ = {isa = PBXBuildFile; fileRef = 058D09E2195D050800B7D73C /* _ASDisplayLayer.h */; settings = {ATTRIBUTES = (Public, ); }; };
		058D0A55195D05DC00B7D73C /* _ASDisplayView.h in Headers */ = {isa = PBXBuildFile; fileRef = 058D09E4195D050800B7D73C /* _ASDisplayView.h */; settings = {ATTRIBUTES = (Public, ); }; };
		058D0A57195D05DC00B7D73C /* ASHighlightOverlayLayer.h in Headers */ = {isa = PBXBuildFile; fileRef = 058D09E6195D050800B7D73C /* ASHighlightOverlayLayer.h */; settings = {ATTRIBUTES = (Public, ); }; };
		058D0A59195D05DC00B7D73C /* ASMutableAttributedStringBuilder.h in Headers */ = {isa = PBXBuildFile; fileRef = 058D09E8195D050800B7D73C /* ASMutableAttributedStringBuilder.h */; settings = {ATTRIBUTES = (Public, ); }; };
		058D0A66195D05DC00B7D73C /* NSMutableAttributedString+TextKitAdditions.h in Headers */ = {isa = PBXBuildFile; fileRef = 058D09F5195D050800B7D73C /* NSMutableAttributedString+TextKitAdditions.h */; settings = {ATTRIBUTES = (Public, ); }; };
		058D0A68195D05EC00B7D73C /* _ASAsyncTransaction.h in Headers */ = {isa = PBXBuildFile; fileRef = 058D09F8195D050800B7D73C /* _ASAsyncTransaction.h */; settings = {ATTRIBUTES = (Public, ); }; };
		058D0A6A195D05EC00B7D73C /* _ASAsyncTransactionContainer+Private.h in Headers */ = {isa = PBXBuildFile; fileRef = 058D09FA195D050800B7D73C /* _ASAsyncTransactionContainer+Private.h */; settings = {ATTRIBUTES = (Public, ); }; };
		058D0A6B195D05EC00B7D73C /* _ASAsyncTransactionContainer.h in Headers */ = {isa = PBXBuildFile; fileRef = 058D09FB195D050800B7D73C /* _ASAsyncTransactionContainer.h */; settings = {ATTRIBUTES = (Public, ); }; };
		058D0A6D195D05EC00B7D73C /* _ASAsyncTransactionGroup.h in Headers */ = {isa = PBXBuildFile; fileRef = 058D09FD195D050800B7D73C /* _ASAsyncTransactionGroup.h */; settings = {ATTRIBUTES = (Public, ); }; };
		058D0A6F195D05EC00B7D73C /* UIView+ASConvenience.h in Headers */ = {isa = PBXBuildFile; fileRef = 058D09FF195D050800B7D73C /* UIView+ASConvenience.h */; settings = {ATTRIBUTES = (Public, ); }; };
		058D0A71195D05F800B7D73C /* _AS-objc-internal.h in Headers */ = {isa = PBXBuildFile; fileRef = 058D0A02195D050800B7D73C /* _AS-objc-internal.h */; };
		058D0A72195D05F800B7D73C /* _ASCoreAnimationExtras.h in Headers */ = {isa = PBXBuildFile; fileRef = 058D0A03195D050800B7D73C /* _ASCoreAnimationExtras.h */; };
		058D0A74195D05F800B7D73C /* _ASPendingState.h in Headers */ = {isa = PBXBuildFile; fileRef = 058D0A05195D050800B7D73C /* _ASPendingState.h */; };
		058D0A76195D05F900B7D73C /* _ASScopeTimer.h in Headers */ = {isa = PBXBuildFile; fileRef = 058D0A07195D050800B7D73C /* _ASScopeTimer.h */; };
		058D0A78195D05F900B7D73C /* ASDisplayNode+DebugTiming.h in Headers */ = {isa = PBXBuildFile; fileRef = 058D0A09195D050800B7D73C /* ASDisplayNode+DebugTiming.h */; };
		058D0A7B195D05F900B7D73C /* ASDisplayNodeInternal.h in Headers */ = {isa = PBXBuildFile; fileRef = 058D0A0C195D050800B7D73C /* ASDisplayNodeInternal.h */; };
		058D0A7C195D05F900B7D73C /* ASImageNode+CGExtras.h in Headers */ = {isa = PBXBuildFile; fileRef = 058D0A0D195D050800B7D73C /* ASImageNode+CGExtras.h */; };
		058D0A7F195D05F900B7D73C /* ASSentinel.h in Headers */ = {isa = PBXBuildFile; fileRef = 058D0A10195D050800B7D73C /* ASSentinel.h */; };
		058D0A81195D05F900B7D73C /* ASThread.h in Headers */ = {isa = PBXBuildFile; fileRef = 058D0A12195D050800B7D73C /* ASThread.h */; settings = {ATTRIBUTES = (Public, ); }; };
		058D0A82195D060300B7D73C /* ASAssert.h in Headers */ = {isa = PBXBuildFile; fileRef = 058D0A43195D058D00B7D73C /* ASAssert.h */; settings = {ATTRIBUTES = (Public, ); }; };
		058D0A83195D060300B7D73C /* ASBaseDefines.h in Headers */ = {isa = PBXBuildFile; fileRef = 058D0A44195D058D00B7D73C /* ASBaseDefines.h */; settings = {ATTRIBUTES = (Public, ); }; };
		058D0A84195D060300B7D73C /* ASDisplayNodeExtraIvars.h in Headers */ = {isa = PBXBuildFile; fileRef = 058D0A45195D058D00B7D73C /* ASDisplayNodeExtraIvars.h */; settings = {ATTRIBUTES = (Public, ); }; };
		05A6D05A19D0EB64002DD95E /* ASDealloc2MainObject.h in Headers */ = {isa = PBXBuildFile; fileRef = 05A6D05819D0EB64002DD95E /* ASDealloc2MainObject.h */; settings = {ATTRIBUTES = (Public, ); }; };
		05A6D05B19D0EB64002DD95E /* ASDealloc2MainObject.m in Sources */ = {isa = PBXBuildFile; fileRef = 05A6D05919D0EB64002DD95E /* ASDealloc2MainObject.m */; settings = {COMPILER_FLAGS = "-fno-objc-arc"; }; };
		05EA6FE71AC0966E00E35788 /* ASSnapshotTestCase.mm in Sources */ = {isa = PBXBuildFile; fileRef = 05EA6FE61AC0966E00E35788 /* ASSnapshotTestCase.mm */; };
		05F20AA41A15733C00DCA68A /* ASImageProtocols.h in Headers */ = {isa = PBXBuildFile; fileRef = 05F20AA31A15733C00DCA68A /* ASImageProtocols.h */; settings = {ATTRIBUTES = (Public, ); }; };
		18C2ED7E1B9B7DE800F627B3 /* ASCollectionNode.h in Headers */ = {isa = PBXBuildFile; fileRef = 18C2ED7C1B9B7DE800F627B3 /* ASCollectionNode.h */; settings = {ATTRIBUTES = (Public, ); }; };
		18C2ED7F1B9B7DE800F627B3 /* ASCollectionNode.h in Headers */ = {isa = PBXBuildFile; fileRef = 18C2ED7C1B9B7DE800F627B3 /* ASCollectionNode.h */; settings = {ATTRIBUTES = (Public, ); }; };
		18C2ED801B9B7DE800F627B3 /* ASCollectionNode.mm in Sources */ = {isa = PBXBuildFile; fileRef = 18C2ED7D1B9B7DE800F627B3 /* ASCollectionNode.mm */; };
		18C2ED831B9B7DE800F627B3 /* ASCollectionNode.mm in Sources */ = {isa = PBXBuildFile; fileRef = 18C2ED7D1B9B7DE800F627B3 /* ASCollectionNode.mm */; };
		1950C4491A3BB5C1005C8279 /* ASEqualityHelpers.h in Headers */ = {isa = PBXBuildFile; fileRef = 1950C4481A3BB5C1005C8279 /* ASEqualityHelpers.h */; settings = {ATTRIBUTES = (Public, ); }; };
		204C979E1B362CB3002B1083 /* Default-568h@2x.png in Resources */ = {isa = PBXBuildFile; fileRef = 204C979D1B362CB3002B1083 /* Default-568h@2x.png */; };
		205F0E0F1B371875007741D0 /* UICollectionViewLayout+ASConvenience.h in Headers */ = {isa = PBXBuildFile; fileRef = 205F0E0D1B371875007741D0 /* UICollectionViewLayout+ASConvenience.h */; settings = {ATTRIBUTES = (Public, ); }; };
		205F0E101B371875007741D0 /* UICollectionViewLayout+ASConvenience.m in Sources */ = {isa = PBXBuildFile; fileRef = 205F0E0E1B371875007741D0 /* UICollectionViewLayout+ASConvenience.m */; };
		205F0E121B371BD7007741D0 /* ASScrollDirection.m in Sources */ = {isa = PBXBuildFile; fileRef = 205F0E111B371BD7007741D0 /* ASScrollDirection.m */; };
		205F0E191B37339C007741D0 /* ASAbstractLayoutController.h in Headers */ = {isa = PBXBuildFile; fileRef = 205F0E171B37339C007741D0 /* ASAbstractLayoutController.h */; settings = {ATTRIBUTES = (Public, ); }; };
		205F0E1A1B37339C007741D0 /* ASAbstractLayoutController.mm in Sources */ = {isa = PBXBuildFile; fileRef = 205F0E181B37339C007741D0 /* ASAbstractLayoutController.mm */; };
		205F0E1D1B373A2C007741D0 /* ASCollectionViewLayoutController.h in Headers */ = {isa = PBXBuildFile; fileRef = 205F0E1B1B373A2C007741D0 /* ASCollectionViewLayoutController.h */; settings = {ATTRIBUTES = (Public, ); }; };
		205F0E1E1B373A2C007741D0 /* ASCollectionViewLayoutController.mm in Sources */ = {isa = PBXBuildFile; fileRef = 205F0E1C1B373A2C007741D0 /* ASCollectionViewLayoutController.mm */; };
		205F0E211B376416007741D0 /* CGRect+ASConvenience.h in Headers */ = {isa = PBXBuildFile; fileRef = 205F0E1F1B376416007741D0 /* CGRect+ASConvenience.h */; settings = {ATTRIBUTES = (Public, ); }; };
		205F0E221B376416007741D0 /* CGRect+ASConvenience.m in Sources */ = {isa = PBXBuildFile; fileRef = 205F0E201B376416007741D0 /* CGRect+ASConvenience.m */; };
		242995D31B29743C00090100 /* ASBasicImageDownloaderTests.m in Sources */ = {isa = PBXBuildFile; fileRef = 242995D21B29743C00090100 /* ASBasicImageDownloaderTests.m */; };
		251B8EF71BBB3D690087C538 /* ASCollectionDataController.h in Headers */ = {isa = PBXBuildFile; fileRef = 251B8EF21BBB3D690087C538 /* ASCollectionDataController.h */; };
		251B8EF81BBB3D690087C538 /* ASCollectionDataController.mm in Sources */ = {isa = PBXBuildFile; fileRef = 251B8EF31BBB3D690087C538 /* ASCollectionDataController.mm */; };
		251B8EF91BBB3D690087C538 /* ASCollectionViewFlowLayoutInspector.h in Headers */ = {isa = PBXBuildFile; fileRef = 251B8EF41BBB3D690087C538 /* ASCollectionViewFlowLayoutInspector.h */; settings = {ATTRIBUTES = (Public, ); }; };
		251B8EFA1BBB3D690087C538 /* ASCollectionViewFlowLayoutInspector.m in Sources */ = {isa = PBXBuildFile; fileRef = 251B8EF51BBB3D690087C538 /* ASCollectionViewFlowLayoutInspector.m */; };
		251B8EFB1BBB3D690087C538 /* ASDataController+Subclasses.h in Headers */ = {isa = PBXBuildFile; fileRef = 251B8EF61BBB3D690087C538 /* ASDataController+Subclasses.h */; };
		2538B6F31BC5D2A2003CA0B4 /* ASCollectionViewFlowLayoutInspectorTests.m in Sources */ = {isa = PBXBuildFile; fileRef = 2538B6F21BC5D2A2003CA0B4 /* ASCollectionViewFlowLayoutInspectorTests.m */; };
		254C6B521BF8FE6D003EC431 /* ASTextKitTruncationTests.mm in Sources */ = {isa = PBXBuildFile; fileRef = 254C6B511BF8FE6D003EC431 /* ASTextKitTruncationTests.mm */; };
		254C6B541BF8FF2A003EC431 /* ASTextKitTests.mm in Sources */ = {isa = PBXBuildFile; fileRef = 254C6B531BF8FF2A003EC431 /* ASTextKitTests.mm */; };
		254C6B731BF94DF4003EC431 /* ASTextKitCoreTextAdditions.h in Headers */ = {isa = PBXBuildFile; fileRef = 257754BB1BEE458E00737CA5 /* ASTextKitCoreTextAdditions.h */; };
		254C6B741BF94DF4003EC431 /* ASTextNodeWordKerner.h in Headers */ = {isa = PBXBuildFile; fileRef = 257754B91BEE458E00737CA5 /* ASTextNodeWordKerner.h */; };
		254C6B751BF94DF4003EC431 /* ASTextKitHelpers.h in Headers */ = {isa = PBXBuildFile; fileRef = 257754BA1BEE458E00737CA5 /* ASTextKitHelpers.h */; };
		254C6B761BF94DF4003EC431 /* ASTextNodeTypes.h in Headers */ = {isa = PBXBuildFile; fileRef = 257754BC1BEE458E00737CA5 /* ASTextNodeTypes.h */; settings = {ATTRIBUTES = (Public, ); }; };
		254C6B771BF94DF4003EC431 /* ASTextKitAttributes.h in Headers */ = {isa = PBXBuildFile; fileRef = 257754951BEE44CD00737CA5 /* ASTextKitAttributes.h */; };
		254C6B781BF94DF4003EC431 /* ASTextKitContext.h in Headers */ = {isa = PBXBuildFile; fileRef = 257754961BEE44CD00737CA5 /* ASTextKitContext.h */; };
		254C6B791BF94DF4003EC431 /* ASTextKitEntityAttribute.h in Headers */ = {isa = PBXBuildFile; fileRef = 257754981BEE44CD00737CA5 /* ASTextKitEntityAttribute.h */; };
		254C6B7A1BF94DF4003EC431 /* ASTextKitRenderer.h in Headers */ = {isa = PBXBuildFile; fileRef = 257754931BEE44CD00737CA5 /* ASTextKitRenderer.h */; };
		254C6B7B1BF94DF4003EC431 /* ASTextKitRenderer+Positioning.h in Headers */ = {isa = PBXBuildFile; fileRef = 2577549B1BEE44CD00737CA5 /* ASTextKitRenderer+Positioning.h */; };
		254C6B7C1BF94DF4003EC431 /* ASTextKitRenderer+TextChecking.h in Headers */ = {isa = PBXBuildFile; fileRef = 2577549D1BEE44CD00737CA5 /* ASTextKitRenderer+TextChecking.h */; };
		254C6B7D1BF94DF4003EC431 /* ASTextKitShadower.h in Headers */ = {isa = PBXBuildFile; fileRef = 2577549F1BEE44CD00737CA5 /* ASTextKitShadower.h */; };
		254C6B7E1BF94DF4003EC431 /* ASTextKitTailTruncater.h in Headers */ = {isa = PBXBuildFile; fileRef = 257754A11BEE44CD00737CA5 /* ASTextKitTailTruncater.h */; };
		254C6B7F1BF94DF4003EC431 /* ASTextKitTruncating.h in Headers */ = {isa = PBXBuildFile; fileRef = 257754A31BEE44CD00737CA5 /* ASTextKitTruncating.h */; };
		254C6B801BF94DF4003EC431 /* ASEqualityHashHelpers.h in Headers */ = {isa = PBXBuildFile; fileRef = 257754A41BEE44CD00737CA5 /* ASEqualityHashHelpers.h */; };
		254C6B821BF94F8A003EC431 /* ASTextKitHelpers.mm in Sources */ = {isa = PBXBuildFile; fileRef = 257754B71BEE458D00737CA5 /* ASTextKitHelpers.mm */; };
		254C6B831BF94F8A003EC431 /* ASTextKitCoreTextAdditions.m in Sources */ = {isa = PBXBuildFile; fileRef = 257754B81BEE458E00737CA5 /* ASTextKitCoreTextAdditions.m */; };
		254C6B841BF94F8A003EC431 /* ASTextNodeWordKerner.m in Sources */ = {isa = PBXBuildFile; fileRef = 257754BD1BEE458E00737CA5 /* ASTextNodeWordKerner.m */; };
		254C6B851BF94F8A003EC431 /* ASTextKitAttributes.mm in Sources */ = {isa = PBXBuildFile; fileRef = 257754941BEE44CD00737CA5 /* ASTextKitAttributes.mm */; };
		254C6B861BF94F8A003EC431 /* ASTextKitContext.mm in Sources */ = {isa = PBXBuildFile; fileRef = 257754971BEE44CD00737CA5 /* ASTextKitContext.mm */; };
		254C6B871BF94F8A003EC431 /* ASTextKitEntityAttribute.m in Sources */ = {isa = PBXBuildFile; fileRef = 257754991BEE44CD00737CA5 /* ASTextKitEntityAttribute.m */; };
		254C6B881BF94F8A003EC431 /* ASTextKitRenderer.mm in Sources */ = {isa = PBXBuildFile; fileRef = 2577549A1BEE44CD00737CA5 /* ASTextKitRenderer.mm */; };
		254C6B891BF94F8A003EC431 /* ASTextKitRenderer+Positioning.mm in Sources */ = {isa = PBXBuildFile; fileRef = 2577549C1BEE44CD00737CA5 /* ASTextKitRenderer+Positioning.mm */; };
		254C6B8A1BF94F8A003EC431 /* ASTextKitRenderer+TextChecking.mm in Sources */ = {isa = PBXBuildFile; fileRef = 2577549E1BEE44CD00737CA5 /* ASTextKitRenderer+TextChecking.mm */; };
		254C6B8B1BF94F8A003EC431 /* ASTextKitShadower.mm in Sources */ = {isa = PBXBuildFile; fileRef = 257754A01BEE44CD00737CA5 /* ASTextKitShadower.mm */; };
		254C6B8C1BF94F8A003EC431 /* ASTextKitTailTruncater.mm in Sources */ = {isa = PBXBuildFile; fileRef = 257754A21BEE44CD00737CA5 /* ASTextKitTailTruncater.mm */; };
		254C6B8D1BF94F8A003EC431 /* ASEqualityHashHelpers.mm in Sources */ = {isa = PBXBuildFile; fileRef = 2577548F1BED289A00737CA5 /* ASEqualityHashHelpers.mm */; };
		257754921BED28F300737CA5 /* ASEqualityHashHelpers.mm in Sources */ = {isa = PBXBuildFile; fileRef = 2577548F1BED289A00737CA5 /* ASEqualityHashHelpers.mm */; };
		257754A51BEE44CD00737CA5 /* ASTextKitRenderer.h in Headers */ = {isa = PBXBuildFile; fileRef = 257754931BEE44CD00737CA5 /* ASTextKitRenderer.h */; settings = {ATTRIBUTES = (Public, ); }; };
		257754A61BEE44CD00737CA5 /* ASTextKitAttributes.mm in Sources */ = {isa = PBXBuildFile; fileRef = 257754941BEE44CD00737CA5 /* ASTextKitAttributes.mm */; };
		257754A71BEE44CD00737CA5 /* ASTextKitAttributes.h in Headers */ = {isa = PBXBuildFile; fileRef = 257754951BEE44CD00737CA5 /* ASTextKitAttributes.h */; settings = {ATTRIBUTES = (Public, ); }; };
		257754A81BEE44CD00737CA5 /* ASTextKitContext.h in Headers */ = {isa = PBXBuildFile; fileRef = 257754961BEE44CD00737CA5 /* ASTextKitContext.h */; settings = {ATTRIBUTES = (Public, ); }; };
		257754A91BEE44CD00737CA5 /* ASTextKitContext.mm in Sources */ = {isa = PBXBuildFile; fileRef = 257754971BEE44CD00737CA5 /* ASTextKitContext.mm */; };
		257754AA1BEE44CD00737CA5 /* ASTextKitEntityAttribute.h in Headers */ = {isa = PBXBuildFile; fileRef = 257754981BEE44CD00737CA5 /* ASTextKitEntityAttribute.h */; settings = {ATTRIBUTES = (Public, ); }; };
		257754AB1BEE44CD00737CA5 /* ASTextKitEntityAttribute.m in Sources */ = {isa = PBXBuildFile; fileRef = 257754991BEE44CD00737CA5 /* ASTextKitEntityAttribute.m */; };
		257754AC1BEE44CD00737CA5 /* ASTextKitRenderer.mm in Sources */ = {isa = PBXBuildFile; fileRef = 2577549A1BEE44CD00737CA5 /* ASTextKitRenderer.mm */; };
		257754AD1BEE44CD00737CA5 /* ASTextKitRenderer+Positioning.h in Headers */ = {isa = PBXBuildFile; fileRef = 2577549B1BEE44CD00737CA5 /* ASTextKitRenderer+Positioning.h */; settings = {ATTRIBUTES = (Public, ); }; };
		257754AE1BEE44CD00737CA5 /* ASTextKitRenderer+Positioning.mm in Sources */ = {isa = PBXBuildFile; fileRef = 2577549C1BEE44CD00737CA5 /* ASTextKitRenderer+Positioning.mm */; };
		257754AF1BEE44CD00737CA5 /* ASTextKitRenderer+TextChecking.h in Headers */ = {isa = PBXBuildFile; fileRef = 2577549D1BEE44CD00737CA5 /* ASTextKitRenderer+TextChecking.h */; settings = {ATTRIBUTES = (Public, ); }; };
		257754B01BEE44CD00737CA5 /* ASTextKitRenderer+TextChecking.mm in Sources */ = {isa = PBXBuildFile; fileRef = 2577549E1BEE44CD00737CA5 /* ASTextKitRenderer+TextChecking.mm */; };
		257754B11BEE44CD00737CA5 /* ASTextKitShadower.h in Headers */ = {isa = PBXBuildFile; fileRef = 2577549F1BEE44CD00737CA5 /* ASTextKitShadower.h */; settings = {ATTRIBUTES = (Public, ); }; };
		257754B21BEE44CD00737CA5 /* ASTextKitShadower.mm in Sources */ = {isa = PBXBuildFile; fileRef = 257754A01BEE44CD00737CA5 /* ASTextKitShadower.mm */; };
		257754B31BEE44CD00737CA5 /* ASTextKitTailTruncater.h in Headers */ = {isa = PBXBuildFile; fileRef = 257754A11BEE44CD00737CA5 /* ASTextKitTailTruncater.h */; settings = {ATTRIBUTES = (Public, ); }; };
		257754B41BEE44CD00737CA5 /* ASTextKitTailTruncater.mm in Sources */ = {isa = PBXBuildFile; fileRef = 257754A21BEE44CD00737CA5 /* ASTextKitTailTruncater.mm */; };
		257754B51BEE44CD00737CA5 /* ASTextKitTruncating.h in Headers */ = {isa = PBXBuildFile; fileRef = 257754A31BEE44CD00737CA5 /* ASTextKitTruncating.h */; settings = {ATTRIBUTES = (Public, ); }; };
		257754B61BEE44CD00737CA5 /* ASEqualityHashHelpers.h in Headers */ = {isa = PBXBuildFile; fileRef = 257754A41BEE44CD00737CA5 /* ASEqualityHashHelpers.h */; settings = {ATTRIBUTES = (Public, ); }; };
		257754BE1BEE458E00737CA5 /* ASTextKitHelpers.mm in Sources */ = {isa = PBXBuildFile; fileRef = 257754B71BEE458D00737CA5 /* ASTextKitHelpers.mm */; };
		257754BF1BEE458E00737CA5 /* ASTextKitCoreTextAdditions.m in Sources */ = {isa = PBXBuildFile; fileRef = 257754B81BEE458E00737CA5 /* ASTextKitCoreTextAdditions.m */; };
		257754C01BEE458E00737CA5 /* ASTextNodeWordKerner.h in Headers */ = {isa = PBXBuildFile; fileRef = 257754B91BEE458E00737CA5 /* ASTextNodeWordKerner.h */; settings = {ATTRIBUTES = (Public, ); }; };
		257754C11BEE458E00737CA5 /* ASTextKitHelpers.h in Headers */ = {isa = PBXBuildFile; fileRef = 257754BA1BEE458E00737CA5 /* ASTextKitHelpers.h */; settings = {ATTRIBUTES = (Public, ); }; };
		257754C21BEE458E00737CA5 /* ASTextKitCoreTextAdditions.h in Headers */ = {isa = PBXBuildFile; fileRef = 257754BB1BEE458E00737CA5 /* ASTextKitCoreTextAdditions.h */; settings = {ATTRIBUTES = (Public, ); }; };
		257754C31BEE458E00737CA5 /* ASTextNodeTypes.h in Headers */ = {isa = PBXBuildFile; fileRef = 257754BC1BEE458E00737CA5 /* ASTextNodeTypes.h */; settings = {ATTRIBUTES = (Public, ); }; };
		257754C41BEE458E00737CA5 /* ASTextNodeWordKerner.m in Sources */ = {isa = PBXBuildFile; fileRef = 257754BD1BEE458E00737CA5 /* ASTextNodeWordKerner.m */; };
		25E327561C16819500A2170C /* ASPagerNode.h in Headers */ = {isa = PBXBuildFile; fileRef = 25E327541C16819500A2170C /* ASPagerNode.h */; settings = {ATTRIBUTES = (Public, ); }; };
		25E327571C16819500A2170C /* ASPagerNode.h in Headers */ = {isa = PBXBuildFile; fileRef = 25E327541C16819500A2170C /* ASPagerNode.h */; settings = {ATTRIBUTES = (Public, ); }; };
		25E327581C16819500A2170C /* ASPagerNode.m in Sources */ = {isa = PBXBuildFile; fileRef = 25E327551C16819500A2170C /* ASPagerNode.m */; };
		25E327591C16819500A2170C /* ASPagerNode.m in Sources */ = {isa = PBXBuildFile; fileRef = 25E327551C16819500A2170C /* ASPagerNode.m */; };
		2767E9411BB19BD600EA9B77 /* ASViewController.h in Headers */ = {isa = PBXBuildFile; fileRef = ACC945A81BA9E7A0005E1FB8 /* ASViewController.h */; settings = {ATTRIBUTES = (Public, ); }; };
		2767E9421BB19BD600EA9B77 /* ASViewController.m in Sources */ = {isa = PBXBuildFile; fileRef = ACC945AA1BA9E7C1005E1FB8 /* ASViewController.m */; };
		2911485C1A77147A005D0878 /* ASControlNodeTests.m in Sources */ = {isa = PBXBuildFile; fileRef = 2911485B1A77147A005D0878 /* ASControlNodeTests.m */; };
		291B63FB1AA53A7A000A71B3 /* ASScrollDirection.h in Headers */ = {isa = PBXBuildFile; fileRef = 296A0A311A951715005ACEAA /* ASScrollDirection.h */; settings = {ATTRIBUTES = (Public, ); }; };
		292C599F1A956527007E5DD6 /* ASLayoutRangeType.h in Headers */ = {isa = PBXBuildFile; fileRef = 292C59991A956527007E5DD6 /* ASLayoutRangeType.h */; settings = {ATTRIBUTES = (Public, ); }; };
		2967F9E21AB0A5190072E4AB /* ASBasicImageDownloaderInternal.h in Headers */ = {isa = PBXBuildFile; fileRef = 2967F9E11AB0A4CF0072E4AB /* ASBasicImageDownloaderInternal.h */; };
		296A0A351A951ABF005ACEAA /* ASBatchFetchingTests.m in Sources */ = {isa = PBXBuildFile; fileRef = 296A0A341A951ABF005ACEAA /* ASBatchFetchingTests.m */; };
		299DA1A91A828D2900162D41 /* ASBatchContext.h in Headers */ = {isa = PBXBuildFile; fileRef = 299DA1A71A828D2900162D41 /* ASBatchContext.h */; settings = {ATTRIBUTES = (Public, ); }; };
		299DA1AA1A828D2900162D41 /* ASBatchContext.mm in Sources */ = {isa = PBXBuildFile; fileRef = 299DA1A81A828D2900162D41 /* ASBatchContext.mm */; };
		29CDC2E21AAE70D000833CA4 /* ASBasicImageDownloaderContextTests.m in Sources */ = {isa = PBXBuildFile; fileRef = 29CDC2E11AAE70D000833CA4 /* ASBasicImageDownloaderContextTests.m */; };
		2C107F5B1BA9F54500F13DE5 /* AsyncDisplayKit.h in Headers */ = {isa = PBXBuildFile; fileRef = 6BDC61F51978FEA400E50D21 /* AsyncDisplayKit.h */; settings = {ATTRIBUTES = (Public, ); }; };
		34566CB31BC1213700715E6B /* ASPhotosFrameworkImageRequest.m in Sources */ = {isa = PBXBuildFile; fileRef = CC7FD9DD1BB5E962005CCB2B /* ASPhotosFrameworkImageRequest.m */; };
		34EFC75B1B701BAF00AD841F /* ASDimension.h in Headers */ = {isa = PBXBuildFile; fileRef = ACF6ED071B17843500DA7C62 /* ASDimension.h */; settings = {ATTRIBUTES = (Public, ); }; };
		34EFC75C1B701BD200AD841F /* ASDimension.mm in Sources */ = {isa = PBXBuildFile; fileRef = ACF6ED081B17843500DA7C62 /* ASDimension.mm */; };
		34EFC75D1B701BE900AD841F /* ASInternalHelpers.h in Headers */ = {isa = PBXBuildFile; fileRef = ACF6ED431B17847A00DA7C62 /* ASInternalHelpers.h */; };
		34EFC75E1B701BF000AD841F /* ASInternalHelpers.mm in Sources */ = {isa = PBXBuildFile; fileRef = ACF6ED441B17847A00DA7C62 /* ASInternalHelpers.mm */; };
		34EFC75F1B701C8600AD841F /* ASInsetLayoutSpec.h in Headers */ = {isa = PBXBuildFile; fileRef = ACF6ED091B17843500DA7C62 /* ASInsetLayoutSpec.h */; settings = {ATTRIBUTES = (Public, ); }; };
		34EFC7601B701C8B00AD841F /* ASInsetLayoutSpec.mm in Sources */ = {isa = PBXBuildFile; fileRef = ACF6ED0A1B17843500DA7C62 /* ASInsetLayoutSpec.mm */; };
		34EFC7611B701C9C00AD841F /* ASBackgroundLayoutSpec.h in Headers */ = {isa = PBXBuildFile; fileRef = ACF6ED011B17843500DA7C62 /* ASBackgroundLayoutSpec.h */; settings = {ATTRIBUTES = (Public, ); }; };
		34EFC7621B701CA400AD841F /* ASBackgroundLayoutSpec.mm in Sources */ = {isa = PBXBuildFile; fileRef = ACF6ED021B17843500DA7C62 /* ASBackgroundLayoutSpec.mm */; };
		34EFC7631B701CBF00AD841F /* ASCenterLayoutSpec.h in Headers */ = {isa = PBXBuildFile; fileRef = ACF6ED031B17843500DA7C62 /* ASCenterLayoutSpec.h */; settings = {ATTRIBUTES = (Public, ); }; };
		34EFC7641B701CC600AD841F /* ASCenterLayoutSpec.mm in Sources */ = {isa = PBXBuildFile; fileRef = ACF6ED041B17843500DA7C62 /* ASCenterLayoutSpec.mm */; };
		34EFC7651B701CCC00AD841F /* ASRelativeSize.h in Headers */ = {isa = PBXBuildFile; fileRef = AC47D9431B3BB41900AAEE9D /* ASRelativeSize.h */; settings = {ATTRIBUTES = (Public, ); }; };
		34EFC7661B701CD200AD841F /* ASRelativeSize.mm in Sources */ = {isa = PBXBuildFile; fileRef = AC47D9441B3BB41900AAEE9D /* ASRelativeSize.mm */; };
		34EFC7671B701CD900AD841F /* ASLayout.h in Headers */ = {isa = PBXBuildFile; fileRef = ACF6ED0B1B17843500DA7C62 /* ASLayout.h */; settings = {ATTRIBUTES = (Public, ); }; };
		34EFC7681B701CDE00AD841F /* ASLayout.mm in Sources */ = {isa = PBXBuildFile; fileRef = ACF6ED0C1B17843500DA7C62 /* ASLayout.mm */; };
		34EFC7691B701CE100AD841F /* ASLayoutable.h in Headers */ = {isa = PBXBuildFile; fileRef = ACF6ED111B17843500DA7C62 /* ASLayoutable.h */; settings = {ATTRIBUTES = (Public, ); }; };
		34EFC76A1B701CE600AD841F /* ASLayoutSpec.h in Headers */ = {isa = PBXBuildFile; fileRef = ACF6ED0D1B17843500DA7C62 /* ASLayoutSpec.h */; settings = {ATTRIBUTES = (Public, ); }; };
		34EFC76B1B701CEB00AD841F /* ASLayoutSpec.mm in Sources */ = {isa = PBXBuildFile; fileRef = ACF6ED0E1B17843500DA7C62 /* ASLayoutSpec.mm */; };
		34EFC76C1B701CED00AD841F /* ASOverlayLayoutSpec.h in Headers */ = {isa = PBXBuildFile; fileRef = ACF6ED121B17843500DA7C62 /* ASOverlayLayoutSpec.h */; settings = {ATTRIBUTES = (Public, ); }; };
		34EFC76D1B701CF100AD841F /* ASOverlayLayoutSpec.mm in Sources */ = {isa = PBXBuildFile; fileRef = ACF6ED131B17843500DA7C62 /* ASOverlayLayoutSpec.mm */; };
		34EFC76E1B701CF400AD841F /* ASRatioLayoutSpec.h in Headers */ = {isa = PBXBuildFile; fileRef = ACF6ED141B17843500DA7C62 /* ASRatioLayoutSpec.h */; settings = {ATTRIBUTES = (Public, ); }; };
		34EFC76F1B701CF700AD841F /* ASRatioLayoutSpec.mm in Sources */ = {isa = PBXBuildFile; fileRef = ACF6ED151B17843500DA7C62 /* ASRatioLayoutSpec.mm */; };
		34EFC7701B701CFA00AD841F /* ASStackLayoutDefines.h in Headers */ = {isa = PBXBuildFile; fileRef = AC21EC0F1B3D0BF600C8B19A /* ASStackLayoutDefines.h */; settings = {ATTRIBUTES = (Public, ); }; };
		34EFC7711B701CFF00AD841F /* ASStackLayoutSpec.h in Headers */ = {isa = PBXBuildFile; fileRef = ACF6ED161B17843500DA7C62 /* ASStackLayoutSpec.h */; settings = {ATTRIBUTES = (Public, ); }; };
		34EFC7721B701D0300AD841F /* ASStackLayoutSpec.mm in Sources */ = {isa = PBXBuildFile; fileRef = ACF6ED171B17843500DA7C62 /* ASStackLayoutSpec.mm */; };
		34EFC7731B701D0700AD841F /* ASStaticLayoutSpec.h in Headers */ = {isa = PBXBuildFile; fileRef = ACF6ED181B17843500DA7C62 /* ASStaticLayoutSpec.h */; settings = {ATTRIBUTES = (Public, ); }; };
		34EFC7741B701D0A00AD841F /* ASStaticLayoutSpec.mm in Sources */ = {isa = PBXBuildFile; fileRef = ACF6ED191B17843500DA7C62 /* ASStaticLayoutSpec.mm */; };
		34EFC7751B701D2400AD841F /* ASStackPositionedLayout.h in Headers */ = {isa = PBXBuildFile; fileRef = ACF6ED471B17847A00DA7C62 /* ASStackPositionedLayout.h */; };
		34EFC7761B701D2A00AD841F /* ASStackPositionedLayout.mm in Sources */ = {isa = PBXBuildFile; fileRef = ACF6ED481B17847A00DA7C62 /* ASStackPositionedLayout.mm */; };
		34EFC7771B701D2D00AD841F /* ASStackUnpositionedLayout.h in Headers */ = {isa = PBXBuildFile; fileRef = ACF6ED491B17847A00DA7C62 /* ASStackUnpositionedLayout.h */; };
		34EFC7781B701D3100AD841F /* ASStackUnpositionedLayout.mm in Sources */ = {isa = PBXBuildFile; fileRef = ACF6ED4A1B17847A00DA7C62 /* ASStackUnpositionedLayout.mm */; };
		34EFC7791B701D3600AD841F /* ASLayoutSpecUtilities.h in Headers */ = {isa = PBXBuildFile; fileRef = ACF6ED451B17847A00DA7C62 /* ASLayoutSpecUtilities.h */; };
		3C9C128519E616EF00E942A0 /* ASTableViewTests.m in Sources */ = {isa = PBXBuildFile; fileRef = 3C9C128419E616EF00E942A0 /* ASTableViewTests.m */; };
		430E7C8F1B4C23F100697A4C /* ASIndexPath.h in Headers */ = {isa = PBXBuildFile; fileRef = 430E7C8D1B4C23F100697A4C /* ASIndexPath.h */; settings = {ATTRIBUTES = (Public, ); }; };
		430E7C901B4C23F100697A4C /* ASIndexPath.h in Headers */ = {isa = PBXBuildFile; fileRef = 430E7C8D1B4C23F100697A4C /* ASIndexPath.h */; settings = {ATTRIBUTES = (Public, ); }; };
		430E7C911B4C23F100697A4C /* ASIndexPath.m in Sources */ = {isa = PBXBuildFile; fileRef = 430E7C8E1B4C23F100697A4C /* ASIndexPath.m */; };
		430E7C921B4C23F100697A4C /* ASIndexPath.m in Sources */ = {isa = PBXBuildFile; fileRef = 430E7C8E1B4C23F100697A4C /* ASIndexPath.m */; };
		464052201A3F83C40061C0BA /* ASDataController.h in Headers */ = {isa = PBXBuildFile; fileRef = 464052191A3F83C40061C0BA /* ASDataController.h */; settings = {ATTRIBUTES = (Public, ); }; };
		464052211A3F83C40061C0BA /* ASDataController.mm in Sources */ = {isa = PBXBuildFile; fileRef = 4640521A1A3F83C40061C0BA /* ASDataController.mm */; };
		464052221A3F83C40061C0BA /* ASFlowLayoutController.h in Headers */ = {isa = PBXBuildFile; fileRef = 4640521B1A3F83C40061C0BA /* ASFlowLayoutController.h */; settings = {ATTRIBUTES = (Public, ); }; };
		464052231A3F83C40061C0BA /* ASFlowLayoutController.mm in Sources */ = {isa = PBXBuildFile; fileRef = 4640521C1A3F83C40061C0BA /* ASFlowLayoutController.mm */; };
		464052241A3F83C40061C0BA /* ASLayoutController.h in Headers */ = {isa = PBXBuildFile; fileRef = 4640521D1A3F83C40061C0BA /* ASLayoutController.h */; settings = {ATTRIBUTES = (Public, ); }; };
		509E68601B3AED8E009B9150 /* ASScrollDirection.m in Sources */ = {isa = PBXBuildFile; fileRef = 205F0E111B371BD7007741D0 /* ASScrollDirection.m */; };
		509E68611B3AEDA0009B9150 /* ASAbstractLayoutController.h in Headers */ = {isa = PBXBuildFile; fileRef = 205F0E171B37339C007741D0 /* ASAbstractLayoutController.h */; settings = {ATTRIBUTES = (Public, ); }; };
		509E68621B3AEDA5009B9150 /* ASAbstractLayoutController.mm in Sources */ = {isa = PBXBuildFile; fileRef = 205F0E181B37339C007741D0 /* ASAbstractLayoutController.mm */; };
		509E68631B3AEDB4009B9150 /* ASCollectionViewLayoutController.h in Headers */ = {isa = PBXBuildFile; fileRef = 205F0E1B1B373A2C007741D0 /* ASCollectionViewLayoutController.h */; settings = {ATTRIBUTES = (Public, ); }; };
		509E68641B3AEDB7009B9150 /* ASCollectionViewLayoutController.mm in Sources */ = {isa = PBXBuildFile; fileRef = 205F0E1C1B373A2C007741D0 /* ASCollectionViewLayoutController.mm */; };
		509E68651B3AEDC5009B9150 /* CGRect+ASConvenience.h in Headers */ = {isa = PBXBuildFile; fileRef = 205F0E1F1B376416007741D0 /* CGRect+ASConvenience.h */; settings = {ATTRIBUTES = (Public, ); }; };
		509E68661B3AEDD7009B9150 /* CGRect+ASConvenience.m in Sources */ = {isa = PBXBuildFile; fileRef = 205F0E201B376416007741D0 /* CGRect+ASConvenience.m */; };
		636EA1A41C7FF4EC00EE152F /* NSArray+Diffing.m in Sources */ = {isa = PBXBuildFile; fileRef = DBC452DA1C5BF64600B16017 /* NSArray+Diffing.m */; };
		636EA1A51C7FF4EF00EE152F /* ASDefaultPlayButton.m in Sources */ = {isa = PBXBuildFile; fileRef = AEB7B0191C5962EA00662EF4 /* ASDefaultPlayButton.m */; };
		68B0277A1C1A79CC0041016B /* ASDisplayNode+Beta.h in Headers */ = {isa = PBXBuildFile; fileRef = 68B027791C1A79CC0041016B /* ASDisplayNode+Beta.h */; settings = {ATTRIBUTES = (Public, ); }; };
		68B0277B1C1A79D60041016B /* ASDisplayNode+Beta.h in Headers */ = {isa = PBXBuildFile; fileRef = 68B027791C1A79CC0041016B /* ASDisplayNode+Beta.h */; settings = {ATTRIBUTES = (Public, ); }; };
		68EE0DBD1C1B4ED300BA1B99 /* ASMainSerialQueue.h in Headers */ = {isa = PBXBuildFile; fileRef = 68EE0DBB1C1B4ED300BA1B99 /* ASMainSerialQueue.h */; };
		68EE0DBE1C1B4ED300BA1B99 /* ASMainSerialQueue.h in Headers */ = {isa = PBXBuildFile; fileRef = 68EE0DBB1C1B4ED300BA1B99 /* ASMainSerialQueue.h */; };
		68EE0DBF1C1B4ED300BA1B99 /* ASMainSerialQueue.mm in Sources */ = {isa = PBXBuildFile; fileRef = 68EE0DBC1C1B4ED300BA1B99 /* ASMainSerialQueue.mm */; };
		68EE0DC01C1B4ED300BA1B99 /* ASMainSerialQueue.mm in Sources */ = {isa = PBXBuildFile; fileRef = 68EE0DBC1C1B4ED300BA1B99 /* ASMainSerialQueue.mm */; };
		69F10C861C84C35D0026140C /* ASRangeControllerUpdateRangeProtocol+Beta.h in Headers */ = {isa = PBXBuildFile; fileRef = 69F10C851C84C35D0026140C /* ASRangeControllerUpdateRangeProtocol+Beta.h */; settings = {ATTRIBUTES = (Public, ); }; };
		69F10C871C84C35D0026140C /* ASRangeControllerUpdateRangeProtocol+Beta.h in Headers */ = {isa = PBXBuildFile; fileRef = 69F10C851C84C35D0026140C /* ASRangeControllerUpdateRangeProtocol+Beta.h */; settings = {ATTRIBUTES = (Public, ); }; };
		6BDC61F61979037800E50D21 /* AsyncDisplayKit.h in Headers */ = {isa = PBXBuildFile; fileRef = 6BDC61F51978FEA400E50D21 /* AsyncDisplayKit.h */; settings = {ATTRIBUTES = (Public, ); }; };
		7630FFA81C9E267E007A7C0E /* ASVideoNode.h in Headers */ = {isa = PBXBuildFile; fileRef = AEEC47DF1C20C2DD00EC1693 /* ASVideoNode.h */; settings = {ATTRIBUTES = (Public, ); }; };
		764D83D51C8EA515009B4FB8 /* AsyncDisplayKit+Debug.h in Headers */ = {isa = PBXBuildFile; fileRef = 764D83D21C8EA515009B4FB8 /* AsyncDisplayKit+Debug.h */; settings = {ATTRIBUTES = (Public, ); }; };
		764D83D61C8EA515009B4FB8 /* AsyncDisplayKit+Debug.m in Sources */ = {isa = PBXBuildFile; fileRef = 764D83D31C8EA515009B4FB8 /* AsyncDisplayKit+Debug.m */; };
		767E7F8D1C9019130066C000 /* AsyncDisplayKit+Debug.h in Headers */ = {isa = PBXBuildFile; fileRef = 764D83D21C8EA515009B4FB8 /* AsyncDisplayKit+Debug.h */; settings = {ATTRIBUTES = (Public, ); }; };
		767E7F8E1C90191D0066C000 /* AsyncDisplayKit+Debug.m in Sources */ = {isa = PBXBuildFile; fileRef = 764D83D31C8EA515009B4FB8 /* AsyncDisplayKit+Debug.m */; };
<<<<<<< HEAD
		76C078261C9F455F00E37AB1 /* ASLayoutSpec+Debug.h in Headers */ = {isa = PBXBuildFile; fileRef = 76C078241C9F455E00E37AB1 /* ASLayoutSpec+Debug.h */; };
		76C078271C9F455F00E37AB1 /* ASLayoutSpec+Debug.h in Headers */ = {isa = PBXBuildFile; fileRef = 76C078241C9F455E00E37AB1 /* ASLayoutSpec+Debug.h */; };
		76C078281C9F455F00E37AB1 /* ASLayoutSpec+Debug.m in Sources */ = {isa = PBXBuildFile; fileRef = 76C078251C9F455E00E37AB1 /* ASLayoutSpec+Debug.m */; };
		76C078291C9F455F00E37AB1 /* ASLayoutSpec+Debug.m in Sources */ = {isa = PBXBuildFile; fileRef = 76C078251C9F455E00E37AB1 /* ASLayoutSpec+Debug.m */; };
		76C0782C1C9F459C00E37AB1 /* ASLayoutableInspectorNode.h in Headers */ = {isa = PBXBuildFile; fileRef = 76C0782A1C9F459C00E37AB1 /* ASLayoutableInspectorNode.h */; };
		76C0782D1C9F459C00E37AB1 /* ASLayoutableInspectorNode.h in Headers */ = {isa = PBXBuildFile; fileRef = 76C0782A1C9F459C00E37AB1 /* ASLayoutableInspectorNode.h */; };
		76C0782E1C9F459C00E37AB1 /* ASLayoutableInspectorNode.m in Sources */ = {isa = PBXBuildFile; fileRef = 76C0782B1C9F459C00E37AB1 /* ASLayoutableInspectorNode.m */; };
		76C0782F1C9F459C00E37AB1 /* ASLayoutableInspectorNode.m in Sources */ = {isa = PBXBuildFile; fileRef = 76C0782B1C9F459C00E37AB1 /* ASLayoutableInspectorNode.m */; };
		81EE384F1C8E94F000456208 /* ASRunLoopQueue.h in Headers */ = {isa = PBXBuildFile; fileRef = 81EE384D1C8E94F000456208 /* ASRunLoopQueue.h */; settings = {ATTRIBUTES = (Public, ); }; };
		81EE38501C8E94F000456208 /* ASRunLoopQueue.mm in Sources */ = {isa = PBXBuildFile; fileRef = 81EE384E1C8E94F000456208 /* ASRunLoopQueue.mm */; };
=======
>>>>>>> 97798010
		7A06A73A1C35F08800FE8DAA /* ASRelativeLayoutSpec.mm in Sources */ = {isa = PBXBuildFile; fileRef = 7A06A7381C35F08800FE8DAA /* ASRelativeLayoutSpec.mm */; };
		7A06A73B1C35F08800FE8DAA /* ASRelativeLayoutSpec.h in Headers */ = {isa = PBXBuildFile; fileRef = 7A06A7391C35F08800FE8DAA /* ASRelativeLayoutSpec.h */; settings = {ATTRIBUTES = (Public, ); }; };
		7AB338661C55B3420055FDE8 /* ASRelativeLayoutSpec.mm in Sources */ = {isa = PBXBuildFile; fileRef = 7A06A7381C35F08800FE8DAA /* ASRelativeLayoutSpec.mm */; };
		7AB338671C55B3460055FDE8 /* ASRelativeLayoutSpec.h in Headers */ = {isa = PBXBuildFile; fileRef = 7A06A7391C35F08800FE8DAA /* ASRelativeLayoutSpec.h */; settings = {ATTRIBUTES = (Public, ); }; };
		7AB338691C55B97B0055FDE8 /* ASRelativeLayoutSpecSnapshotTests.mm in Sources */ = {isa = PBXBuildFile; fileRef = 7AB338681C55B97B0055FDE8 /* ASRelativeLayoutSpecSnapshotTests.mm */; };
		81EE384F1C8E94F000456208 /* ASRunLoopQueue.h in Headers */ = {isa = PBXBuildFile; fileRef = 81EE384D1C8E94F000456208 /* ASRunLoopQueue.h */; settings = {ATTRIBUTES = (Public, ); }; };
		81EE38501C8E94F000456208 /* ASRunLoopQueue.mm in Sources */ = {isa = PBXBuildFile; fileRef = 81EE384E1C8E94F000456208 /* ASRunLoopQueue.mm */; };
		92DD2FE31BF4B97E0074C9DD /* ASMapNode.h in Headers */ = {isa = PBXBuildFile; fileRef = 92DD2FE11BF4B97E0074C9DD /* ASMapNode.h */; settings = {ATTRIBUTES = (Public, ); }; };
		92DD2FE41BF4B97E0074C9DD /* ASMapNode.mm in Sources */ = {isa = PBXBuildFile; fileRef = 92DD2FE21BF4B97E0074C9DD /* ASMapNode.mm */; };
		92DD2FE61BF4D05E0074C9DD /* MapKit.framework in Frameworks */ = {isa = PBXBuildFile; fileRef = 92DD2FE51BF4D05E0074C9DD /* MapKit.framework */; };
		92DD2FE71BF4D0850074C9DD /* ASMapNode.mm in Sources */ = {isa = PBXBuildFile; fileRef = 92DD2FE21BF4B97E0074C9DD /* ASMapNode.mm */; };
		92DD2FE81BF4D0A80074C9DD /* ASMapNode.h in Headers */ = {isa = PBXBuildFile; fileRef = 92DD2FE11BF4B97E0074C9DD /* ASMapNode.h */; settings = {ATTRIBUTES = (Public, ); }; };
		92DD2FE91BF4D4870074C9DD /* MapKit.framework in Frameworks */ = {isa = PBXBuildFile; fileRef = 92DD2FE51BF4D05E0074C9DD /* MapKit.framework */; settings = {ATTRIBUTES = (Weak, ); }; };
		92DD2FEA1BF4D49B0074C9DD /* MapKit.framework in Frameworks */ = {isa = PBXBuildFile; fileRef = 92DD2FE51BF4D05E0074C9DD /* MapKit.framework */; };
		9B92C8851BC2EB6E00EE46B2 /* ASCollectionDataController.mm in Sources */ = {isa = PBXBuildFile; fileRef = 251B8EF31BBB3D690087C538 /* ASCollectionDataController.mm */; };
		9B92C8861BC2EB7600EE46B2 /* ASCollectionViewFlowLayoutInspector.m in Sources */ = {isa = PBXBuildFile; fileRef = 251B8EF51BBB3D690087C538 /* ASCollectionViewFlowLayoutInspector.m */; };
		9C49C36F1B853957000B0DD5 /* ASStackLayoutable.h in Headers */ = {isa = PBXBuildFile; fileRef = 9C49C36E1B853957000B0DD5 /* ASStackLayoutable.h */; settings = {ATTRIBUTES = (Public, ); }; };
		9C49C3701B853961000B0DD5 /* ASStackLayoutable.h in Headers */ = {isa = PBXBuildFile; fileRef = 9C49C36E1B853957000B0DD5 /* ASStackLayoutable.h */; settings = {ATTRIBUTES = (Public, ); }; };
		9C5586691BD549CB00B50E3A /* ASAsciiArtBoxCreator.h in Headers */ = {isa = PBXBuildFile; fileRef = 9C5586671BD549CB00B50E3A /* ASAsciiArtBoxCreator.h */; settings = {ATTRIBUTES = (Public, ); }; };
		9C55866A1BD549CB00B50E3A /* ASAsciiArtBoxCreator.m in Sources */ = {isa = PBXBuildFile; fileRef = 9C5586681BD549CB00B50E3A /* ASAsciiArtBoxCreator.m */; };
		9C55866B1BD54A1900B50E3A /* ASAsciiArtBoxCreator.m in Sources */ = {isa = PBXBuildFile; fileRef = 9C5586681BD549CB00B50E3A /* ASAsciiArtBoxCreator.m */; };
		9C55866C1BD54A3000B50E3A /* ASAsciiArtBoxCreator.h in Headers */ = {isa = PBXBuildFile; fileRef = 9C5586671BD549CB00B50E3A /* ASAsciiArtBoxCreator.h */; settings = {ATTRIBUTES = (Public, ); }; };
		9C5FA3511B8F6ADF00A62714 /* ASLayoutOptions.h in Headers */ = {isa = PBXBuildFile; fileRef = 9C5FA34F1B8F6ADF00A62714 /* ASLayoutOptions.h */; settings = {ATTRIBUTES = (Public, ); }; };
		9C5FA3521B8F6ADF00A62714 /* ASLayoutOptions.h in Headers */ = {isa = PBXBuildFile; fileRef = 9C5FA34F1B8F6ADF00A62714 /* ASLayoutOptions.h */; settings = {ATTRIBUTES = (Public, ); }; };
		9C5FA3531B8F6ADF00A62714 /* ASLayoutOptions.mm in Sources */ = {isa = PBXBuildFile; fileRef = 9C5FA3501B8F6ADF00A62714 /* ASLayoutOptions.mm */; };
		9C5FA3541B8F6ADF00A62714 /* ASLayoutOptions.mm in Sources */ = {isa = PBXBuildFile; fileRef = 9C5FA3501B8F6ADF00A62714 /* ASLayoutOptions.mm */; };
		9C5FA35F1B90C9A500A62714 /* ASLayoutOptionsPrivate.mm in Sources */ = {isa = PBXBuildFile; fileRef = 9C5FA35C1B90C9A500A62714 /* ASLayoutOptionsPrivate.mm */; };
		9C5FA3601B90C9A500A62714 /* ASLayoutOptionsPrivate.mm in Sources */ = {isa = PBXBuildFile; fileRef = 9C5FA35C1B90C9A500A62714 /* ASLayoutOptionsPrivate.mm */; };
		9C65A72A1BA8EA4D0084DA91 /* ASLayoutOptionsPrivate.h in Headers */ = {isa = PBXBuildFile; fileRef = 9C65A7291BA8EA4D0084DA91 /* ASLayoutOptionsPrivate.h */; };
		9C65A72B1BA8EA4D0084DA91 /* ASLayoutOptionsPrivate.h in Headers */ = {isa = PBXBuildFile; fileRef = 9C65A7291BA8EA4D0084DA91 /* ASLayoutOptionsPrivate.h */; };
		9C6BB3B21B8CC9C200F13F52 /* ASStaticLayoutable.h in Headers */ = {isa = PBXBuildFile; fileRef = 9C6BB3B01B8CC9C200F13F52 /* ASStaticLayoutable.h */; settings = {ATTRIBUTES = (Public, ); }; };
		9C6BB3B31B8CC9C200F13F52 /* ASStaticLayoutable.h in Headers */ = {isa = PBXBuildFile; fileRef = 9C6BB3B01B8CC9C200F13F52 /* ASStaticLayoutable.h */; settings = {ATTRIBUTES = (Public, ); }; };
		9C8221951BA237B80037F19A /* ASStackBaselinePositionedLayout.h in Headers */ = {isa = PBXBuildFile; fileRef = 9C8221931BA237B80037F19A /* ASStackBaselinePositionedLayout.h */; };
		9C8221961BA237B80037F19A /* ASStackBaselinePositionedLayout.h in Headers */ = {isa = PBXBuildFile; fileRef = 9C8221931BA237B80037F19A /* ASStackBaselinePositionedLayout.h */; };
		9C8221971BA237B80037F19A /* ASStackBaselinePositionedLayout.mm in Sources */ = {isa = PBXBuildFile; fileRef = 9C8221941BA237B80037F19A /* ASStackBaselinePositionedLayout.mm */; };
		9C8221981BA237B80037F19A /* ASStackBaselinePositionedLayout.mm in Sources */ = {isa = PBXBuildFile; fileRef = 9C8221941BA237B80037F19A /* ASStackBaselinePositionedLayout.mm */; };
		9C8898BB1C738B9800D6B02E /* ASTextKitFontSizeAdjuster.mm in Sources */ = {isa = PBXBuildFile; fileRef = 9C8898BA1C738B9800D6B02E /* ASTextKitFontSizeAdjuster.mm */; };
		9C8898BC1C738BA800D6B02E /* ASTextKitFontSizeAdjuster.mm in Sources */ = {isa = PBXBuildFile; fileRef = 9C8898BA1C738B9800D6B02E /* ASTextKitFontSizeAdjuster.mm */; };
		9C8898BD1C738BB800D6B02E /* ASTextKitFontSizeAdjuster.h in Headers */ = {isa = PBXBuildFile; fileRef = A32FEDD31C501B6A004F642A /* ASTextKitFontSizeAdjuster.h */; };
		9CDC18CC1B910E12004965E2 /* ASLayoutablePrivate.h in Headers */ = {isa = PBXBuildFile; fileRef = 9CDC18CB1B910E12004965E2 /* ASLayoutablePrivate.h */; settings = {ATTRIBUTES = (Public, ); }; };
		9CDC18CD1B910E12004965E2 /* ASLayoutablePrivate.h in Headers */ = {isa = PBXBuildFile; fileRef = 9CDC18CB1B910E12004965E2 /* ASLayoutablePrivate.h */; settings = {ATTRIBUTES = (Public, ); }; };
		9F06E5CD1B4CAF4200F015D8 /* ASCollectionViewTests.m in Sources */ = {isa = PBXBuildFile; fileRef = 9F06E5CC1B4CAF4200F015D8 /* ASCollectionViewTests.m */; };
		A32FEDD51C501B6A004F642A /* ASTextKitFontSizeAdjuster.h in Headers */ = {isa = PBXBuildFile; fileRef = A32FEDD31C501B6A004F642A /* ASTextKitFontSizeAdjuster.h */; settings = {ATTRIBUTES = (Public, ); }; };
		A373200F1C571B730011FC94 /* ASTextNode+Beta.h in Headers */ = {isa = PBXBuildFile; fileRef = A373200E1C571B050011FC94 /* ASTextNode+Beta.h */; settings = {ATTRIBUTES = (Public, ); }; };
		A37320101C571B740011FC94 /* ASTextNode+Beta.h in Headers */ = {isa = PBXBuildFile; fileRef = A373200E1C571B050011FC94 /* ASTextNode+Beta.h */; settings = {ATTRIBUTES = (Public, ); }; };
		AC026B581BD3F61800BBC17E /* ASStaticLayoutSpecSnapshotTests.m in Sources */ = {isa = PBXBuildFile; fileRef = AC026B571BD3F61800BBC17E /* ASStaticLayoutSpecSnapshotTests.m */; };
		AC026B691BD57D6F00BBC17E /* ASChangeSetDataController.h in Headers */ = {isa = PBXBuildFile; fileRef = AC026B671BD57D6F00BBC17E /* ASChangeSetDataController.h */; settings = {ATTRIBUTES = (Public, ); }; };
		AC026B6A1BD57D6F00BBC17E /* ASChangeSetDataController.h in Headers */ = {isa = PBXBuildFile; fileRef = AC026B671BD57D6F00BBC17E /* ASChangeSetDataController.h */; settings = {ATTRIBUTES = (Public, ); }; };
		AC026B6B1BD57D6F00BBC17E /* ASChangeSetDataController.m in Sources */ = {isa = PBXBuildFile; fileRef = AC026B681BD57D6F00BBC17E /* ASChangeSetDataController.m */; };
		AC026B6C1BD57D6F00BBC17E /* ASChangeSetDataController.m in Sources */ = {isa = PBXBuildFile; fileRef = AC026B681BD57D6F00BBC17E /* ASChangeSetDataController.m */; };
		AC026B6F1BD57DBF00BBC17E /* _ASHierarchyChangeSet.h in Headers */ = {isa = PBXBuildFile; fileRef = AC026B6D1BD57DBF00BBC17E /* _ASHierarchyChangeSet.h */; };
		AC026B701BD57DBF00BBC17E /* _ASHierarchyChangeSet.h in Headers */ = {isa = PBXBuildFile; fileRef = AC026B6D1BD57DBF00BBC17E /* _ASHierarchyChangeSet.h */; };
		AC026B711BD57DBF00BBC17E /* _ASHierarchyChangeSet.m in Sources */ = {isa = PBXBuildFile; fileRef = AC026B6E1BD57DBF00BBC17E /* _ASHierarchyChangeSet.m */; };
		AC026B721BD57DBF00BBC17E /* _ASHierarchyChangeSet.m in Sources */ = {isa = PBXBuildFile; fileRef = AC026B6E1BD57DBF00BBC17E /* _ASHierarchyChangeSet.m */; };
		AC21EC101B3D0BF600C8B19A /* ASStackLayoutDefines.h in Headers */ = {isa = PBXBuildFile; fileRef = AC21EC0F1B3D0BF600C8B19A /* ASStackLayoutDefines.h */; settings = {ATTRIBUTES = (Public, ); }; };
		AC3C4A511A1139C100143C57 /* ASCollectionView.h in Headers */ = {isa = PBXBuildFile; fileRef = AC3C4A4F1A1139C100143C57 /* ASCollectionView.h */; settings = {ATTRIBUTES = (Public, ); }; };
		AC3C4A521A1139C100143C57 /* ASCollectionView.mm in Sources */ = {isa = PBXBuildFile; fileRef = AC3C4A501A1139C100143C57 /* ASCollectionView.mm */; };
		AC3C4A541A113EEC00143C57 /* ASCollectionViewProtocols.h in Headers */ = {isa = PBXBuildFile; fileRef = AC3C4A531A113EEC00143C57 /* ASCollectionViewProtocols.h */; settings = {ATTRIBUTES = (Public, ); }; };
		AC47D9421B3B891B00AAEE9D /* ASCellNode.m in Sources */ = {isa = PBXBuildFile; fileRef = AC6456071B0A335000CF11B8 /* ASCellNode.m */; };
		AC47D9451B3BB41900AAEE9D /* ASRelativeSize.h in Headers */ = {isa = PBXBuildFile; fileRef = AC47D9431B3BB41900AAEE9D /* ASRelativeSize.h */; settings = {ATTRIBUTES = (Public, ); }; };
		AC47D9461B3BB41900AAEE9D /* ASRelativeSize.mm in Sources */ = {isa = PBXBuildFile; fileRef = AC47D9441B3BB41900AAEE9D /* ASRelativeSize.mm */; };
		AC6456091B0A335000CF11B8 /* ASCellNode.m in Sources */ = {isa = PBXBuildFile; fileRef = AC6456071B0A335000CF11B8 /* ASCellNode.m */; };
		AC7A2C171BDE11DF0093FE1A /* ASTableViewInternal.h in Headers */ = {isa = PBXBuildFile; fileRef = AC7A2C161BDE11DF0093FE1A /* ASTableViewInternal.h */; };
		AC7A2C181BDE11DF0093FE1A /* ASTableViewInternal.h in Headers */ = {isa = PBXBuildFile; fileRef = AC7A2C161BDE11DF0093FE1A /* ASTableViewInternal.h */; };
		ACC945A91BA9E7A0005E1FB8 /* ASViewController.h in Headers */ = {isa = PBXBuildFile; fileRef = ACC945A81BA9E7A0005E1FB8 /* ASViewController.h */; settings = {ATTRIBUTES = (Public, ); }; };
		ACC945AB1BA9E7C1005E1FB8 /* ASViewController.m in Sources */ = {isa = PBXBuildFile; fileRef = ACC945AA1BA9E7C1005E1FB8 /* ASViewController.m */; };
		ACF6ED1A1B17843500DA7C62 /* ASBackgroundLayoutSpec.h in Headers */ = {isa = PBXBuildFile; fileRef = ACF6ED011B17843500DA7C62 /* ASBackgroundLayoutSpec.h */; settings = {ATTRIBUTES = (Public, ); }; };
		ACF6ED1B1B17843500DA7C62 /* ASBackgroundLayoutSpec.mm in Sources */ = {isa = PBXBuildFile; fileRef = ACF6ED021B17843500DA7C62 /* ASBackgroundLayoutSpec.mm */; };
		ACF6ED1C1B17843500DA7C62 /* ASCenterLayoutSpec.h in Headers */ = {isa = PBXBuildFile; fileRef = ACF6ED031B17843500DA7C62 /* ASCenterLayoutSpec.h */; settings = {ATTRIBUTES = (Public, ); }; };
		ACF6ED1D1B17843500DA7C62 /* ASCenterLayoutSpec.mm in Sources */ = {isa = PBXBuildFile; fileRef = ACF6ED041B17843500DA7C62 /* ASCenterLayoutSpec.mm */; };
		ACF6ED201B17843500DA7C62 /* ASDimension.h in Headers */ = {isa = PBXBuildFile; fileRef = ACF6ED071B17843500DA7C62 /* ASDimension.h */; settings = {ATTRIBUTES = (Public, ); }; };
		ACF6ED211B17843500DA7C62 /* ASDimension.mm in Sources */ = {isa = PBXBuildFile; fileRef = ACF6ED081B17843500DA7C62 /* ASDimension.mm */; };
		ACF6ED221B17843500DA7C62 /* ASInsetLayoutSpec.h in Headers */ = {isa = PBXBuildFile; fileRef = ACF6ED091B17843500DA7C62 /* ASInsetLayoutSpec.h */; settings = {ATTRIBUTES = (Public, ); }; };
		ACF6ED231B17843500DA7C62 /* ASInsetLayoutSpec.mm in Sources */ = {isa = PBXBuildFile; fileRef = ACF6ED0A1B17843500DA7C62 /* ASInsetLayoutSpec.mm */; };
		ACF6ED241B17843500DA7C62 /* ASLayout.h in Headers */ = {isa = PBXBuildFile; fileRef = ACF6ED0B1B17843500DA7C62 /* ASLayout.h */; settings = {ATTRIBUTES = (Public, ); }; };
		ACF6ED251B17843500DA7C62 /* ASLayout.mm in Sources */ = {isa = PBXBuildFile; fileRef = ACF6ED0C1B17843500DA7C62 /* ASLayout.mm */; };
		ACF6ED261B17843500DA7C62 /* ASLayoutSpec.h in Headers */ = {isa = PBXBuildFile; fileRef = ACF6ED0D1B17843500DA7C62 /* ASLayoutSpec.h */; settings = {ATTRIBUTES = (Public, ); }; };
		ACF6ED271B17843500DA7C62 /* ASLayoutSpec.mm in Sources */ = {isa = PBXBuildFile; fileRef = ACF6ED0E1B17843500DA7C62 /* ASLayoutSpec.mm */; };
		ACF6ED2A1B17843500DA7C62 /* ASLayoutable.h in Headers */ = {isa = PBXBuildFile; fileRef = ACF6ED111B17843500DA7C62 /* ASLayoutable.h */; settings = {ATTRIBUTES = (Public, ); }; };
		ACF6ED2B1B17843500DA7C62 /* ASOverlayLayoutSpec.h in Headers */ = {isa = PBXBuildFile; fileRef = ACF6ED121B17843500DA7C62 /* ASOverlayLayoutSpec.h */; settings = {ATTRIBUTES = (Public, ); }; };
		ACF6ED2C1B17843500DA7C62 /* ASOverlayLayoutSpec.mm in Sources */ = {isa = PBXBuildFile; fileRef = ACF6ED131B17843500DA7C62 /* ASOverlayLayoutSpec.mm */; };
		ACF6ED2D1B17843500DA7C62 /* ASRatioLayoutSpec.h in Headers */ = {isa = PBXBuildFile; fileRef = ACF6ED141B17843500DA7C62 /* ASRatioLayoutSpec.h */; settings = {ATTRIBUTES = (Public, ); }; };
		ACF6ED2E1B17843500DA7C62 /* ASRatioLayoutSpec.mm in Sources */ = {isa = PBXBuildFile; fileRef = ACF6ED151B17843500DA7C62 /* ASRatioLayoutSpec.mm */; };
		ACF6ED2F1B17843500DA7C62 /* ASStackLayoutSpec.h in Headers */ = {isa = PBXBuildFile; fileRef = ACF6ED161B17843500DA7C62 /* ASStackLayoutSpec.h */; settings = {ATTRIBUTES = (Public, ); }; };
		ACF6ED301B17843500DA7C62 /* ASStackLayoutSpec.mm in Sources */ = {isa = PBXBuildFile; fileRef = ACF6ED171B17843500DA7C62 /* ASStackLayoutSpec.mm */; };
		ACF6ED311B17843500DA7C62 /* ASStaticLayoutSpec.h in Headers */ = {isa = PBXBuildFile; fileRef = ACF6ED181B17843500DA7C62 /* ASStaticLayoutSpec.h */; settings = {ATTRIBUTES = (Public, ); }; };
		ACF6ED321B17843500DA7C62 /* ASStaticLayoutSpec.mm in Sources */ = {isa = PBXBuildFile; fileRef = ACF6ED191B17843500DA7C62 /* ASStaticLayoutSpec.mm */; };
		ACF6ED4B1B17847A00DA7C62 /* ASInternalHelpers.h in Headers */ = {isa = PBXBuildFile; fileRef = ACF6ED431B17847A00DA7C62 /* ASInternalHelpers.h */; };
		ACF6ED4C1B17847A00DA7C62 /* ASInternalHelpers.mm in Sources */ = {isa = PBXBuildFile; fileRef = ACF6ED441B17847A00DA7C62 /* ASInternalHelpers.mm */; };
		ACF6ED4D1B17847A00DA7C62 /* ASLayoutSpecUtilities.h in Headers */ = {isa = PBXBuildFile; fileRef = ACF6ED451B17847A00DA7C62 /* ASLayoutSpecUtilities.h */; };
		ACF6ED4E1B17847A00DA7C62 /* ASStackLayoutSpecUtilities.h in Headers */ = {isa = PBXBuildFile; fileRef = ACF6ED461B17847A00DA7C62 /* ASStackLayoutSpecUtilities.h */; };
		ACF6ED4F1B17847A00DA7C62 /* ASStackPositionedLayout.h in Headers */ = {isa = PBXBuildFile; fileRef = ACF6ED471B17847A00DA7C62 /* ASStackPositionedLayout.h */; };
		ACF6ED501B17847A00DA7C62 /* ASStackPositionedLayout.mm in Sources */ = {isa = PBXBuildFile; fileRef = ACF6ED481B17847A00DA7C62 /* ASStackPositionedLayout.mm */; };
		ACF6ED511B17847A00DA7C62 /* ASStackUnpositionedLayout.h in Headers */ = {isa = PBXBuildFile; fileRef = ACF6ED491B17847A00DA7C62 /* ASStackUnpositionedLayout.h */; };
		ACF6ED521B17847A00DA7C62 /* ASStackUnpositionedLayout.mm in Sources */ = {isa = PBXBuildFile; fileRef = ACF6ED4A1B17847A00DA7C62 /* ASStackUnpositionedLayout.mm */; };
		ACF6ED5C1B178DC700DA7C62 /* ASCenterLayoutSpecSnapshotTests.mm in Sources */ = {isa = PBXBuildFile; fileRef = ACF6ED531B178DC700DA7C62 /* ASCenterLayoutSpecSnapshotTests.mm */; };
		ACF6ED5D1B178DC700DA7C62 /* ASDimensionTests.mm in Sources */ = {isa = PBXBuildFile; fileRef = ACF6ED541B178DC700DA7C62 /* ASDimensionTests.mm */; };
		ACF6ED5E1B178DC700DA7C62 /* ASInsetLayoutSpecSnapshotTests.mm in Sources */ = {isa = PBXBuildFile; fileRef = ACF6ED551B178DC700DA7C62 /* ASInsetLayoutSpecSnapshotTests.mm */; };
		ACF6ED601B178DC700DA7C62 /* ASLayoutSpecSnapshotTestsHelper.m in Sources */ = {isa = PBXBuildFile; fileRef = ACF6ED581B178DC700DA7C62 /* ASLayoutSpecSnapshotTestsHelper.m */; };
		ACF6ED611B178DC700DA7C62 /* ASOverlayLayoutSpecSnapshotTests.mm in Sources */ = {isa = PBXBuildFile; fileRef = ACF6ED591B178DC700DA7C62 /* ASOverlayLayoutSpecSnapshotTests.mm */; };
		ACF6ED621B178DC700DA7C62 /* ASRatioLayoutSpecSnapshotTests.mm in Sources */ = {isa = PBXBuildFile; fileRef = ACF6ED5A1B178DC700DA7C62 /* ASRatioLayoutSpecSnapshotTests.mm */; };
		ACF6ED631B178DC700DA7C62 /* ASStackLayoutSpecSnapshotTests.mm in Sources */ = {isa = PBXBuildFile; fileRef = ACF6ED5B1B178DC700DA7C62 /* ASStackLayoutSpecSnapshotTests.mm */; };
		AEB7B01A1C5962EA00662EF4 /* ASDefaultPlayButton.h in Headers */ = {isa = PBXBuildFile; fileRef = AEB7B0181C5962EA00662EF4 /* ASDefaultPlayButton.h */; };
		AEB7B01B1C5962EA00662EF4 /* ASDefaultPlayButton.m in Sources */ = {isa = PBXBuildFile; fileRef = AEB7B0191C5962EA00662EF4 /* ASDefaultPlayButton.m */; };
		AEEC47E11C20C2DD00EC1693 /* ASVideoNode.h in Headers */ = {isa = PBXBuildFile; fileRef = AEEC47DF1C20C2DD00EC1693 /* ASVideoNode.h */; settings = {ATTRIBUTES = (Public, ); }; };
		AEEC47E21C20C2DD00EC1693 /* ASVideoNode.mm in Sources */ = {isa = PBXBuildFile; fileRef = AEEC47E01C20C2DD00EC1693 /* ASVideoNode.mm */; };
		AEEC47E41C21D3D200EC1693 /* ASVideoNodeTests.m in Sources */ = {isa = PBXBuildFile; fileRef = AEEC47E31C21D3D200EC1693 /* ASVideoNodeTests.m */; };
		B0F8805A1BEAEC7500D17647 /* ASTableNode.h in Headers */ = {isa = PBXBuildFile; fileRef = B0F880581BEAEC7500D17647 /* ASTableNode.h */; settings = {ATTRIBUTES = (Public, ); }; };
		B0F8805B1BEAEC7500D17647 /* ASTableNode.m in Sources */ = {isa = PBXBuildFile; fileRef = B0F880591BEAEC7500D17647 /* ASTableNode.m */; };
		B13CA0F71C519E9400E031AB /* ASCollectionViewLayoutFacilitatorProtocol.h in Headers */ = {isa = PBXBuildFile; fileRef = B13CA0F61C519E9400E031AB /* ASCollectionViewLayoutFacilitatorProtocol.h */; settings = {ATTRIBUTES = (Public, ); }; };
		B13CA0F81C519EBA00E031AB /* ASCollectionViewLayoutFacilitatorProtocol.h in Headers */ = {isa = PBXBuildFile; fileRef = B13CA0F61C519E9400E031AB /* ASCollectionViewLayoutFacilitatorProtocol.h */; settings = {ATTRIBUTES = (Public, ); }; };
		B13CA1001C52004900E031AB /* ASCollectionNode+Beta.h in Headers */ = {isa = PBXBuildFile; fileRef = B13CA0FF1C52004900E031AB /* ASCollectionNode+Beta.h */; };
		B13CA1011C52004900E031AB /* ASCollectionNode+Beta.h in Headers */ = {isa = PBXBuildFile; fileRef = B13CA0FF1C52004900E031AB /* ASCollectionNode+Beta.h */; };
		B30BF6521C5964B0004FCD53 /* ASLayoutManager.h in Headers */ = {isa = PBXBuildFile; fileRef = B30BF6501C5964B0004FCD53 /* ASLayoutManager.h */; };
		B30BF6531C5964B0004FCD53 /* ASLayoutManager.m in Sources */ = {isa = PBXBuildFile; fileRef = B30BF6511C5964B0004FCD53 /* ASLayoutManager.m */; };
		B30BF6541C59D889004FCD53 /* ASLayoutManager.m in Sources */ = {isa = PBXBuildFile; fileRef = B30BF6511C5964B0004FCD53 /* ASLayoutManager.m */; };
		B35061F31B010EFD0018CF92 /* ASCellNode.h in Headers */ = {isa = PBXBuildFile; fileRef = 055F1A3A19ABD43F004DAFF1 /* ASCellNode.h */; settings = {ATTRIBUTES = (Public, ); }; };
		B35061F51B010EFD0018CF92 /* ASCollectionView.h in Headers */ = {isa = PBXBuildFile; fileRef = AC3C4A4F1A1139C100143C57 /* ASCollectionView.h */; settings = {ATTRIBUTES = (Public, ); }; };
		B35061F61B010EFD0018CF92 /* ASCollectionView.mm in Sources */ = {isa = PBXBuildFile; fileRef = AC3C4A501A1139C100143C57 /* ASCollectionView.mm */; };
		B35061F71B010EFD0018CF92 /* ASCollectionViewProtocols.h in Headers */ = {isa = PBXBuildFile; fileRef = AC3C4A531A113EEC00143C57 /* ASCollectionViewProtocols.h */; settings = {ATTRIBUTES = (Public, ); }; };
		B35061F81B010EFD0018CF92 /* ASControlNode.h in Headers */ = {isa = PBXBuildFile; fileRef = 058D09D5195D050800B7D73C /* ASControlNode.h */; settings = {ATTRIBUTES = (Public, ); }; };
		B35061F91B010EFD0018CF92 /* ASControlNode.mm in Sources */ = {isa = PBXBuildFile; fileRef = 058D09D6195D050800B7D73C /* ASControlNode.mm */; };
		B35061FA1B010EFD0018CF92 /* ASControlNode+Subclasses.h in Headers */ = {isa = PBXBuildFile; fileRef = 058D09D7195D050800B7D73C /* ASControlNode+Subclasses.h */; settings = {ATTRIBUTES = (Public, ); }; };
		B35061FB1B010EFD0018CF92 /* ASDisplayNode.h in Headers */ = {isa = PBXBuildFile; fileRef = 058D09D8195D050800B7D73C /* ASDisplayNode.h */; settings = {ATTRIBUTES = (Public, ); }; };
		B35061FC1B010EFD0018CF92 /* ASDisplayNode.mm in Sources */ = {isa = PBXBuildFile; fileRef = 058D09D9195D050800B7D73C /* ASDisplayNode.mm */; };
		B35061FD1B010EFD0018CF92 /* ASDisplayNode+Subclasses.h in Headers */ = {isa = PBXBuildFile; fileRef = 058D09DA195D050800B7D73C /* ASDisplayNode+Subclasses.h */; settings = {ATTRIBUTES = (Public, ); }; };
		B35061FE1B010EFD0018CF92 /* ASDisplayNodeExtras.h in Headers */ = {isa = PBXBuildFile; fileRef = 058D09DB195D050800B7D73C /* ASDisplayNodeExtras.h */; settings = {ATTRIBUTES = (Public, ); }; };
		B35061FF1B010EFD0018CF92 /* ASDisplayNodeExtras.mm in Sources */ = {isa = PBXBuildFile; fileRef = 058D09DC195D050800B7D73C /* ASDisplayNodeExtras.mm */; };
		B35062001B010EFD0018CF92 /* ASEditableTextNode.h in Headers */ = {isa = PBXBuildFile; fileRef = 0587F9BB1A7309ED00AFF0BA /* ASEditableTextNode.h */; settings = {ATTRIBUTES = (Public, ); }; };
		B35062011B010EFD0018CF92 /* ASEditableTextNode.mm in Sources */ = {isa = PBXBuildFile; fileRef = 0587F9BC1A7309ED00AFF0BA /* ASEditableTextNode.mm */; };
		B35062021B010EFD0018CF92 /* ASImageNode.h in Headers */ = {isa = PBXBuildFile; fileRef = 058D09DD195D050800B7D73C /* ASImageNode.h */; settings = {ATTRIBUTES = (Public, ); }; };
		B35062031B010EFD0018CF92 /* ASImageNode.mm in Sources */ = {isa = PBXBuildFile; fileRef = 058D09DE195D050800B7D73C /* ASImageNode.mm */; };
		B35062041B010EFD0018CF92 /* ASMultiplexImageNode.h in Headers */ = {isa = PBXBuildFile; fileRef = 0516FA3E1A1563D200B4EBED /* ASMultiplexImageNode.h */; settings = {ATTRIBUTES = (Public, ); }; };
		B35062051B010EFD0018CF92 /* ASMultiplexImageNode.mm in Sources */ = {isa = PBXBuildFile; fileRef = 0516FA3F1A1563D200B4EBED /* ASMultiplexImageNode.mm */; };
		B35062061B010EFD0018CF92 /* ASNetworkImageNode.h in Headers */ = {isa = PBXBuildFile; fileRef = 055B9FA61A1C154B00035D6D /* ASNetworkImageNode.h */; settings = {ATTRIBUTES = (Public, ); }; };
		B35062071B010EFD0018CF92 /* ASNetworkImageNode.mm in Sources */ = {isa = PBXBuildFile; fileRef = 055B9FA71A1C154B00035D6D /* ASNetworkImageNode.mm */; };
		B35062081B010EFD0018CF92 /* ASScrollNode.h in Headers */ = {isa = PBXBuildFile; fileRef = D785F6601A74327E00291744 /* ASScrollNode.h */; settings = {ATTRIBUTES = (Public, ); }; };
		B35062091B010EFD0018CF92 /* ASScrollNode.m in Sources */ = {isa = PBXBuildFile; fileRef = D785F6611A74327E00291744 /* ASScrollNode.m */; };
		B350620A1B010EFD0018CF92 /* ASTableView.h in Headers */ = {isa = PBXBuildFile; fileRef = 055F1A3219ABD3E3004DAFF1 /* ASTableView.h */; settings = {ATTRIBUTES = (Public, ); }; };
		B350620B1B010EFD0018CF92 /* ASTableView.mm in Sources */ = {isa = PBXBuildFile; fileRef = 055F1A3319ABD3E3004DAFF1 /* ASTableView.mm */; };
		B350620C1B010EFD0018CF92 /* ASTableViewProtocols.h in Headers */ = {isa = PBXBuildFile; fileRef = 0574D5E119C110610097DC25 /* ASTableViewProtocols.h */; settings = {ATTRIBUTES = (Public, ); }; };
		B350620D1B010EFD0018CF92 /* ASTextNode.h in Headers */ = {isa = PBXBuildFile; fileRef = 058D09DF195D050800B7D73C /* ASTextNode.h */; settings = {ATTRIBUTES = (Public, ); }; };
		B350620E1B010EFD0018CF92 /* ASTextNode.mm in Sources */ = {isa = PBXBuildFile; fileRef = 058D09E0195D050800B7D73C /* ASTextNode.mm */; };
		B350620F1B010EFD0018CF92 /* _ASDisplayLayer.h in Headers */ = {isa = PBXBuildFile; fileRef = 058D09E2195D050800B7D73C /* _ASDisplayLayer.h */; settings = {ATTRIBUTES = (Public, ); }; };
		B35062101B010EFD0018CF92 /* _ASDisplayLayer.mm in Sources */ = {isa = PBXBuildFile; fileRef = 058D09E3195D050800B7D73C /* _ASDisplayLayer.mm */; };
		B35062111B010EFD0018CF92 /* _ASDisplayView.h in Headers */ = {isa = PBXBuildFile; fileRef = 058D09E4195D050800B7D73C /* _ASDisplayView.h */; settings = {ATTRIBUTES = (Public, ); }; };
		B35062121B010EFD0018CF92 /* _ASDisplayView.mm in Sources */ = {isa = PBXBuildFile; fileRef = 058D09E5195D050800B7D73C /* _ASDisplayView.mm */; };
		B35062131B010EFD0018CF92 /* ASBasicImageDownloader.h in Headers */ = {isa = PBXBuildFile; fileRef = 054963471A1EA066000F8E56 /* ASBasicImageDownloader.h */; settings = {ATTRIBUTES = (Public, ); }; };
		B35062141B010EFD0018CF92 /* ASBasicImageDownloader.mm in Sources */ = {isa = PBXBuildFile; fileRef = 054963481A1EA066000F8E56 /* ASBasicImageDownloader.mm */; };
		B35062151B010EFD0018CF92 /* ASBatchContext.h in Headers */ = {isa = PBXBuildFile; fileRef = 299DA1A71A828D2900162D41 /* ASBatchContext.h */; settings = {ATTRIBUTES = (Public, ); }; };
		B35062161B010EFD0018CF92 /* ASBatchContext.mm in Sources */ = {isa = PBXBuildFile; fileRef = 299DA1A81A828D2900162D41 /* ASBatchContext.mm */; };
		B35062171B010EFD0018CF92 /* ASDataController.h in Headers */ = {isa = PBXBuildFile; fileRef = 464052191A3F83C40061C0BA /* ASDataController.h */; settings = {ATTRIBUTES = (Public, ); }; };
		B35062181B010EFD0018CF92 /* ASDataController.mm in Sources */ = {isa = PBXBuildFile; fileRef = 4640521A1A3F83C40061C0BA /* ASDataController.mm */; };
		B35062191B010EFD0018CF92 /* ASDealloc2MainObject.h in Headers */ = {isa = PBXBuildFile; fileRef = 05A6D05819D0EB64002DD95E /* ASDealloc2MainObject.h */; settings = {ATTRIBUTES = (Public, ); }; };
		B350621A1B010EFD0018CF92 /* ASDealloc2MainObject.m in Sources */ = {isa = PBXBuildFile; fileRef = 05A6D05919D0EB64002DD95E /* ASDealloc2MainObject.m */; settings = {COMPILER_FLAGS = "-fno-objc-arc"; }; };
		B350621B1B010EFD0018CF92 /* ASFlowLayoutController.h in Headers */ = {isa = PBXBuildFile; fileRef = 4640521B1A3F83C40061C0BA /* ASFlowLayoutController.h */; settings = {ATTRIBUTES = (Public, ); }; };
		B350621C1B010EFD0018CF92 /* ASFlowLayoutController.mm in Sources */ = {isa = PBXBuildFile; fileRef = 4640521C1A3F83C40061C0BA /* ASFlowLayoutController.mm */; };
		B350621D1B010EFD0018CF92 /* ASHighlightOverlayLayer.h in Headers */ = {isa = PBXBuildFile; fileRef = 058D09E6195D050800B7D73C /* ASHighlightOverlayLayer.h */; settings = {ATTRIBUTES = (Public, ); }; };
		B350621E1B010EFD0018CF92 /* ASHighlightOverlayLayer.mm in Sources */ = {isa = PBXBuildFile; fileRef = 058D09E7195D050800B7D73C /* ASHighlightOverlayLayer.mm */; };
		B350621F1B010EFD0018CF92 /* ASImageProtocols.h in Headers */ = {isa = PBXBuildFile; fileRef = 05F20AA31A15733C00DCA68A /* ASImageProtocols.h */; settings = {ATTRIBUTES = (Public, ); }; };
		B35062201B010EFD0018CF92 /* ASLayoutController.h in Headers */ = {isa = PBXBuildFile; fileRef = 4640521D1A3F83C40061C0BA /* ASLayoutController.h */; settings = {ATTRIBUTES = (Public, ); }; };
		B35062211B010EFD0018CF92 /* ASLayoutRangeType.h in Headers */ = {isa = PBXBuildFile; fileRef = 292C59991A956527007E5DD6 /* ASLayoutRangeType.h */; settings = {ATTRIBUTES = (Public, ); }; };
		B35062241B010EFD0018CF92 /* ASMutableAttributedStringBuilder.h in Headers */ = {isa = PBXBuildFile; fileRef = 058D09E8195D050800B7D73C /* ASMutableAttributedStringBuilder.h */; settings = {ATTRIBUTES = (Public, ); }; };
		B35062251B010EFD0018CF92 /* ASMutableAttributedStringBuilder.m in Sources */ = {isa = PBXBuildFile; fileRef = 058D09E9195D050800B7D73C /* ASMutableAttributedStringBuilder.m */; };
		B35062261B010EFD0018CF92 /* ASRangeController.h in Headers */ = {isa = PBXBuildFile; fileRef = 055F1A3619ABD413004DAFF1 /* ASRangeController.h */; settings = {ATTRIBUTES = (Public, ); }; };
		B35062271B010EFD0018CF92 /* ASRangeController.mm in Sources */ = {isa = PBXBuildFile; fileRef = 055F1A3719ABD413004DAFF1 /* ASRangeController.mm */; };
		B350622D1B010EFD0018CF92 /* ASScrollDirection.h in Headers */ = {isa = PBXBuildFile; fileRef = 296A0A311A951715005ACEAA /* ASScrollDirection.h */; settings = {ATTRIBUTES = (Public, ); }; };
		B35062391B010EFD0018CF92 /* ASThread.h in Headers */ = {isa = PBXBuildFile; fileRef = 058D0A12195D050800B7D73C /* ASThread.h */; settings = {ATTRIBUTES = (Public, ); }; };
		B350623A1B010EFD0018CF92 /* NSMutableAttributedString+TextKitAdditions.h in Headers */ = {isa = PBXBuildFile; fileRef = 058D09F5195D050800B7D73C /* NSMutableAttributedString+TextKitAdditions.h */; settings = {ATTRIBUTES = (Public, ); }; };
		B350623B1B010EFD0018CF92 /* NSMutableAttributedString+TextKitAdditions.m in Sources */ = {isa = PBXBuildFile; fileRef = 058D09F6195D050800B7D73C /* NSMutableAttributedString+TextKitAdditions.m */; };
		B350623C1B010EFD0018CF92 /* _ASAsyncTransaction.h in Headers */ = {isa = PBXBuildFile; fileRef = 058D09F8195D050800B7D73C /* _ASAsyncTransaction.h */; settings = {ATTRIBUTES = (Public, ); }; };
		B350623D1B010EFD0018CF92 /* _ASAsyncTransaction.mm in Sources */ = {isa = PBXBuildFile; fileRef = 058D09F9195D050800B7D73C /* _ASAsyncTransaction.mm */; };
		B350623E1B010EFD0018CF92 /* _ASAsyncTransactionContainer+Private.h in Headers */ = {isa = PBXBuildFile; fileRef = 058D09FA195D050800B7D73C /* _ASAsyncTransactionContainer+Private.h */; };
		B350623F1B010EFD0018CF92 /* _ASAsyncTransactionContainer.h in Headers */ = {isa = PBXBuildFile; fileRef = 058D09FB195D050800B7D73C /* _ASAsyncTransactionContainer.h */; settings = {ATTRIBUTES = (Public, ); }; };
		B35062401B010EFD0018CF92 /* _ASAsyncTransactionContainer.m in Sources */ = {isa = PBXBuildFile; fileRef = 058D09FC195D050800B7D73C /* _ASAsyncTransactionContainer.m */; };
		B35062411B010EFD0018CF92 /* _ASAsyncTransactionGroup.h in Headers */ = {isa = PBXBuildFile; fileRef = 058D09FD195D050800B7D73C /* _ASAsyncTransactionGroup.h */; settings = {ATTRIBUTES = (Public, ); }; };
		B35062421B010EFD0018CF92 /* _ASAsyncTransactionGroup.m in Sources */ = {isa = PBXBuildFile; fileRef = 058D09FE195D050800B7D73C /* _ASAsyncTransactionGroup.m */; };
		B35062431B010EFD0018CF92 /* UIView+ASConvenience.h in Headers */ = {isa = PBXBuildFile; fileRef = 058D09FF195D050800B7D73C /* UIView+ASConvenience.h */; settings = {ATTRIBUTES = (Public, ); }; };
		B35062461B010EFD0018CF92 /* ASBasicImageDownloaderInternal.h in Headers */ = {isa = PBXBuildFile; fileRef = 2967F9E11AB0A4CF0072E4AB /* ASBasicImageDownloaderInternal.h */; };
		B35062481B010EFD0018CF92 /* _AS-objc-internal.h in Headers */ = {isa = PBXBuildFile; fileRef = 058D0A02195D050800B7D73C /* _AS-objc-internal.h */; };
		B35062491B010EFD0018CF92 /* _ASCoreAnimationExtras.h in Headers */ = {isa = PBXBuildFile; fileRef = 058D0A03195D050800B7D73C /* _ASCoreAnimationExtras.h */; };
		B350624A1B010EFD0018CF92 /* _ASCoreAnimationExtras.mm in Sources */ = {isa = PBXBuildFile; fileRef = 058D0A04195D050800B7D73C /* _ASCoreAnimationExtras.mm */; };
		B350624B1B010EFD0018CF92 /* _ASPendingState.h in Headers */ = {isa = PBXBuildFile; fileRef = 058D0A05195D050800B7D73C /* _ASPendingState.h */; };
		B350624C1B010EFD0018CF92 /* _ASPendingState.mm in Sources */ = {isa = PBXBuildFile; fileRef = 058D0A06195D050800B7D73C /* _ASPendingState.mm */; };
		B350624D1B010EFD0018CF92 /* _ASScopeTimer.h in Headers */ = {isa = PBXBuildFile; fileRef = 058D0A07195D050800B7D73C /* _ASScopeTimer.h */; };
		B350624E1B010EFD0018CF92 /* ASDisplayNode+AsyncDisplay.mm in Sources */ = {isa = PBXBuildFile; fileRef = 058D0A08195D050800B7D73C /* ASDisplayNode+AsyncDisplay.mm */; };
		B350624F1B010EFD0018CF92 /* ASDisplayNode+DebugTiming.h in Headers */ = {isa = PBXBuildFile; fileRef = 058D0A09195D050800B7D73C /* ASDisplayNode+DebugTiming.h */; };
		B35062501B010EFD0018CF92 /* ASDisplayNode+DebugTiming.mm in Sources */ = {isa = PBXBuildFile; fileRef = 058D0A0A195D050800B7D73C /* ASDisplayNode+DebugTiming.mm */; };
		B35062511B010EFD0018CF92 /* ASDisplayNode+UIViewBridge.mm in Sources */ = {isa = PBXBuildFile; fileRef = 058D0A0B195D050800B7D73C /* ASDisplayNode+UIViewBridge.mm */; };
		B35062521B010EFD0018CF92 /* ASDisplayNodeInternal.h in Headers */ = {isa = PBXBuildFile; fileRef = 058D0A0C195D050800B7D73C /* ASDisplayNodeInternal.h */; };
		B35062531B010EFD0018CF92 /* ASImageNode+CGExtras.h in Headers */ = {isa = PBXBuildFile; fileRef = 058D0A0D195D050800B7D73C /* ASImageNode+CGExtras.h */; };
		B35062541B010EFD0018CF92 /* ASImageNode+CGExtras.m in Sources */ = {isa = PBXBuildFile; fileRef = 058D0A0E195D050800B7D73C /* ASImageNode+CGExtras.m */; };
		B35062551B010EFD0018CF92 /* ASSentinel.h in Headers */ = {isa = PBXBuildFile; fileRef = 058D0A10195D050800B7D73C /* ASSentinel.h */; };
		B35062561B010EFD0018CF92 /* ASSentinel.m in Sources */ = {isa = PBXBuildFile; fileRef = 058D0A11195D050800B7D73C /* ASSentinel.m */; };
		B35062571B010F070018CF92 /* ASAssert.h in Headers */ = {isa = PBXBuildFile; fileRef = 058D0A43195D058D00B7D73C /* ASAssert.h */; settings = {ATTRIBUTES = (Public, ); }; };
		B35062581B010F070018CF92 /* ASAvailability.h in Headers */ = {isa = PBXBuildFile; fileRef = 0516FA3A1A15563400B4EBED /* ASAvailability.h */; settings = {ATTRIBUTES = (Public, ); }; };
		B35062591B010F070018CF92 /* ASBaseDefines.h in Headers */ = {isa = PBXBuildFile; fileRef = 058D0A44195D058D00B7D73C /* ASBaseDefines.h */; settings = {ATTRIBUTES = (Public, ); }; };
		B350625A1B010F070018CF92 /* ASDisplayNodeExtraIvars.h in Headers */ = {isa = PBXBuildFile; fileRef = 058D0A45195D058D00B7D73C /* ASDisplayNodeExtraIvars.h */; settings = {ATTRIBUTES = (Public, ); }; };
		B350625B1B010F070018CF92 /* ASEqualityHelpers.h in Headers */ = {isa = PBXBuildFile; fileRef = 1950C4481A3BB5C1005C8279 /* ASEqualityHelpers.h */; settings = {ATTRIBUTES = (Public, ); }; };
		B350625C1B010F070018CF92 /* ASLog.h in Headers */ = {isa = PBXBuildFile; fileRef = 0516FA3B1A15563400B4EBED /* ASLog.h */; settings = {ATTRIBUTES = (Public, ); }; };
		B350625D1B0111740018CF92 /* Photos.framework in Frameworks */ = {isa = PBXBuildFile; fileRef = 051943141A1575670030A7D0 /* Photos.framework */; };
		B350625E1B0111780018CF92 /* AssetsLibrary.framework in Frameworks */ = {isa = PBXBuildFile; fileRef = 051943121A1575630030A7D0 /* AssetsLibrary.framework */; };
		B350625F1B0111800018CF92 /* Foundation.framework in Frameworks */ = {isa = PBXBuildFile; fileRef = 058D09AF195D04C000B7D73C /* Foundation.framework */; };
		C78F7E2A1BF7808300CDEAFC /* ASTableNode.m in Sources */ = {isa = PBXBuildFile; fileRef = B0F880591BEAEC7500D17647 /* ASTableNode.m */; };
		C78F7E2B1BF7809800CDEAFC /* ASTableNode.h in Headers */ = {isa = PBXBuildFile; fileRef = B0F880581BEAEC7500D17647 /* ASTableNode.h */; settings = {ATTRIBUTES = (Public, ); }; };
		CC3B20831C3F76D600798563 /* ASPendingStateController.h in Headers */ = {isa = PBXBuildFile; fileRef = CC3B20811C3F76D600798563 /* ASPendingStateController.h */; };
		CC3B20841C3F76D600798563 /* ASPendingStateController.h in Headers */ = {isa = PBXBuildFile; fileRef = CC3B20811C3F76D600798563 /* ASPendingStateController.h */; };
		CC3B20851C3F76D600798563 /* ASPendingStateController.mm in Sources */ = {isa = PBXBuildFile; fileRef = CC3B20821C3F76D600798563 /* ASPendingStateController.mm */; };
		CC3B20861C3F76D600798563 /* ASPendingStateController.mm in Sources */ = {isa = PBXBuildFile; fileRef = CC3B20821C3F76D600798563 /* ASPendingStateController.mm */; };
		CC3B20891C3F7A5400798563 /* ASWeakSet.h in Headers */ = {isa = PBXBuildFile; fileRef = CC3B20871C3F7A5400798563 /* ASWeakSet.h */; };
		CC3B208A1C3F7A5400798563 /* ASWeakSet.h in Headers */ = {isa = PBXBuildFile; fileRef = CC3B20871C3F7A5400798563 /* ASWeakSet.h */; };
		CC3B208B1C3F7A5400798563 /* ASWeakSet.m in Sources */ = {isa = PBXBuildFile; fileRef = CC3B20881C3F7A5400798563 /* ASWeakSet.m */; };
		CC3B208C1C3F7A5400798563 /* ASWeakSet.m in Sources */ = {isa = PBXBuildFile; fileRef = CC3B20881C3F7A5400798563 /* ASWeakSet.m */; };
		CC3B208E1C3F7D0A00798563 /* ASWeakSetTests.m in Sources */ = {isa = PBXBuildFile; fileRef = CC3B208D1C3F7D0A00798563 /* ASWeakSetTests.m */; };
		CC3B20901C3F892D00798563 /* ASBridgedPropertiesTests.mm in Sources */ = {isa = PBXBuildFile; fileRef = CC3B208F1C3F892D00798563 /* ASBridgedPropertiesTests.mm */; };
		CC7FD9DE1BB5E962005CCB2B /* ASPhotosFrameworkImageRequest.h in Headers */ = {isa = PBXBuildFile; fileRef = CC7FD9DC1BB5E962005CCB2B /* ASPhotosFrameworkImageRequest.h */; settings = {ATTRIBUTES = (Public, ); }; };
		CC7FD9DF1BB5E962005CCB2B /* ASPhotosFrameworkImageRequest.m in Sources */ = {isa = PBXBuildFile; fileRef = CC7FD9DD1BB5E962005CCB2B /* ASPhotosFrameworkImageRequest.m */; };
		CC7FD9E11BB5F750005CCB2B /* ASPhotosFrameworkImageRequestTests.m in Sources */ = {isa = PBXBuildFile; fileRef = CC7FD9E01BB5F750005CCB2B /* ASPhotosFrameworkImageRequestTests.m */; };
		CC7FD9E21BB603FF005CCB2B /* ASPhotosFrameworkImageRequest.h in Headers */ = {isa = PBXBuildFile; fileRef = CC7FD9DC1BB5E962005CCB2B /* ASPhotosFrameworkImageRequest.h */; settings = {ATTRIBUTES = (Public, ); }; };
		D785F6621A74327E00291744 /* ASScrollNode.h in Headers */ = {isa = PBXBuildFile; fileRef = D785F6601A74327E00291744 /* ASScrollNode.h */; settings = {ATTRIBUTES = (Public, ); }; };
		D785F6631A74327E00291744 /* ASScrollNode.m in Sources */ = {isa = PBXBuildFile; fileRef = D785F6611A74327E00291744 /* ASScrollNode.m */; };
		DB55C2611C6408D6004EDCF5 /* _ASTransitionContext.h in Headers */ = {isa = PBXBuildFile; fileRef = DB55C25F1C6408D6004EDCF5 /* _ASTransitionContext.h */; };
		DB55C2631C6408D6004EDCF5 /* _ASTransitionContext.m in Sources */ = {isa = PBXBuildFile; fileRef = DB55C2601C6408D6004EDCF5 /* _ASTransitionContext.m */; };
		DB55C2661C641AE4004EDCF5 /* ASContextTransitioning.h in Headers */ = {isa = PBXBuildFile; fileRef = DB55C2651C641AE4004EDCF5 /* ASContextTransitioning.h */; settings = {ATTRIBUTES = (Public, ); }; };
		DB55C2671C641AE4004EDCF5 /* ASContextTransitioning.h in Headers */ = {isa = PBXBuildFile; fileRef = DB55C2651C641AE4004EDCF5 /* ASContextTransitioning.h */; settings = {ATTRIBUTES = (Public, ); }; };
		DB7121BCD50849C498C886FB /* libPods-AsyncDisplayKitTests.a in Frameworks */ = {isa = PBXBuildFile; fileRef = EFA731F0396842FF8AB635EE /* libPods-AsyncDisplayKitTests.a */; };
		DB78412E1C6BCE1600A9E2B4 /* _ASTransitionContext.m in Sources */ = {isa = PBXBuildFile; fileRef = DB55C2601C6408D6004EDCF5 /* _ASTransitionContext.m */; };
		DBABFAFC1C6A8D2F0039EA4A /* _ASTransitionContext.h in Headers */ = {isa = PBXBuildFile; fileRef = DB55C25F1C6408D6004EDCF5 /* _ASTransitionContext.h */; };
		DBC452DB1C5BF64600B16017 /* NSArray+Diffing.h in Headers */ = {isa = PBXBuildFile; fileRef = DBC452D91C5BF64600B16017 /* NSArray+Diffing.h */; };
		DBC452DC1C5BF64600B16017 /* NSArray+Diffing.m in Sources */ = {isa = PBXBuildFile; fileRef = DBC452DA1C5BF64600B16017 /* NSArray+Diffing.m */; };
		DBC452DE1C5C6A6A00B16017 /* ArrayDiffingTests.m in Sources */ = {isa = PBXBuildFile; fileRef = DBC452DD1C5C6A6A00B16017 /* ArrayDiffingTests.m */; };
		DBC453221C5FD97200B16017 /* ASDisplayNodeImplicitHierarchyTests.m in Sources */ = {isa = PBXBuildFile; fileRef = DBC453211C5FD97200B16017 /* ASDisplayNodeImplicitHierarchyTests.m */; };
		DBDB83941C6E879900D0098C /* ASPagerFlowLayout.h in Headers */ = {isa = PBXBuildFile; fileRef = DBDB83921C6E879900D0098C /* ASPagerFlowLayout.h */; settings = {ATTRIBUTES = (Public, ); }; };
		DBDB83951C6E879900D0098C /* ASPagerFlowLayout.h in Headers */ = {isa = PBXBuildFile; fileRef = DBDB83921C6E879900D0098C /* ASPagerFlowLayout.h */; settings = {ATTRIBUTES = (Public, ); }; };
		DBDB83961C6E879900D0098C /* ASPagerFlowLayout.m in Sources */ = {isa = PBXBuildFile; fileRef = DBDB83931C6E879900D0098C /* ASPagerFlowLayout.m */; };
		DBDB83971C6E879900D0098C /* ASPagerFlowLayout.m in Sources */ = {isa = PBXBuildFile; fileRef = DBDB83931C6E879900D0098C /* ASPagerFlowLayout.m */; };
		DE040EF91C2B40AC004692FF /* ASCollectionViewFlowLayoutInspector.h in Headers */ = {isa = PBXBuildFile; fileRef = 251B8EF41BBB3D690087C538 /* ASCollectionViewFlowLayoutInspector.h */; settings = {ATTRIBUTES = (Public, ); }; };
		DE0702FC1C3671E900D7DE62 /* libAsyncDisplayKit.a in Frameworks */ = {isa = PBXBuildFile; fileRef = 058D09AC195D04C000B7D73C /* libAsyncDisplayKit.a */; };
		DE4843DB1C93EAB100A1F33B /* ASDisplayNodeLayoutContext.mm in Sources */ = {isa = PBXBuildFile; fileRef = E52405B21C8FEF03004DC8E7 /* ASDisplayNodeLayoutContext.mm */; };
		DE4843DC1C93EAC100A1F33B /* ASDisplayNodeLayoutContext.h in Headers */ = {isa = PBXBuildFile; fileRef = E52405B41C8FEF16004DC8E7 /* ASDisplayNodeLayoutContext.h */; };
		DE6EA3221C14000600183B10 /* ASDisplayNode+FrameworkPrivate.h in Headers */ = {isa = PBXBuildFile; fileRef = DE6EA3211C14000600183B10 /* ASDisplayNode+FrameworkPrivate.h */; };
		DE6EA3231C14000600183B10 /* ASDisplayNode+FrameworkPrivate.h in Headers */ = {isa = PBXBuildFile; fileRef = DE6EA3211C14000600183B10 /* ASDisplayNode+FrameworkPrivate.h */; };
		DE84918D1C8FFF2B003D89E9 /* ASRunLoopQueue.h in Headers */ = {isa = PBXBuildFile; fileRef = 81EE384D1C8E94F000456208 /* ASRunLoopQueue.h */; settings = {ATTRIBUTES = (Public, ); }; };
		DE84918E1C8FFF9F003D89E9 /* ASRunLoopQueue.mm in Sources */ = {isa = PBXBuildFile; fileRef = 81EE384E1C8E94F000456208 /* ASRunLoopQueue.mm */; };
		DE8BEAC11C2DF3FC00D57C12 /* ASDelegateProxy.h in Headers */ = {isa = PBXBuildFile; fileRef = DE8BEABF1C2DF3FC00D57C12 /* ASDelegateProxy.h */; };
		DE8BEAC21C2DF3FC00D57C12 /* ASDelegateProxy.h in Headers */ = {isa = PBXBuildFile; fileRef = DE8BEABF1C2DF3FC00D57C12 /* ASDelegateProxy.h */; };
		DE8BEAC31C2DF3FC00D57C12 /* ASDelegateProxy.m in Sources */ = {isa = PBXBuildFile; fileRef = DE8BEAC01C2DF3FC00D57C12 /* ASDelegateProxy.m */; };
		DE8BEAC41C2DF3FC00D57C12 /* ASDelegateProxy.m in Sources */ = {isa = PBXBuildFile; fileRef = DE8BEAC01C2DF3FC00D57C12 /* ASDelegateProxy.m */; };
		DEC146B61C37A16A004A0EE7 /* ASCollectionInternal.h in Headers */ = {isa = PBXBuildFile; fileRef = DEC146B41C37A16A004A0EE7 /* ASCollectionInternal.h */; };
		DEC146B71C37A16A004A0EE7 /* ASCollectionInternal.h in Headers */ = {isa = PBXBuildFile; fileRef = DEC146B41C37A16A004A0EE7 /* ASCollectionInternal.h */; };
		DEC146B81C37A16A004A0EE7 /* ASCollectionInternal.m in Sources */ = {isa = PBXBuildFile; fileRef = DEC146B51C37A16A004A0EE7 /* ASCollectionInternal.m */; };
		DEC146B91C37A16A004A0EE7 /* ASCollectionInternal.m in Sources */ = {isa = PBXBuildFile; fileRef = DEC146B51C37A16A004A0EE7 /* ASCollectionInternal.m */; };
		DECBD6E71BE56E1900CF4905 /* ASButtonNode.h in Headers */ = {isa = PBXBuildFile; fileRef = DECBD6E51BE56E1900CF4905 /* ASButtonNode.h */; settings = {ATTRIBUTES = (Public, ); }; };
		DECBD6E81BE56E1900CF4905 /* ASButtonNode.h in Headers */ = {isa = PBXBuildFile; fileRef = DECBD6E51BE56E1900CF4905 /* ASButtonNode.h */; settings = {ATTRIBUTES = (Public, ); }; };
		DECBD6E91BE56E1900CF4905 /* ASButtonNode.mm in Sources */ = {isa = PBXBuildFile; fileRef = DECBD6E61BE56E1900CF4905 /* ASButtonNode.mm */; };
		DECBD6EA1BE56E1900CF4905 /* ASButtonNode.mm in Sources */ = {isa = PBXBuildFile; fileRef = DECBD6E61BE56E1900CF4905 /* ASButtonNode.mm */; };
		E52405B31C8FEF03004DC8E7 /* ASDisplayNodeLayoutContext.mm in Sources */ = {isa = PBXBuildFile; fileRef = E52405B21C8FEF03004DC8E7 /* ASDisplayNodeLayoutContext.mm */; };
		E52405B51C8FEF16004DC8E7 /* ASDisplayNodeLayoutContext.h in Headers */ = {isa = PBXBuildFile; fileRef = E52405B41C8FEF16004DC8E7 /* ASDisplayNodeLayoutContext.h */; };
		E55D86321CA8A14000A0C26F /* ASLayoutable.mm in Sources */ = {isa = PBXBuildFile; fileRef = E55D86311CA8A14000A0C26F /* ASLayoutable.mm */; };
		E55D86331CA8A14000A0C26F /* ASLayoutable.mm in Sources */ = {isa = PBXBuildFile; fileRef = E55D86311CA8A14000A0C26F /* ASLayoutable.mm */; };
		E5711A2B1C840C81009619D4 /* ASIndexedNodeContext.h in Headers */ = {isa = PBXBuildFile; fileRef = E5711A2A1C840C81009619D4 /* ASIndexedNodeContext.h */; settings = {ATTRIBUTES = (Public, ); }; };
		E5711A2C1C840C81009619D4 /* ASIndexedNodeContext.h in Headers */ = {isa = PBXBuildFile; fileRef = E5711A2A1C840C81009619D4 /* ASIndexedNodeContext.h */; };
		E5711A2E1C840C96009619D4 /* ASIndexedNodeContext.m in Sources */ = {isa = PBXBuildFile; fileRef = E5711A2D1C840C96009619D4 /* ASIndexedNodeContext.m */; };
		E5711A301C840C96009619D4 /* ASIndexedNodeContext.m in Sources */ = {isa = PBXBuildFile; fileRef = E5711A2D1C840C96009619D4 /* ASIndexedNodeContext.m */; };
/* End PBXBuildFile section */

/* Begin PBXContainerItemProxy section */
		057D02E51AC0A67000C7AC3C /* PBXContainerItemProxy */ = {
			isa = PBXContainerItemProxy;
			containerPortal = 058D09A4195D04C000B7D73C /* Project object */;
			proxyType = 1;
			remoteGlobalIDString = 057D02BE1AC0A66700C7AC3C;
			remoteInfo = AsyncDisplayKitTestHost;
		};
		058D09C2195D04C000B7D73C /* PBXContainerItemProxy */ = {
			isa = PBXContainerItemProxy;
			containerPortal = 058D09A4195D04C000B7D73C /* Project object */;
			proxyType = 1;
			remoteGlobalIDString = 058D09AB195D04C000B7D73C;
			remoteInfo = AsyncDisplayKit;
		};
		DEACA2B11C425DC400FA9DDF /* PBXContainerItemProxy */ = {
			isa = PBXContainerItemProxy;
			containerPortal = 058D09A4195D04C000B7D73C /* Project object */;
			proxyType = 1;
			remoteGlobalIDString = 058D09AB195D04C000B7D73C;
			remoteInfo = AsyncDisplayKit;
		};
/* End PBXContainerItemProxy section */

/* Begin PBXCopyFilesBuildPhase section */
		058D09AA195D04C000B7D73C /* CopyFiles */ = {
			isa = PBXCopyFilesBuildPhase;
			buildActionMask = 2147483647;
			dstPath = "include/$(PRODUCT_NAME)";
			dstSubfolderSpec = 16;
			files = (
			);
			runOnlyForDeploymentPostprocessing = 0;
		};
/* End PBXCopyFilesBuildPhase section */

/* Begin PBXFileReference section */
		044285011BAA3CC700D16268 /* module.modulemap */ = {isa = PBXFileReference; lastKnownFileType = "sourcecode.module-map"; path = module.modulemap; sourceTree = "<group>"; };
		044285051BAA63FE00D16268 /* ASBatchFetching.h */ = {isa = PBXFileReference; fileEncoding = 4; lastKnownFileType = sourcecode.c.h; path = ASBatchFetching.h; sourceTree = "<group>"; };
		044285061BAA63FE00D16268 /* ASBatchFetching.m */ = {isa = PBXFileReference; fileEncoding = 4; lastKnownFileType = sourcecode.c.objc; path = ASBatchFetching.m; sourceTree = "<group>"; };
		0442850B1BAA64EC00D16268 /* ASMultidimensionalArrayUtils.h */ = {isa = PBXFileReference; fileEncoding = 4; lastKnownFileType = sourcecode.c.h; path = ASMultidimensionalArrayUtils.h; sourceTree = "<group>"; };
		0442850C1BAA64EC00D16268 /* ASMultidimensionalArrayUtils.mm */ = {isa = PBXFileReference; fileEncoding = 4; lastKnownFileType = sourcecode.cpp.objcpp; path = ASMultidimensionalArrayUtils.mm; sourceTree = "<group>"; };
		0516FA3A1A15563400B4EBED /* ASAvailability.h */ = {isa = PBXFileReference; fileEncoding = 4; lastKnownFileType = sourcecode.c.h; path = ASAvailability.h; sourceTree = "<group>"; };
		0516FA3B1A15563400B4EBED /* ASLog.h */ = {isa = PBXFileReference; fileEncoding = 4; lastKnownFileType = sourcecode.c.h; path = ASLog.h; sourceTree = "<group>"; };
		0516FA3E1A1563D200B4EBED /* ASMultiplexImageNode.h */ = {isa = PBXFileReference; fileEncoding = 4; lastKnownFileType = sourcecode.c.h; path = ASMultiplexImageNode.h; sourceTree = "<group>"; };
		0516FA3F1A1563D200B4EBED /* ASMultiplexImageNode.mm */ = {isa = PBXFileReference; fileEncoding = 4; lastKnownFileType = sourcecode.cpp.objcpp; path = ASMultiplexImageNode.mm; sourceTree = "<group>"; };
		051943121A1575630030A7D0 /* AssetsLibrary.framework */ = {isa = PBXFileReference; lastKnownFileType = wrapper.framework; name = AssetsLibrary.framework; path = System/Library/Frameworks/AssetsLibrary.framework; sourceTree = SDKROOT; };
		051943141A1575670030A7D0 /* Photos.framework */ = {isa = PBXFileReference; lastKnownFileType = wrapper.framework; name = Photos.framework; path = System/Library/Frameworks/Photos.framework; sourceTree = SDKROOT; };
		052EE0651A159FEF002C6279 /* ASMultiplexImageNodeTests.m */ = {isa = PBXFileReference; fileEncoding = 4; lastKnownFileType = sourcecode.c.objc; path = ASMultiplexImageNodeTests.m; sourceTree = "<group>"; };
		052EE06A1A15A0D8002C6279 /* TestResources */ = {isa = PBXFileReference; lastKnownFileType = folder; path = TestResources; sourceTree = "<group>"; };
		054963471A1EA066000F8E56 /* ASBasicImageDownloader.h */ = {isa = PBXFileReference; fileEncoding = 4; lastKnownFileType = sourcecode.c.h; path = ASBasicImageDownloader.h; sourceTree = "<group>"; };
		054963481A1EA066000F8E56 /* ASBasicImageDownloader.mm */ = {isa = PBXFileReference; fileEncoding = 4; lastKnownFileType = sourcecode.cpp.objcpp; path = ASBasicImageDownloader.mm; sourceTree = "<group>"; };
		055B9FA61A1C154B00035D6D /* ASNetworkImageNode.h */ = {isa = PBXFileReference; fileEncoding = 4; lastKnownFileType = sourcecode.c.h; path = ASNetworkImageNode.h; sourceTree = "<group>"; };
		055B9FA71A1C154B00035D6D /* ASNetworkImageNode.mm */ = {isa = PBXFileReference; fileEncoding = 4; lastKnownFileType = sourcecode.cpp.objcpp; path = ASNetworkImageNode.mm; sourceTree = "<group>"; };
		055F1A3219ABD3E3004DAFF1 /* ASTableView.h */ = {isa = PBXFileReference; fileEncoding = 4; lastKnownFileType = sourcecode.c.h; lineEnding = 0; path = ASTableView.h; sourceTree = "<group>"; };
		055F1A3319ABD3E3004DAFF1 /* ASTableView.mm */ = {isa = PBXFileReference; fileEncoding = 4; lastKnownFileType = sourcecode.cpp.objcpp; lineEnding = 0; path = ASTableView.mm; sourceTree = "<group>"; };
		055F1A3619ABD413004DAFF1 /* ASRangeController.h */ = {isa = PBXFileReference; fileEncoding = 4; lastKnownFileType = sourcecode.c.h; path = ASRangeController.h; sourceTree = "<group>"; };
		055F1A3719ABD413004DAFF1 /* ASRangeController.mm */ = {isa = PBXFileReference; fileEncoding = 4; lastKnownFileType = sourcecode.cpp.objcpp; path = ASRangeController.mm; sourceTree = "<group>"; };
		055F1A3A19ABD43F004DAFF1 /* ASCellNode.h */ = {isa = PBXFileReference; fileEncoding = 4; lastKnownFileType = sourcecode.c.h; path = ASCellNode.h; sourceTree = "<group>"; };
		056D21501ABCEDA1001107EF /* ASSnapshotTestCase.h */ = {isa = PBXFileReference; fileEncoding = 4; lastKnownFileType = sourcecode.c.h; path = ASSnapshotTestCase.h; sourceTree = "<group>"; };
		056D21541ABCEF50001107EF /* ASImageNodeSnapshotTests.m */ = {isa = PBXFileReference; fileEncoding = 4; lastKnownFileType = sourcecode.c.objc; path = ASImageNodeSnapshotTests.m; sourceTree = "<group>"; };
		0574D5E119C110610097DC25 /* ASTableViewProtocols.h */ = {isa = PBXFileReference; lastKnownFileType = sourcecode.c.h; path = ASTableViewProtocols.h; sourceTree = "<group>"; };
		057D02BF1AC0A66700C7AC3C /* AsyncDisplayKitTestHost.app */ = {isa = PBXFileReference; explicitFileType = wrapper.application; includeInIndex = 0; path = AsyncDisplayKitTestHost.app; sourceTree = BUILT_PRODUCTS_DIR; };
		057D02C21AC0A66700C7AC3C /* Info.plist */ = {isa = PBXFileReference; lastKnownFileType = text.plist.xml; path = Info.plist; sourceTree = "<group>"; };
		057D02C31AC0A66700C7AC3C /* main.m */ = {isa = PBXFileReference; lastKnownFileType = sourcecode.c.objc; path = main.m; sourceTree = "<group>"; };
		057D02C51AC0A66700C7AC3C /* AppDelegate.h */ = {isa = PBXFileReference; lastKnownFileType = sourcecode.c.h; path = AppDelegate.h; sourceTree = "<group>"; };
		057D02C61AC0A66700C7AC3C /* AppDelegate.mm */ = {isa = PBXFileReference; lastKnownFileType = sourcecode.cpp.objcpp; path = AppDelegate.mm; sourceTree = "<group>"; };
		0587F9BB1A7309ED00AFF0BA /* ASEditableTextNode.h */ = {isa = PBXFileReference; fileEncoding = 4; lastKnownFileType = sourcecode.c.h; path = ASEditableTextNode.h; sourceTree = "<group>"; };
		0587F9BC1A7309ED00AFF0BA /* ASEditableTextNode.mm */ = {isa = PBXFileReference; fileEncoding = 4; lastKnownFileType = sourcecode.cpp.objcpp; lineEnding = 0; path = ASEditableTextNode.mm; sourceTree = "<group>"; };
		058D09AC195D04C000B7D73C /* libAsyncDisplayKit.a */ = {isa = PBXFileReference; explicitFileType = archive.ar; includeInIndex = 0; path = libAsyncDisplayKit.a; sourceTree = BUILT_PRODUCTS_DIR; };
		058D09AF195D04C000B7D73C /* Foundation.framework */ = {isa = PBXFileReference; lastKnownFileType = wrapper.framework; name = Foundation.framework; path = System/Library/Frameworks/Foundation.framework; sourceTree = SDKROOT; };
		058D09B3195D04C000B7D73C /* AsyncDisplayKit-Prefix.pch */ = {isa = PBXFileReference; lastKnownFileType = sourcecode.c.h; path = "AsyncDisplayKit-Prefix.pch"; sourceTree = "<group>"; };
		058D09BC195D04C000B7D73C /* AsyncDisplayKitTests.xctest */ = {isa = PBXFileReference; explicitFileType = wrapper.cfbundle; includeInIndex = 0; path = AsyncDisplayKitTests.xctest; sourceTree = BUILT_PRODUCTS_DIR; };
		058D09BD195D04C000B7D73C /* XCTest.framework */ = {isa = PBXFileReference; lastKnownFileType = wrapper.framework; name = XCTest.framework; path = Library/Frameworks/XCTest.framework; sourceTree = DEVELOPER_DIR; };
		058D09C0195D04C000B7D73C /* UIKit.framework */ = {isa = PBXFileReference; lastKnownFileType = wrapper.framework; name = UIKit.framework; path = Library/Frameworks/UIKit.framework; sourceTree = DEVELOPER_DIR; };
		058D09C7195D04C000B7D73C /* AsyncDisplayKitTests-Info.plist */ = {isa = PBXFileReference; lastKnownFileType = text.plist.xml; path = "AsyncDisplayKitTests-Info.plist"; sourceTree = "<group>"; };
		058D09C9195D04C000B7D73C /* en */ = {isa = PBXFileReference; lastKnownFileType = text.plist.strings; name = en; path = en.lproj/InfoPlist.strings; sourceTree = "<group>"; };
		058D09D5195D050800B7D73C /* ASControlNode.h */ = {isa = PBXFileReference; fileEncoding = 4; lastKnownFileType = sourcecode.c.h; path = ASControlNode.h; sourceTree = "<group>"; };
		058D09D6195D050800B7D73C /* ASControlNode.mm */ = {isa = PBXFileReference; fileEncoding = 4; lastKnownFileType = sourcecode.cpp.objcpp; path = ASControlNode.mm; sourceTree = "<group>"; };
		058D09D7195D050800B7D73C /* ASControlNode+Subclasses.h */ = {isa = PBXFileReference; fileEncoding = 4; lastKnownFileType = sourcecode.c.h; path = "ASControlNode+Subclasses.h"; sourceTree = "<group>"; };
		058D09D8195D050800B7D73C /* ASDisplayNode.h */ = {isa = PBXFileReference; fileEncoding = 4; lastKnownFileType = sourcecode.c.h; lineEnding = 0; path = ASDisplayNode.h; sourceTree = "<group>"; };
		058D09D9195D050800B7D73C /* ASDisplayNode.mm */ = {isa = PBXFileReference; fileEncoding = 4; lastKnownFileType = sourcecode.cpp.objcpp; lineEnding = 0; path = ASDisplayNode.mm; sourceTree = "<group>"; };
		058D09DA195D050800B7D73C /* ASDisplayNode+Subclasses.h */ = {isa = PBXFileReference; fileEncoding = 4; lastKnownFileType = sourcecode.c.h; lineEnding = 0; path = "ASDisplayNode+Subclasses.h"; sourceTree = "<group>"; };
		058D09DB195D050800B7D73C /* ASDisplayNodeExtras.h */ = {isa = PBXFileReference; fileEncoding = 4; lastKnownFileType = sourcecode.c.h; path = ASDisplayNodeExtras.h; sourceTree = "<group>"; };
		058D09DC195D050800B7D73C /* ASDisplayNodeExtras.mm */ = {isa = PBXFileReference; fileEncoding = 4; lastKnownFileType = sourcecode.cpp.objcpp; path = ASDisplayNodeExtras.mm; sourceTree = "<group>"; };
		058D09DD195D050800B7D73C /* ASImageNode.h */ = {isa = PBXFileReference; fileEncoding = 4; lastKnownFileType = sourcecode.c.h; path = ASImageNode.h; sourceTree = "<group>"; };
		058D09DE195D050800B7D73C /* ASImageNode.mm */ = {isa = PBXFileReference; fileEncoding = 4; lastKnownFileType = sourcecode.cpp.objcpp; lineEnding = 0; path = ASImageNode.mm; sourceTree = "<group>"; };
		058D09DF195D050800B7D73C /* ASTextNode.h */ = {isa = PBXFileReference; fileEncoding = 4; lastKnownFileType = sourcecode.c.h; path = ASTextNode.h; sourceTree = "<group>"; };
		058D09E0195D050800B7D73C /* ASTextNode.mm */ = {isa = PBXFileReference; fileEncoding = 4; lastKnownFileType = sourcecode.cpp.objcpp; lineEnding = 0; path = ASTextNode.mm; sourceTree = "<group>"; };
		058D09E2195D050800B7D73C /* _ASDisplayLayer.h */ = {isa = PBXFileReference; fileEncoding = 4; lastKnownFileType = sourcecode.c.h; path = _ASDisplayLayer.h; sourceTree = "<group>"; };
		058D09E3195D050800B7D73C /* _ASDisplayLayer.mm */ = {isa = PBXFileReference; fileEncoding = 4; lastKnownFileType = sourcecode.cpp.objcpp; path = _ASDisplayLayer.mm; sourceTree = "<group>"; };
		058D09E4195D050800B7D73C /* _ASDisplayView.h */ = {isa = PBXFileReference; fileEncoding = 4; lastKnownFileType = sourcecode.c.h; path = _ASDisplayView.h; sourceTree = "<group>"; };
		058D09E5195D050800B7D73C /* _ASDisplayView.mm */ = {isa = PBXFileReference; fileEncoding = 4; lastKnownFileType = sourcecode.cpp.objcpp; path = _ASDisplayView.mm; sourceTree = "<group>"; };
		058D09E6195D050800B7D73C /* ASHighlightOverlayLayer.h */ = {isa = PBXFileReference; fileEncoding = 4; lastKnownFileType = sourcecode.c.h; path = ASHighlightOverlayLayer.h; sourceTree = "<group>"; };
		058D09E7195D050800B7D73C /* ASHighlightOverlayLayer.mm */ = {isa = PBXFileReference; fileEncoding = 4; lastKnownFileType = sourcecode.cpp.objcpp; path = ASHighlightOverlayLayer.mm; sourceTree = "<group>"; };
		058D09E8195D050800B7D73C /* ASMutableAttributedStringBuilder.h */ = {isa = PBXFileReference; fileEncoding = 4; lastKnownFileType = sourcecode.c.h; path = ASMutableAttributedStringBuilder.h; sourceTree = "<group>"; };
		058D09E9195D050800B7D73C /* ASMutableAttributedStringBuilder.m */ = {isa = PBXFileReference; fileEncoding = 4; lastKnownFileType = sourcecode.c.objc; path = ASMutableAttributedStringBuilder.m; sourceTree = "<group>"; };
		058D09F5195D050800B7D73C /* NSMutableAttributedString+TextKitAdditions.h */ = {isa = PBXFileReference; fileEncoding = 4; lastKnownFileType = sourcecode.c.h; path = "NSMutableAttributedString+TextKitAdditions.h"; sourceTree = "<group>"; };
		058D09F6195D050800B7D73C /* NSMutableAttributedString+TextKitAdditions.m */ = {isa = PBXFileReference; fileEncoding = 4; lastKnownFileType = sourcecode.c.objc; path = "NSMutableAttributedString+TextKitAdditions.m"; sourceTree = "<group>"; };
		058D09F8195D050800B7D73C /* _ASAsyncTransaction.h */ = {isa = PBXFileReference; fileEncoding = 4; lastKnownFileType = sourcecode.c.h; path = _ASAsyncTransaction.h; sourceTree = "<group>"; };
		058D09F9195D050800B7D73C /* _ASAsyncTransaction.mm */ = {isa = PBXFileReference; fileEncoding = 4; lastKnownFileType = sourcecode.cpp.objcpp; path = _ASAsyncTransaction.mm; sourceTree = "<group>"; };
		058D09FA195D050800B7D73C /* _ASAsyncTransactionContainer+Private.h */ = {isa = PBXFileReference; fileEncoding = 4; lastKnownFileType = sourcecode.c.h; path = "_ASAsyncTransactionContainer+Private.h"; sourceTree = "<group>"; };
		058D09FB195D050800B7D73C /* _ASAsyncTransactionContainer.h */ = {isa = PBXFileReference; fileEncoding = 4; lastKnownFileType = sourcecode.c.h; path = _ASAsyncTransactionContainer.h; sourceTree = "<group>"; };
		058D09FC195D050800B7D73C /* _ASAsyncTransactionContainer.m */ = {isa = PBXFileReference; fileEncoding = 4; lastKnownFileType = sourcecode.c.objc; path = _ASAsyncTransactionContainer.m; sourceTree = "<group>"; };
		058D09FD195D050800B7D73C /* _ASAsyncTransactionGroup.h */ = {isa = PBXFileReference; fileEncoding = 4; lastKnownFileType = sourcecode.c.h; path = _ASAsyncTransactionGroup.h; sourceTree = "<group>"; };
		058D09FE195D050800B7D73C /* _ASAsyncTransactionGroup.m */ = {isa = PBXFileReference; fileEncoding = 4; lastKnownFileType = sourcecode.c.objc; path = _ASAsyncTransactionGroup.m; sourceTree = "<group>"; };
		058D09FF195D050800B7D73C /* UIView+ASConvenience.h */ = {isa = PBXFileReference; fileEncoding = 4; lastKnownFileType = sourcecode.c.h; path = "UIView+ASConvenience.h"; sourceTree = "<group>"; };
		058D0A02195D050800B7D73C /* _AS-objc-internal.h */ = {isa = PBXFileReference; fileEncoding = 4; lastKnownFileType = sourcecode.c.h; path = "_AS-objc-internal.h"; sourceTree = "<group>"; };
		058D0A03195D050800B7D73C /* _ASCoreAnimationExtras.h */ = {isa = PBXFileReference; fileEncoding = 4; lastKnownFileType = sourcecode.c.h; path = _ASCoreAnimationExtras.h; sourceTree = "<group>"; };
		058D0A04195D050800B7D73C /* _ASCoreAnimationExtras.mm */ = {isa = PBXFileReference; fileEncoding = 4; lastKnownFileType = sourcecode.cpp.objcpp; path = _ASCoreAnimationExtras.mm; sourceTree = "<group>"; };
		058D0A05195D050800B7D73C /* _ASPendingState.h */ = {isa = PBXFileReference; fileEncoding = 4; lastKnownFileType = sourcecode.c.h; path = _ASPendingState.h; sourceTree = "<group>"; };
		058D0A06195D050800B7D73C /* _ASPendingState.mm */ = {isa = PBXFileReference; fileEncoding = 4; lastKnownFileType = sourcecode.cpp.objcpp; path = _ASPendingState.mm; sourceTree = "<group>"; };
		058D0A07195D050800B7D73C /* _ASScopeTimer.h */ = {isa = PBXFileReference; fileEncoding = 4; lastKnownFileType = sourcecode.c.h; path = _ASScopeTimer.h; sourceTree = "<group>"; };
		058D0A08195D050800B7D73C /* ASDisplayNode+AsyncDisplay.mm */ = {isa = PBXFileReference; fileEncoding = 4; lastKnownFileType = sourcecode.cpp.objcpp; path = "ASDisplayNode+AsyncDisplay.mm"; sourceTree = "<group>"; };
		058D0A09195D050800B7D73C /* ASDisplayNode+DebugTiming.h */ = {isa = PBXFileReference; fileEncoding = 4; lastKnownFileType = sourcecode.c.h; path = "ASDisplayNode+DebugTiming.h"; sourceTree = "<group>"; };
		058D0A0A195D050800B7D73C /* ASDisplayNode+DebugTiming.mm */ = {isa = PBXFileReference; fileEncoding = 4; lastKnownFileType = sourcecode.cpp.objcpp; path = "ASDisplayNode+DebugTiming.mm"; sourceTree = "<group>"; };
		058D0A0B195D050800B7D73C /* ASDisplayNode+UIViewBridge.mm */ = {isa = PBXFileReference; fileEncoding = 4; lastKnownFileType = sourcecode.cpp.objcpp; path = "ASDisplayNode+UIViewBridge.mm"; sourceTree = "<group>"; };
		058D0A0C195D050800B7D73C /* ASDisplayNodeInternal.h */ = {isa = PBXFileReference; fileEncoding = 4; lastKnownFileType = sourcecode.c.h; path = ASDisplayNodeInternal.h; sourceTree = "<group>"; };
		058D0A0D195D050800B7D73C /* ASImageNode+CGExtras.h */ = {isa = PBXFileReference; fileEncoding = 4; lastKnownFileType = sourcecode.c.h; path = "ASImageNode+CGExtras.h"; sourceTree = "<group>"; };
		058D0A0E195D050800B7D73C /* ASImageNode+CGExtras.m */ = {isa = PBXFileReference; fileEncoding = 4; lastKnownFileType = sourcecode.c.objc; path = "ASImageNode+CGExtras.m"; sourceTree = "<group>"; };
		058D0A10195D050800B7D73C /* ASSentinel.h */ = {isa = PBXFileReference; fileEncoding = 4; lastKnownFileType = sourcecode.c.h; path = ASSentinel.h; sourceTree = "<group>"; };
		058D0A11195D050800B7D73C /* ASSentinel.m */ = {isa = PBXFileReference; fileEncoding = 4; lastKnownFileType = sourcecode.c.objc; path = ASSentinel.m; sourceTree = "<group>"; };
		058D0A12195D050800B7D73C /* ASThread.h */ = {isa = PBXFileReference; fileEncoding = 4; lastKnownFileType = sourcecode.c.h; path = ASThread.h; sourceTree = "<group>"; };
		058D0A2D195D057000B7D73C /* ASDisplayLayerTests.m */ = {isa = PBXFileReference; fileEncoding = 4; lastKnownFileType = sourcecode.c.objc; path = ASDisplayLayerTests.m; sourceTree = "<group>"; };
		058D0A2E195D057000B7D73C /* ASDisplayNodeAppearanceTests.m */ = {isa = PBXFileReference; fileEncoding = 4; lastKnownFileType = sourcecode.c.objc; path = ASDisplayNodeAppearanceTests.m; sourceTree = "<group>"; };
		058D0A2F195D057000B7D73C /* ASDisplayNodeTests.m */ = {isa = PBXFileReference; fileEncoding = 4; lastKnownFileType = sourcecode.c.objc; path = ASDisplayNodeTests.m; sourceTree = "<group>"; };
		058D0A30195D057000B7D73C /* ASDisplayNodeTestsHelper.h */ = {isa = PBXFileReference; fileEncoding = 4; lastKnownFileType = sourcecode.c.h; path = ASDisplayNodeTestsHelper.h; sourceTree = "<group>"; };
		058D0A31195D057000B7D73C /* ASDisplayNodeTestsHelper.m */ = {isa = PBXFileReference; fileEncoding = 4; lastKnownFileType = sourcecode.c.objc; path = ASDisplayNodeTestsHelper.m; sourceTree = "<group>"; };
		058D0A32195D057000B7D73C /* ASMutableAttributedStringBuilderTests.m */ = {isa = PBXFileReference; fileEncoding = 4; lastKnownFileType = sourcecode.c.objc; path = ASMutableAttributedStringBuilderTests.m; sourceTree = "<group>"; };
		058D0A33195D057000B7D73C /* ASTextKitCoreTextAdditionsTests.m */ = {isa = PBXFileReference; fileEncoding = 4; lastKnownFileType = sourcecode.c.objc; path = ASTextKitCoreTextAdditionsTests.m; sourceTree = "<group>"; };
		058D0A36195D057000B7D73C /* ASTextNodeTests.m */ = {isa = PBXFileReference; fileEncoding = 4; lastKnownFileType = sourcecode.c.objc; path = ASTextNodeTests.m; sourceTree = "<group>"; };
		058D0A37195D057000B7D73C /* ASTextNodeWordKernerTests.mm */ = {isa = PBXFileReference; fileEncoding = 4; lastKnownFileType = sourcecode.cpp.objcpp; path = ASTextNodeWordKernerTests.mm; sourceTree = "<group>"; };
		058D0A43195D058D00B7D73C /* ASAssert.h */ = {isa = PBXFileReference; fileEncoding = 4; lastKnownFileType = sourcecode.c.h; path = ASAssert.h; sourceTree = "<group>"; };
		058D0A44195D058D00B7D73C /* ASBaseDefines.h */ = {isa = PBXFileReference; fileEncoding = 4; lastKnownFileType = sourcecode.c.h; path = ASBaseDefines.h; sourceTree = "<group>"; };
		058D0A45195D058D00B7D73C /* ASDisplayNodeExtraIvars.h */ = {isa = PBXFileReference; fileEncoding = 4; lastKnownFileType = sourcecode.c.h; path = ASDisplayNodeExtraIvars.h; sourceTree = "<group>"; };
		05A6D05819D0EB64002DD95E /* ASDealloc2MainObject.h */ = {isa = PBXFileReference; fileEncoding = 4; lastKnownFileType = sourcecode.c.h; name = ASDealloc2MainObject.h; path = ../Details/ASDealloc2MainObject.h; sourceTree = "<group>"; };
		05A6D05919D0EB64002DD95E /* ASDealloc2MainObject.m */ = {isa = PBXFileReference; fileEncoding = 4; lastKnownFileType = sourcecode.c.objc; name = ASDealloc2MainObject.m; path = ../Details/ASDealloc2MainObject.m; sourceTree = "<group>"; };
		05EA6FE61AC0966E00E35788 /* ASSnapshotTestCase.mm */ = {isa = PBXFileReference; fileEncoding = 4; lastKnownFileType = sourcecode.cpp.objcpp; path = ASSnapshotTestCase.mm; sourceTree = "<group>"; };
		05F20AA31A15733C00DCA68A /* ASImageProtocols.h */ = {isa = PBXFileReference; fileEncoding = 4; lastKnownFileType = sourcecode.c.h; path = ASImageProtocols.h; sourceTree = "<group>"; };
		18C2ED7C1B9B7DE800F627B3 /* ASCollectionNode.h */ = {isa = PBXFileReference; fileEncoding = 4; lastKnownFileType = sourcecode.c.h; path = ASCollectionNode.h; sourceTree = "<group>"; };
		18C2ED7D1B9B7DE800F627B3 /* ASCollectionNode.mm */ = {isa = PBXFileReference; fileEncoding = 4; lastKnownFileType = sourcecode.cpp.objcpp; path = ASCollectionNode.mm; sourceTree = "<group>"; };
		1950C4481A3BB5C1005C8279 /* ASEqualityHelpers.h */ = {isa = PBXFileReference; fileEncoding = 4; lastKnownFileType = sourcecode.c.h; path = ASEqualityHelpers.h; sourceTree = "<group>"; };
		204C979D1B362CB3002B1083 /* Default-568h@2x.png */ = {isa = PBXFileReference; lastKnownFileType = image.png; name = "Default-568h@2x.png"; path = "../Default-568h@2x.png"; sourceTree = "<group>"; };
		205F0E0D1B371875007741D0 /* UICollectionViewLayout+ASConvenience.h */ = {isa = PBXFileReference; fileEncoding = 4; lastKnownFileType = sourcecode.c.h; path = "UICollectionViewLayout+ASConvenience.h"; sourceTree = "<group>"; };
		205F0E0E1B371875007741D0 /* UICollectionViewLayout+ASConvenience.m */ = {isa = PBXFileReference; fileEncoding = 4; lastKnownFileType = sourcecode.c.objc; path = "UICollectionViewLayout+ASConvenience.m"; sourceTree = "<group>"; };
		205F0E111B371BD7007741D0 /* ASScrollDirection.m */ = {isa = PBXFileReference; fileEncoding = 4; lastKnownFileType = sourcecode.c.objc; path = ASScrollDirection.m; sourceTree = "<group>"; };
		205F0E171B37339C007741D0 /* ASAbstractLayoutController.h */ = {isa = PBXFileReference; fileEncoding = 4; lastKnownFileType = sourcecode.c.h; path = ASAbstractLayoutController.h; sourceTree = "<group>"; };
		205F0E181B37339C007741D0 /* ASAbstractLayoutController.mm */ = {isa = PBXFileReference; fileEncoding = 4; lastKnownFileType = sourcecode.cpp.objcpp; path = ASAbstractLayoutController.mm; sourceTree = "<group>"; };
		205F0E1B1B373A2C007741D0 /* ASCollectionViewLayoutController.h */ = {isa = PBXFileReference; fileEncoding = 4; lastKnownFileType = sourcecode.c.h; path = ASCollectionViewLayoutController.h; sourceTree = "<group>"; };
		205F0E1C1B373A2C007741D0 /* ASCollectionViewLayoutController.mm */ = {isa = PBXFileReference; fileEncoding = 4; lastKnownFileType = sourcecode.cpp.objcpp; path = ASCollectionViewLayoutController.mm; sourceTree = "<group>"; };
		205F0E1F1B376416007741D0 /* CGRect+ASConvenience.h */ = {isa = PBXFileReference; fileEncoding = 4; lastKnownFileType = sourcecode.c.h; path = "CGRect+ASConvenience.h"; sourceTree = "<group>"; };
		205F0E201B376416007741D0 /* CGRect+ASConvenience.m */ = {isa = PBXFileReference; fileEncoding = 4; lastKnownFileType = sourcecode.c.objc; path = "CGRect+ASConvenience.m"; sourceTree = "<group>"; };
		242995D21B29743C00090100 /* ASBasicImageDownloaderTests.m */ = {isa = PBXFileReference; fileEncoding = 4; lastKnownFileType = sourcecode.c.objc; path = ASBasicImageDownloaderTests.m; sourceTree = "<group>"; };
		251B8EF21BBB3D690087C538 /* ASCollectionDataController.h */ = {isa = PBXFileReference; fileEncoding = 4; lastKnownFileType = sourcecode.c.h; lineEnding = 0; path = ASCollectionDataController.h; sourceTree = "<group>"; };
		251B8EF31BBB3D690087C538 /* ASCollectionDataController.mm */ = {isa = PBXFileReference; fileEncoding = 4; lastKnownFileType = sourcecode.cpp.objcpp; lineEnding = 0; path = ASCollectionDataController.mm; sourceTree = "<group>"; };
		251B8EF41BBB3D690087C538 /* ASCollectionViewFlowLayoutInspector.h */ = {isa = PBXFileReference; fileEncoding = 4; lastKnownFileType = sourcecode.c.h; path = ASCollectionViewFlowLayoutInspector.h; sourceTree = "<group>"; };
		251B8EF51BBB3D690087C538 /* ASCollectionViewFlowLayoutInspector.m */ = {isa = PBXFileReference; fileEncoding = 4; lastKnownFileType = sourcecode.c.objc; path = ASCollectionViewFlowLayoutInspector.m; sourceTree = "<group>"; };
		251B8EF61BBB3D690087C538 /* ASDataController+Subclasses.h */ = {isa = PBXFileReference; fileEncoding = 4; lastKnownFileType = sourcecode.c.h; path = "ASDataController+Subclasses.h"; sourceTree = "<group>"; };
		2538B6F21BC5D2A2003CA0B4 /* ASCollectionViewFlowLayoutInspectorTests.m */ = {isa = PBXFileReference; fileEncoding = 4; lastKnownFileType = sourcecode.c.objc; lineEnding = 0; path = ASCollectionViewFlowLayoutInspectorTests.m; sourceTree = "<group>"; xcLanguageSpecificationIdentifier = xcode.lang.objc; };
		254C6B511BF8FE6D003EC431 /* ASTextKitTruncationTests.mm */ = {isa = PBXFileReference; fileEncoding = 4; lastKnownFileType = sourcecode.cpp.objcpp; path = ASTextKitTruncationTests.mm; sourceTree = "<group>"; };
		254C6B531BF8FF2A003EC431 /* ASTextKitTests.mm */ = {isa = PBXFileReference; fileEncoding = 4; lastKnownFileType = sourcecode.cpp.objcpp; path = ASTextKitTests.mm; sourceTree = "<group>"; };
		2577548F1BED289A00737CA5 /* ASEqualityHashHelpers.mm */ = {isa = PBXFileReference; fileEncoding = 4; lastKnownFileType = sourcecode.cpp.objcpp; path = ASEqualityHashHelpers.mm; sourceTree = "<group>"; };
		257754931BEE44CD00737CA5 /* ASTextKitRenderer.h */ = {isa = PBXFileReference; fileEncoding = 4; lastKnownFileType = sourcecode.c.h; name = ASTextKitRenderer.h; path = TextKit/ASTextKitRenderer.h; sourceTree = "<group>"; };
		257754941BEE44CD00737CA5 /* ASTextKitAttributes.mm */ = {isa = PBXFileReference; fileEncoding = 4; lastKnownFileType = sourcecode.cpp.objcpp; name = ASTextKitAttributes.mm; path = TextKit/ASTextKitAttributes.mm; sourceTree = "<group>"; };
		257754951BEE44CD00737CA5 /* ASTextKitAttributes.h */ = {isa = PBXFileReference; fileEncoding = 4; lastKnownFileType = sourcecode.c.h; name = ASTextKitAttributes.h; path = TextKit/ASTextKitAttributes.h; sourceTree = "<group>"; };
		257754961BEE44CD00737CA5 /* ASTextKitContext.h */ = {isa = PBXFileReference; fileEncoding = 4; lastKnownFileType = sourcecode.c.h; name = ASTextKitContext.h; path = TextKit/ASTextKitContext.h; sourceTree = "<group>"; };
		257754971BEE44CD00737CA5 /* ASTextKitContext.mm */ = {isa = PBXFileReference; fileEncoding = 4; lastKnownFileType = sourcecode.cpp.objcpp; name = ASTextKitContext.mm; path = TextKit/ASTextKitContext.mm; sourceTree = "<group>"; };
		257754981BEE44CD00737CA5 /* ASTextKitEntityAttribute.h */ = {isa = PBXFileReference; fileEncoding = 4; lastKnownFileType = sourcecode.c.h; name = ASTextKitEntityAttribute.h; path = TextKit/ASTextKitEntityAttribute.h; sourceTree = "<group>"; };
		257754991BEE44CD00737CA5 /* ASTextKitEntityAttribute.m */ = {isa = PBXFileReference; fileEncoding = 4; lastKnownFileType = sourcecode.c.objc; name = ASTextKitEntityAttribute.m; path = TextKit/ASTextKitEntityAttribute.m; sourceTree = "<group>"; };
		2577549A1BEE44CD00737CA5 /* ASTextKitRenderer.mm */ = {isa = PBXFileReference; fileEncoding = 4; lastKnownFileType = sourcecode.cpp.objcpp; name = ASTextKitRenderer.mm; path = TextKit/ASTextKitRenderer.mm; sourceTree = "<group>"; };
		2577549B1BEE44CD00737CA5 /* ASTextKitRenderer+Positioning.h */ = {isa = PBXFileReference; fileEncoding = 4; lastKnownFileType = sourcecode.c.h; name = "ASTextKitRenderer+Positioning.h"; path = "TextKit/ASTextKitRenderer+Positioning.h"; sourceTree = "<group>"; };
		2577549C1BEE44CD00737CA5 /* ASTextKitRenderer+Positioning.mm */ = {isa = PBXFileReference; fileEncoding = 4; lastKnownFileType = sourcecode.cpp.objcpp; name = "ASTextKitRenderer+Positioning.mm"; path = "TextKit/ASTextKitRenderer+Positioning.mm"; sourceTree = "<group>"; };
		2577549D1BEE44CD00737CA5 /* ASTextKitRenderer+TextChecking.h */ = {isa = PBXFileReference; fileEncoding = 4; lastKnownFileType = sourcecode.c.h; name = "ASTextKitRenderer+TextChecking.h"; path = "TextKit/ASTextKitRenderer+TextChecking.h"; sourceTree = "<group>"; };
		2577549E1BEE44CD00737CA5 /* ASTextKitRenderer+TextChecking.mm */ = {isa = PBXFileReference; fileEncoding = 4; lastKnownFileType = sourcecode.cpp.objcpp; name = "ASTextKitRenderer+TextChecking.mm"; path = "TextKit/ASTextKitRenderer+TextChecking.mm"; sourceTree = "<group>"; };
		2577549F1BEE44CD00737CA5 /* ASTextKitShadower.h */ = {isa = PBXFileReference; fileEncoding = 4; lastKnownFileType = sourcecode.c.h; name = ASTextKitShadower.h; path = TextKit/ASTextKitShadower.h; sourceTree = "<group>"; };
		257754A01BEE44CD00737CA5 /* ASTextKitShadower.mm */ = {isa = PBXFileReference; fileEncoding = 4; lastKnownFileType = sourcecode.cpp.objcpp; name = ASTextKitShadower.mm; path = TextKit/ASTextKitShadower.mm; sourceTree = "<group>"; };
		257754A11BEE44CD00737CA5 /* ASTextKitTailTruncater.h */ = {isa = PBXFileReference; fileEncoding = 4; lastKnownFileType = sourcecode.c.h; name = ASTextKitTailTruncater.h; path = TextKit/ASTextKitTailTruncater.h; sourceTree = "<group>"; };
		257754A21BEE44CD00737CA5 /* ASTextKitTailTruncater.mm */ = {isa = PBXFileReference; fileEncoding = 4; lastKnownFileType = sourcecode.cpp.objcpp; name = ASTextKitTailTruncater.mm; path = TextKit/ASTextKitTailTruncater.mm; sourceTree = "<group>"; };
		257754A31BEE44CD00737CA5 /* ASTextKitTruncating.h */ = {isa = PBXFileReference; fileEncoding = 4; lastKnownFileType = sourcecode.c.h; name = ASTextKitTruncating.h; path = TextKit/ASTextKitTruncating.h; sourceTree = "<group>"; };
		257754A41BEE44CD00737CA5 /* ASEqualityHashHelpers.h */ = {isa = PBXFileReference; fileEncoding = 4; lastKnownFileType = sourcecode.c.h; name = ASEqualityHashHelpers.h; path = TextKit/ASEqualityHashHelpers.h; sourceTree = "<group>"; };
		257754B71BEE458D00737CA5 /* ASTextKitHelpers.mm */ = {isa = PBXFileReference; fileEncoding = 4; lastKnownFileType = sourcecode.cpp.objcpp; name = ASTextKitHelpers.mm; path = TextKit/ASTextKitHelpers.mm; sourceTree = "<group>"; };
		257754B81BEE458E00737CA5 /* ASTextKitCoreTextAdditions.m */ = {isa = PBXFileReference; fileEncoding = 4; lastKnownFileType = sourcecode.c.objc; name = ASTextKitCoreTextAdditions.m; path = TextKit/ASTextKitCoreTextAdditions.m; sourceTree = "<group>"; };
		257754B91BEE458E00737CA5 /* ASTextNodeWordKerner.h */ = {isa = PBXFileReference; fileEncoding = 4; lastKnownFileType = sourcecode.c.h; name = ASTextNodeWordKerner.h; path = TextKit/ASTextNodeWordKerner.h; sourceTree = "<group>"; };
		257754BA1BEE458E00737CA5 /* ASTextKitHelpers.h */ = {isa = PBXFileReference; fileEncoding = 4; lastKnownFileType = sourcecode.c.h; name = ASTextKitHelpers.h; path = TextKit/ASTextKitHelpers.h; sourceTree = "<group>"; };
		257754BB1BEE458E00737CA5 /* ASTextKitCoreTextAdditions.h */ = {isa = PBXFileReference; fileEncoding = 4; lastKnownFileType = sourcecode.c.h; name = ASTextKitCoreTextAdditions.h; path = TextKit/ASTextKitCoreTextAdditions.h; sourceTree = "<group>"; };
		257754BC1BEE458E00737CA5 /* ASTextNodeTypes.h */ = {isa = PBXFileReference; fileEncoding = 4; lastKnownFileType = sourcecode.c.h; name = ASTextNodeTypes.h; path = TextKit/ASTextNodeTypes.h; sourceTree = "<group>"; };
		257754BD1BEE458E00737CA5 /* ASTextNodeWordKerner.m */ = {isa = PBXFileReference; fileEncoding = 4; lastKnownFileType = sourcecode.c.objc; name = ASTextNodeWordKerner.m; path = TextKit/ASTextNodeWordKerner.m; sourceTree = "<group>"; };
		25E327541C16819500A2170C /* ASPagerNode.h */ = {isa = PBXFileReference; fileEncoding = 4; lastKnownFileType = sourcecode.c.h; lineEnding = 0; path = ASPagerNode.h; sourceTree = "<group>"; xcLanguageSpecificationIdentifier = xcode.lang.objcpp; };
		25E327551C16819500A2170C /* ASPagerNode.m */ = {isa = PBXFileReference; fileEncoding = 4; lastKnownFileType = sourcecode.c.objc; lineEnding = 0; path = ASPagerNode.m; sourceTree = "<group>"; xcLanguageSpecificationIdentifier = xcode.lang.objc; };
		2911485B1A77147A005D0878 /* ASControlNodeTests.m */ = {isa = PBXFileReference; fileEncoding = 4; lastKnownFileType = sourcecode.c.objc; path = ASControlNodeTests.m; sourceTree = "<group>"; };
		292C59991A956527007E5DD6 /* ASLayoutRangeType.h */ = {isa = PBXFileReference; fileEncoding = 4; lastKnownFileType = sourcecode.c.h; path = ASLayoutRangeType.h; sourceTree = "<group>"; };
		2967F9E11AB0A4CF0072E4AB /* ASBasicImageDownloaderInternal.h */ = {isa = PBXFileReference; lastKnownFileType = sourcecode.c.h; path = ASBasicImageDownloaderInternal.h; sourceTree = "<group>"; };
		296A0A311A951715005ACEAA /* ASScrollDirection.h */ = {isa = PBXFileReference; fileEncoding = 4; lastKnownFileType = sourcecode.c.h; name = ASScrollDirection.h; path = AsyncDisplayKit/Details/ASScrollDirection.h; sourceTree = SOURCE_ROOT; };
		296A0A341A951ABF005ACEAA /* ASBatchFetchingTests.m */ = {isa = PBXFileReference; fileEncoding = 4; lastKnownFileType = sourcecode.c.objc; path = ASBatchFetchingTests.m; sourceTree = "<group>"; };
		299DA1A71A828D2900162D41 /* ASBatchContext.h */ = {isa = PBXFileReference; fileEncoding = 4; lastKnownFileType = sourcecode.c.h; path = ASBatchContext.h; sourceTree = "<group>"; };
		299DA1A81A828D2900162D41 /* ASBatchContext.mm */ = {isa = PBXFileReference; fileEncoding = 4; lastKnownFileType = sourcecode.cpp.objcpp; path = ASBatchContext.mm; sourceTree = "<group>"; };
		29CDC2E11AAE70D000833CA4 /* ASBasicImageDownloaderContextTests.m */ = {isa = PBXFileReference; fileEncoding = 4; lastKnownFileType = sourcecode.c.objc; path = ASBasicImageDownloaderContextTests.m; sourceTree = "<group>"; };
		3C9C128419E616EF00E942A0 /* ASTableViewTests.m */ = {isa = PBXFileReference; fileEncoding = 4; lastKnownFileType = sourcecode.c.objc; lineEnding = 0; path = ASTableViewTests.m; sourceTree = "<group>"; xcLanguageSpecificationIdentifier = xcode.lang.objc; };
		430E7C8D1B4C23F100697A4C /* ASIndexPath.h */ = {isa = PBXFileReference; fileEncoding = 4; lastKnownFileType = sourcecode.c.h; path = ASIndexPath.h; sourceTree = "<group>"; };
		430E7C8E1B4C23F100697A4C /* ASIndexPath.m */ = {isa = PBXFileReference; fileEncoding = 4; lastKnownFileType = sourcecode.c.objc; path = ASIndexPath.m; sourceTree = "<group>"; };
		464052191A3F83C40061C0BA /* ASDataController.h */ = {isa = PBXFileReference; fileEncoding = 4; lastKnownFileType = sourcecode.c.h; lineEnding = 0; path = ASDataController.h; sourceTree = "<group>"; };
		4640521A1A3F83C40061C0BA /* ASDataController.mm */ = {isa = PBXFileReference; fileEncoding = 4; lastKnownFileType = sourcecode.cpp.objcpp; lineEnding = 0; path = ASDataController.mm; sourceTree = "<group>"; };
		4640521B1A3F83C40061C0BA /* ASFlowLayoutController.h */ = {isa = PBXFileReference; fileEncoding = 4; lastKnownFileType = sourcecode.c.h; path = ASFlowLayoutController.h; sourceTree = "<group>"; };
		4640521C1A3F83C40061C0BA /* ASFlowLayoutController.mm */ = {isa = PBXFileReference; fileEncoding = 4; lastKnownFileType = sourcecode.cpp.objcpp; path = ASFlowLayoutController.mm; sourceTree = "<group>"; };
		4640521D1A3F83C40061C0BA /* ASLayoutController.h */ = {isa = PBXFileReference; fileEncoding = 4; lastKnownFileType = sourcecode.c.h; path = ASLayoutController.h; sourceTree = "<group>"; };
		68B027791C1A79CC0041016B /* ASDisplayNode+Beta.h */ = {isa = PBXFileReference; fileEncoding = 4; lastKnownFileType = sourcecode.c.h; path = "ASDisplayNode+Beta.h"; sourceTree = "<group>"; };
		68EE0DBB1C1B4ED300BA1B99 /* ASMainSerialQueue.h */ = {isa = PBXFileReference; fileEncoding = 4; lastKnownFileType = sourcecode.c.h; path = ASMainSerialQueue.h; sourceTree = "<group>"; };
		68EE0DBC1C1B4ED300BA1B99 /* ASMainSerialQueue.mm */ = {isa = PBXFileReference; fileEncoding = 4; lastKnownFileType = sourcecode.cpp.objcpp; path = ASMainSerialQueue.mm; sourceTree = "<group>"; };
		69F10C851C84C35D0026140C /* ASRangeControllerUpdateRangeProtocol+Beta.h */ = {isa = PBXFileReference; fileEncoding = 4; lastKnownFileType = sourcecode.c.h; path = "ASRangeControllerUpdateRangeProtocol+Beta.h"; sourceTree = "<group>"; };
		6BDC61F51978FEA400E50D21 /* AsyncDisplayKit.h */ = {isa = PBXFileReference; explicitFileType = sourcecode.c.h; path = AsyncDisplayKit.h; sourceTree = "<group>"; };
		764D83D21C8EA515009B4FB8 /* AsyncDisplayKit+Debug.h */ = {isa = PBXFileReference; fileEncoding = 4; lastKnownFileType = sourcecode.c.h; path = "AsyncDisplayKit+Debug.h"; sourceTree = "<group>"; };
		764D83D31C8EA515009B4FB8 /* AsyncDisplayKit+Debug.m */ = {isa = PBXFileReference; fileEncoding = 4; lastKnownFileType = sourcecode.c.objc; path = "AsyncDisplayKit+Debug.m"; sourceTree = "<group>"; };
<<<<<<< HEAD
		76C078241C9F455E00E37AB1 /* ASLayoutSpec+Debug.h */ = {isa = PBXFileReference; fileEncoding = 4; lastKnownFileType = sourcecode.c.h; path = "ASLayoutSpec+Debug.h"; sourceTree = "<group>"; };
		76C078251C9F455E00E37AB1 /* ASLayoutSpec+Debug.m */ = {isa = PBXFileReference; fileEncoding = 4; lastKnownFileType = sourcecode.c.objc; path = "ASLayoutSpec+Debug.m"; sourceTree = "<group>"; };
		76C0782A1C9F459C00E37AB1 /* ASLayoutableInspectorNode.h */ = {isa = PBXFileReference; fileEncoding = 4; lastKnownFileType = sourcecode.c.h; path = ASLayoutableInspectorNode.h; sourceTree = "<group>"; };
		76C0782B1C9F459C00E37AB1 /* ASLayoutableInspectorNode.m */ = {isa = PBXFileReference; fileEncoding = 4; lastKnownFileType = sourcecode.c.objc; path = ASLayoutableInspectorNode.m; sourceTree = "<group>"; };
		81EE384D1C8E94F000456208 /* ASRunLoopQueue.h */ = {isa = PBXFileReference; fileEncoding = 4; lastKnownFileType = sourcecode.c.h; name = ASRunLoopQueue.h; path = ../ASRunLoopQueue.h; sourceTree = "<group>"; };
		81EE384E1C8E94F000456208 /* ASRunLoopQueue.mm */ = {isa = PBXFileReference; fileEncoding = 4; lastKnownFileType = sourcecode.cpp.objcpp; name = ASRunLoopQueue.mm; path = ../ASRunLoopQueue.mm; sourceTree = "<group>"; };
=======
>>>>>>> 97798010
		7A06A7381C35F08800FE8DAA /* ASRelativeLayoutSpec.mm */ = {isa = PBXFileReference; fileEncoding = 4; lastKnownFileType = sourcecode.cpp.objcpp; name = ASRelativeLayoutSpec.mm; path = AsyncDisplayKit/Layout/ASRelativeLayoutSpec.mm; sourceTree = "<group>"; };
		7A06A7391C35F08800FE8DAA /* ASRelativeLayoutSpec.h */ = {isa = PBXFileReference; fileEncoding = 4; lastKnownFileType = sourcecode.c.h; name = ASRelativeLayoutSpec.h; path = AsyncDisplayKit/Layout/ASRelativeLayoutSpec.h; sourceTree = "<group>"; };
		7AB338681C55B97B0055FDE8 /* ASRelativeLayoutSpecSnapshotTests.mm */ = {isa = PBXFileReference; fileEncoding = 4; lastKnownFileType = sourcecode.cpp.objcpp; path = ASRelativeLayoutSpecSnapshotTests.mm; sourceTree = "<group>"; };
		81EE384D1C8E94F000456208 /* ASRunLoopQueue.h */ = {isa = PBXFileReference; fileEncoding = 4; lastKnownFileType = sourcecode.c.h; name = ASRunLoopQueue.h; path = ../ASRunLoopQueue.h; sourceTree = "<group>"; };
		81EE384E1C8E94F000456208 /* ASRunLoopQueue.mm */ = {isa = PBXFileReference; fileEncoding = 4; lastKnownFileType = sourcecode.cpp.objcpp; name = ASRunLoopQueue.mm; path = ../ASRunLoopQueue.mm; sourceTree = "<group>"; };
		92DD2FE11BF4B97E0074C9DD /* ASMapNode.h */ = {isa = PBXFileReference; fileEncoding = 4; lastKnownFileType = sourcecode.c.h; path = ASMapNode.h; sourceTree = "<group>"; };
		92DD2FE21BF4B97E0074C9DD /* ASMapNode.mm */ = {isa = PBXFileReference; fileEncoding = 4; lastKnownFileType = sourcecode.cpp.objcpp; path = ASMapNode.mm; sourceTree = "<group>"; };
		92DD2FE51BF4D05E0074C9DD /* MapKit.framework */ = {isa = PBXFileReference; lastKnownFileType = wrapper.framework; name = MapKit.framework; path = System/Library/Frameworks/MapKit.framework; sourceTree = SDKROOT; };
		9C49C36E1B853957000B0DD5 /* ASStackLayoutable.h */ = {isa = PBXFileReference; fileEncoding = 4; lastKnownFileType = sourcecode.c.h; name = ASStackLayoutable.h; path = AsyncDisplayKit/Layout/ASStackLayoutable.h; sourceTree = "<group>"; };
		9C5586671BD549CB00B50E3A /* ASAsciiArtBoxCreator.h */ = {isa = PBXFileReference; fileEncoding = 4; lastKnownFileType = sourcecode.c.h; name = ASAsciiArtBoxCreator.h; path = AsyncDisplayKit/Layout/ASAsciiArtBoxCreator.h; sourceTree = "<group>"; };
		9C5586681BD549CB00B50E3A /* ASAsciiArtBoxCreator.m */ = {isa = PBXFileReference; fileEncoding = 4; lastKnownFileType = sourcecode.c.objc; name = ASAsciiArtBoxCreator.m; path = AsyncDisplayKit/Layout/ASAsciiArtBoxCreator.m; sourceTree = "<group>"; };
		9C5FA34F1B8F6ADF00A62714 /* ASLayoutOptions.h */ = {isa = PBXFileReference; fileEncoding = 4; lastKnownFileType = sourcecode.c.h; name = ASLayoutOptions.h; path = AsyncDisplayKit/Layout/ASLayoutOptions.h; sourceTree = "<group>"; };
		9C5FA3501B8F6ADF00A62714 /* ASLayoutOptions.mm */ = {isa = PBXFileReference; fileEncoding = 4; lastKnownFileType = sourcecode.cpp.objcpp; name = ASLayoutOptions.mm; path = AsyncDisplayKit/Layout/ASLayoutOptions.mm; sourceTree = "<group>"; };
		9C5FA35C1B90C9A500A62714 /* ASLayoutOptionsPrivate.mm */ = {isa = PBXFileReference; fileEncoding = 4; lastKnownFileType = sourcecode.cpp.objcpp; name = ASLayoutOptionsPrivate.mm; path = AsyncDisplayKit/Layout/ASLayoutOptionsPrivate.mm; sourceTree = "<group>"; };
		9C65A7291BA8EA4D0084DA91 /* ASLayoutOptionsPrivate.h */ = {isa = PBXFileReference; fileEncoding = 4; lastKnownFileType = sourcecode.c.h; path = ASLayoutOptionsPrivate.h; sourceTree = "<group>"; };
		9C6BB3B01B8CC9C200F13F52 /* ASStaticLayoutable.h */ = {isa = PBXFileReference; fileEncoding = 4; lastKnownFileType = sourcecode.c.h; name = ASStaticLayoutable.h; path = AsyncDisplayKit/Layout/ASStaticLayoutable.h; sourceTree = "<group>"; };
		9C8221931BA237B80037F19A /* ASStackBaselinePositionedLayout.h */ = {isa = PBXFileReference; fileEncoding = 4; lastKnownFileType = sourcecode.c.h; path = ASStackBaselinePositionedLayout.h; sourceTree = "<group>"; };
		9C8221941BA237B80037F19A /* ASStackBaselinePositionedLayout.mm */ = {isa = PBXFileReference; fileEncoding = 4; lastKnownFileType = sourcecode.cpp.objcpp; path = ASStackBaselinePositionedLayout.mm; sourceTree = "<group>"; };
		9C8898BA1C738B9800D6B02E /* ASTextKitFontSizeAdjuster.mm */ = {isa = PBXFileReference; fileEncoding = 4; lastKnownFileType = sourcecode.cpp.objcpp; name = ASTextKitFontSizeAdjuster.mm; path = TextKit/ASTextKitFontSizeAdjuster.mm; sourceTree = "<group>"; };
		9CDC18CB1B910E12004965E2 /* ASLayoutablePrivate.h */ = {isa = PBXFileReference; fileEncoding = 4; lastKnownFileType = sourcecode.c.h; name = ASLayoutablePrivate.h; path = AsyncDisplayKit/Layout/ASLayoutablePrivate.h; sourceTree = "<group>"; };
		9F06E5CC1B4CAF4200F015D8 /* ASCollectionViewTests.m */ = {isa = PBXFileReference; fileEncoding = 4; lastKnownFileType = sourcecode.c.objc; lineEnding = 0; path = ASCollectionViewTests.m; sourceTree = "<group>"; xcLanguageSpecificationIdentifier = xcode.lang.objc; };
		A32FEDD31C501B6A004F642A /* ASTextKitFontSizeAdjuster.h */ = {isa = PBXFileReference; fileEncoding = 4; lastKnownFileType = sourcecode.c.h; name = ASTextKitFontSizeAdjuster.h; path = TextKit/ASTextKitFontSizeAdjuster.h; sourceTree = "<group>"; };
		A373200E1C571B050011FC94 /* ASTextNode+Beta.h */ = {isa = PBXFileReference; lastKnownFileType = sourcecode.c.h; path = "ASTextNode+Beta.h"; sourceTree = "<group>"; };
		AC026B571BD3F61800BBC17E /* ASStaticLayoutSpecSnapshotTests.m */ = {isa = PBXFileReference; fileEncoding = 4; lastKnownFileType = sourcecode.c.objc; path = ASStaticLayoutSpecSnapshotTests.m; sourceTree = "<group>"; };
		AC026B671BD57D6F00BBC17E /* ASChangeSetDataController.h */ = {isa = PBXFileReference; fileEncoding = 4; lastKnownFileType = sourcecode.c.h; path = ASChangeSetDataController.h; sourceTree = "<group>"; };
		AC026B681BD57D6F00BBC17E /* ASChangeSetDataController.m */ = {isa = PBXFileReference; fileEncoding = 4; lastKnownFileType = sourcecode.c.objc; path = ASChangeSetDataController.m; sourceTree = "<group>"; };
		AC026B6D1BD57DBF00BBC17E /* _ASHierarchyChangeSet.h */ = {isa = PBXFileReference; fileEncoding = 4; lastKnownFileType = sourcecode.c.h; path = _ASHierarchyChangeSet.h; sourceTree = "<group>"; };
		AC026B6E1BD57DBF00BBC17E /* _ASHierarchyChangeSet.m */ = {isa = PBXFileReference; fileEncoding = 4; lastKnownFileType = sourcecode.c.objc; path = _ASHierarchyChangeSet.m; sourceTree = "<group>"; };
		AC21EC0F1B3D0BF600C8B19A /* ASStackLayoutDefines.h */ = {isa = PBXFileReference; fileEncoding = 4; lastKnownFileType = sourcecode.c.h; name = ASStackLayoutDefines.h; path = AsyncDisplayKit/Layout/ASStackLayoutDefines.h; sourceTree = "<group>"; };
		AC3C4A4F1A1139C100143C57 /* ASCollectionView.h */ = {isa = PBXFileReference; fileEncoding = 4; lastKnownFileType = sourcecode.c.h; lineEnding = 0; path = ASCollectionView.h; sourceTree = "<group>"; };
		AC3C4A501A1139C100143C57 /* ASCollectionView.mm */ = {isa = PBXFileReference; fileEncoding = 4; lastKnownFileType = sourcecode.cpp.objcpp; lineEnding = 0; path = ASCollectionView.mm; sourceTree = "<group>"; };
		AC3C4A531A113EEC00143C57 /* ASCollectionViewProtocols.h */ = {isa = PBXFileReference; fileEncoding = 4; lastKnownFileType = sourcecode.c.h; path = ASCollectionViewProtocols.h; sourceTree = "<group>"; };
		AC47D9431B3BB41900AAEE9D /* ASRelativeSize.h */ = {isa = PBXFileReference; fileEncoding = 4; lastKnownFileType = sourcecode.c.h; name = ASRelativeSize.h; path = AsyncDisplayKit/Layout/ASRelativeSize.h; sourceTree = "<group>"; };
		AC47D9441B3BB41900AAEE9D /* ASRelativeSize.mm */ = {isa = PBXFileReference; fileEncoding = 4; lastKnownFileType = sourcecode.cpp.objcpp; name = ASRelativeSize.mm; path = AsyncDisplayKit/Layout/ASRelativeSize.mm; sourceTree = "<group>"; };
		AC6456071B0A335000CF11B8 /* ASCellNode.m */ = {isa = PBXFileReference; fileEncoding = 4; lastKnownFileType = sourcecode.c.objc; path = ASCellNode.m; sourceTree = "<group>"; };
		AC7A2C161BDE11DF0093FE1A /* ASTableViewInternal.h */ = {isa = PBXFileReference; fileEncoding = 4; lastKnownFileType = sourcecode.c.h; path = ASTableViewInternal.h; sourceTree = "<group>"; };
		ACC945A81BA9E7A0005E1FB8 /* ASViewController.h */ = {isa = PBXFileReference; fileEncoding = 4; lastKnownFileType = sourcecode.c.h; path = ASViewController.h; sourceTree = "<group>"; };
		ACC945AA1BA9E7C1005E1FB8 /* ASViewController.m */ = {isa = PBXFileReference; fileEncoding = 4; lastKnownFileType = sourcecode.c.objc; path = ASViewController.m; sourceTree = "<group>"; };
		ACF6ED011B17843500DA7C62 /* ASBackgroundLayoutSpec.h */ = {isa = PBXFileReference; fileEncoding = 4; lastKnownFileType = sourcecode.c.h; name = ASBackgroundLayoutSpec.h; path = AsyncDisplayKit/Layout/ASBackgroundLayoutSpec.h; sourceTree = "<group>"; };
		ACF6ED021B17843500DA7C62 /* ASBackgroundLayoutSpec.mm */ = {isa = PBXFileReference; fileEncoding = 4; lastKnownFileType = sourcecode.cpp.objcpp; lineEnding = 0; name = ASBackgroundLayoutSpec.mm; path = AsyncDisplayKit/Layout/ASBackgroundLayoutSpec.mm; sourceTree = "<group>"; };
		ACF6ED031B17843500DA7C62 /* ASCenterLayoutSpec.h */ = {isa = PBXFileReference; fileEncoding = 4; lastKnownFileType = sourcecode.c.h; name = ASCenterLayoutSpec.h; path = AsyncDisplayKit/Layout/ASCenterLayoutSpec.h; sourceTree = "<group>"; };
		ACF6ED041B17843500DA7C62 /* ASCenterLayoutSpec.mm */ = {isa = PBXFileReference; fileEncoding = 4; lastKnownFileType = sourcecode.cpp.objcpp; lineEnding = 0; name = ASCenterLayoutSpec.mm; path = AsyncDisplayKit/Layout/ASCenterLayoutSpec.mm; sourceTree = "<group>"; };
		ACF6ED071B17843500DA7C62 /* ASDimension.h */ = {isa = PBXFileReference; fileEncoding = 4; lastKnownFileType = sourcecode.c.h; name = ASDimension.h; path = AsyncDisplayKit/Layout/ASDimension.h; sourceTree = "<group>"; };
		ACF6ED081B17843500DA7C62 /* ASDimension.mm */ = {isa = PBXFileReference; fileEncoding = 4; lastKnownFileType = sourcecode.cpp.objcpp; name = ASDimension.mm; path = AsyncDisplayKit/Layout/ASDimension.mm; sourceTree = "<group>"; };
		ACF6ED091B17843500DA7C62 /* ASInsetLayoutSpec.h */ = {isa = PBXFileReference; fileEncoding = 4; lastKnownFileType = sourcecode.c.h; name = ASInsetLayoutSpec.h; path = AsyncDisplayKit/Layout/ASInsetLayoutSpec.h; sourceTree = "<group>"; };
		ACF6ED0A1B17843500DA7C62 /* ASInsetLayoutSpec.mm */ = {isa = PBXFileReference; fileEncoding = 4; lastKnownFileType = sourcecode.cpp.objcpp; lineEnding = 0; name = ASInsetLayoutSpec.mm; path = AsyncDisplayKit/Layout/ASInsetLayoutSpec.mm; sourceTree = "<group>"; };
		ACF6ED0B1B17843500DA7C62 /* ASLayout.h */ = {isa = PBXFileReference; fileEncoding = 4; lastKnownFileType = sourcecode.c.h; name = ASLayout.h; path = AsyncDisplayKit/Layout/ASLayout.h; sourceTree = "<group>"; };
		ACF6ED0C1B17843500DA7C62 /* ASLayout.mm */ = {isa = PBXFileReference; fileEncoding = 4; lastKnownFileType = sourcecode.cpp.objcpp; name = ASLayout.mm; path = AsyncDisplayKit/Layout/ASLayout.mm; sourceTree = "<group>"; };
		ACF6ED0D1B17843500DA7C62 /* ASLayoutSpec.h */ = {isa = PBXFileReference; fileEncoding = 4; lastKnownFileType = sourcecode.c.h; name = ASLayoutSpec.h; path = AsyncDisplayKit/Layout/ASLayoutSpec.h; sourceTree = "<group>"; };
		ACF6ED0E1B17843500DA7C62 /* ASLayoutSpec.mm */ = {isa = PBXFileReference; fileEncoding = 4; lastKnownFileType = sourcecode.cpp.objcpp; lineEnding = 0; name = ASLayoutSpec.mm; path = AsyncDisplayKit/Layout/ASLayoutSpec.mm; sourceTree = "<group>"; };
		ACF6ED111B17843500DA7C62 /* ASLayoutable.h */ = {isa = PBXFileReference; fileEncoding = 4; lastKnownFileType = sourcecode.c.h; name = ASLayoutable.h; path = AsyncDisplayKit/Layout/ASLayoutable.h; sourceTree = "<group>"; };
		ACF6ED121B17843500DA7C62 /* ASOverlayLayoutSpec.h */ = {isa = PBXFileReference; fileEncoding = 4; lastKnownFileType = sourcecode.c.h; name = ASOverlayLayoutSpec.h; path = AsyncDisplayKit/Layout/ASOverlayLayoutSpec.h; sourceTree = "<group>"; };
		ACF6ED131B17843500DA7C62 /* ASOverlayLayoutSpec.mm */ = {isa = PBXFileReference; fileEncoding = 4; lastKnownFileType = sourcecode.cpp.objcpp; lineEnding = 0; name = ASOverlayLayoutSpec.mm; path = AsyncDisplayKit/Layout/ASOverlayLayoutSpec.mm; sourceTree = "<group>"; };
		ACF6ED141B17843500DA7C62 /* ASRatioLayoutSpec.h */ = {isa = PBXFileReference; fileEncoding = 4; lastKnownFileType = sourcecode.c.h; name = ASRatioLayoutSpec.h; path = AsyncDisplayKit/Layout/ASRatioLayoutSpec.h; sourceTree = "<group>"; };
		ACF6ED151B17843500DA7C62 /* ASRatioLayoutSpec.mm */ = {isa = PBXFileReference; fileEncoding = 4; lastKnownFileType = sourcecode.cpp.objcpp; lineEnding = 0; name = ASRatioLayoutSpec.mm; path = AsyncDisplayKit/Layout/ASRatioLayoutSpec.mm; sourceTree = "<group>"; };
		ACF6ED161B17843500DA7C62 /* ASStackLayoutSpec.h */ = {isa = PBXFileReference; fileEncoding = 4; lastKnownFileType = sourcecode.c.h; name = ASStackLayoutSpec.h; path = AsyncDisplayKit/Layout/ASStackLayoutSpec.h; sourceTree = "<group>"; };
		ACF6ED171B17843500DA7C62 /* ASStackLayoutSpec.mm */ = {isa = PBXFileReference; fileEncoding = 4; lastKnownFileType = sourcecode.cpp.objcpp; name = ASStackLayoutSpec.mm; path = AsyncDisplayKit/Layout/ASStackLayoutSpec.mm; sourceTree = "<group>"; };
		ACF6ED181B17843500DA7C62 /* ASStaticLayoutSpec.h */ = {isa = PBXFileReference; fileEncoding = 4; lastKnownFileType = sourcecode.c.h; name = ASStaticLayoutSpec.h; path = AsyncDisplayKit/Layout/ASStaticLayoutSpec.h; sourceTree = "<group>"; };
		ACF6ED191B17843500DA7C62 /* ASStaticLayoutSpec.mm */ = {isa = PBXFileReference; fileEncoding = 4; lastKnownFileType = sourcecode.cpp.objcpp; lineEnding = 0; name = ASStaticLayoutSpec.mm; path = AsyncDisplayKit/Layout/ASStaticLayoutSpec.mm; sourceTree = "<group>"; xcLanguageSpecificationIdentifier = xcode.lang.objcpp; };
		ACF6ED431B17847A00DA7C62 /* ASInternalHelpers.h */ = {isa = PBXFileReference; fileEncoding = 4; lastKnownFileType = sourcecode.c.h; path = ASInternalHelpers.h; sourceTree = "<group>"; };
		ACF6ED441B17847A00DA7C62 /* ASInternalHelpers.mm */ = {isa = PBXFileReference; fileEncoding = 4; lastKnownFileType = sourcecode.cpp.objcpp; path = ASInternalHelpers.mm; sourceTree = "<group>"; };
		ACF6ED451B17847A00DA7C62 /* ASLayoutSpecUtilities.h */ = {isa = PBXFileReference; fileEncoding = 4; lastKnownFileType = sourcecode.c.h; path = ASLayoutSpecUtilities.h; sourceTree = "<group>"; };
		ACF6ED461B17847A00DA7C62 /* ASStackLayoutSpecUtilities.h */ = {isa = PBXFileReference; fileEncoding = 4; lastKnownFileType = sourcecode.c.h; path = ASStackLayoutSpecUtilities.h; sourceTree = "<group>"; };
		ACF6ED471B17847A00DA7C62 /* ASStackPositionedLayout.h */ = {isa = PBXFileReference; fileEncoding = 4; lastKnownFileType = sourcecode.c.h; path = ASStackPositionedLayout.h; sourceTree = "<group>"; };
		ACF6ED481B17847A00DA7C62 /* ASStackPositionedLayout.mm */ = {isa = PBXFileReference; fileEncoding = 4; lastKnownFileType = sourcecode.cpp.objcpp; path = ASStackPositionedLayout.mm; sourceTree = "<group>"; };
		ACF6ED491B17847A00DA7C62 /* ASStackUnpositionedLayout.h */ = {isa = PBXFileReference; fileEncoding = 4; lastKnownFileType = sourcecode.c.h; path = ASStackUnpositionedLayout.h; sourceTree = "<group>"; };
		ACF6ED4A1B17847A00DA7C62 /* ASStackUnpositionedLayout.mm */ = {isa = PBXFileReference; fileEncoding = 4; lastKnownFileType = sourcecode.cpp.objcpp; lineEnding = 0; path = ASStackUnpositionedLayout.mm; sourceTree = "<group>"; };
		ACF6ED531B178DC700DA7C62 /* ASCenterLayoutSpecSnapshotTests.mm */ = {isa = PBXFileReference; fileEncoding = 4; lastKnownFileType = sourcecode.cpp.objcpp; path = ASCenterLayoutSpecSnapshotTests.mm; sourceTree = "<group>"; };
		ACF6ED541B178DC700DA7C62 /* ASDimensionTests.mm */ = {isa = PBXFileReference; fileEncoding = 4; lastKnownFileType = sourcecode.cpp.objcpp; path = ASDimensionTests.mm; sourceTree = "<group>"; };
		ACF6ED551B178DC700DA7C62 /* ASInsetLayoutSpecSnapshotTests.mm */ = {isa = PBXFileReference; fileEncoding = 4; lastKnownFileType = sourcecode.cpp.objcpp; path = ASInsetLayoutSpecSnapshotTests.mm; sourceTree = "<group>"; };
		ACF6ED571B178DC700DA7C62 /* ASLayoutSpecSnapshotTestsHelper.h */ = {isa = PBXFileReference; fileEncoding = 4; lastKnownFileType = sourcecode.c.h; path = ASLayoutSpecSnapshotTestsHelper.h; sourceTree = "<group>"; };
		ACF6ED581B178DC700DA7C62 /* ASLayoutSpecSnapshotTestsHelper.m */ = {isa = PBXFileReference; fileEncoding = 4; lastKnownFileType = sourcecode.c.objc; lineEnding = 0; path = ASLayoutSpecSnapshotTestsHelper.m; sourceTree = "<group>"; xcLanguageSpecificationIdentifier = xcode.lang.objc; };
		ACF6ED591B178DC700DA7C62 /* ASOverlayLayoutSpecSnapshotTests.mm */ = {isa = PBXFileReference; fileEncoding = 4; lastKnownFileType = sourcecode.cpp.objcpp; path = ASOverlayLayoutSpecSnapshotTests.mm; sourceTree = "<group>"; };
		ACF6ED5A1B178DC700DA7C62 /* ASRatioLayoutSpecSnapshotTests.mm */ = {isa = PBXFileReference; fileEncoding = 4; lastKnownFileType = sourcecode.cpp.objcpp; path = ASRatioLayoutSpecSnapshotTests.mm; sourceTree = "<group>"; };
		ACF6ED5B1B178DC700DA7C62 /* ASStackLayoutSpecSnapshotTests.mm */ = {isa = PBXFileReference; fileEncoding = 4; lastKnownFileType = sourcecode.cpp.objcpp; path = ASStackLayoutSpecSnapshotTests.mm; sourceTree = "<group>"; };
		AEB7B0181C5962EA00662EF4 /* ASDefaultPlayButton.h */ = {isa = PBXFileReference; fileEncoding = 4; lastKnownFileType = sourcecode.c.h; path = ASDefaultPlayButton.h; sourceTree = "<group>"; };
		AEB7B0191C5962EA00662EF4 /* ASDefaultPlayButton.m */ = {isa = PBXFileReference; fileEncoding = 4; lastKnownFileType = sourcecode.c.objc; path = ASDefaultPlayButton.m; sourceTree = "<group>"; };
		AEEC47DF1C20C2DD00EC1693 /* ASVideoNode.h */ = {isa = PBXFileReference; fileEncoding = 4; lastKnownFileType = sourcecode.c.h; path = ASVideoNode.h; sourceTree = "<group>"; };
		AEEC47E01C20C2DD00EC1693 /* ASVideoNode.mm */ = {isa = PBXFileReference; fileEncoding = 4; lastKnownFileType = sourcecode.cpp.objcpp; path = ASVideoNode.mm; sourceTree = "<group>"; };
		AEEC47E31C21D3D200EC1693 /* ASVideoNodeTests.m */ = {isa = PBXFileReference; fileEncoding = 4; lastKnownFileType = sourcecode.c.objc; path = ASVideoNodeTests.m; sourceTree = "<group>"; };
		B0F880581BEAEC7500D17647 /* ASTableNode.h */ = {isa = PBXFileReference; fileEncoding = 4; lastKnownFileType = sourcecode.c.h; path = ASTableNode.h; sourceTree = "<group>"; };
		B0F880591BEAEC7500D17647 /* ASTableNode.m */ = {isa = PBXFileReference; fileEncoding = 4; lastKnownFileType = sourcecode.c.objc; path = ASTableNode.m; sourceTree = "<group>"; };
		B13CA0F61C519E9400E031AB /* ASCollectionViewLayoutFacilitatorProtocol.h */ = {isa = PBXFileReference; fileEncoding = 4; lastKnownFileType = sourcecode.c.h; path = ASCollectionViewLayoutFacilitatorProtocol.h; sourceTree = "<group>"; };
		B13CA0FF1C52004900E031AB /* ASCollectionNode+Beta.h */ = {isa = PBXFileReference; fileEncoding = 4; lastKnownFileType = sourcecode.c.h; path = "ASCollectionNode+Beta.h"; sourceTree = "<group>"; };
		B30BF6501C5964B0004FCD53 /* ASLayoutManager.h */ = {isa = PBXFileReference; fileEncoding = 4; lastKnownFileType = sourcecode.c.h; name = ASLayoutManager.h; path = TextKit/ASLayoutManager.h; sourceTree = "<group>"; };
		B30BF6511C5964B0004FCD53 /* ASLayoutManager.m */ = {isa = PBXFileReference; fileEncoding = 4; lastKnownFileType = sourcecode.c.objc; name = ASLayoutManager.m; path = TextKit/ASLayoutManager.m; sourceTree = "<group>"; };
		B35061DA1B010EDF0018CF92 /* AsyncDisplayKit.framework */ = {isa = PBXFileReference; explicitFileType = wrapper.framework; includeInIndex = 0; path = AsyncDisplayKit.framework; sourceTree = BUILT_PRODUCTS_DIR; };
		B35061DD1B010EDF0018CF92 /* Info.plist */ = {isa = PBXFileReference; lastKnownFileType = text.plist.xml; name = Info.plist; path = "../AsyncDisplayKit-iOS/Info.plist"; sourceTree = "<group>"; };
		CC3B20811C3F76D600798563 /* ASPendingStateController.h */ = {isa = PBXFileReference; fileEncoding = 4; lastKnownFileType = sourcecode.c.h; path = ASPendingStateController.h; sourceTree = "<group>"; };
		CC3B20821C3F76D600798563 /* ASPendingStateController.mm */ = {isa = PBXFileReference; fileEncoding = 4; lastKnownFileType = sourcecode.cpp.objcpp; path = ASPendingStateController.mm; sourceTree = "<group>"; };
		CC3B20871C3F7A5400798563 /* ASWeakSet.h */ = {isa = PBXFileReference; fileEncoding = 4; lastKnownFileType = sourcecode.c.h; path = ASWeakSet.h; sourceTree = "<group>"; };
		CC3B20881C3F7A5400798563 /* ASWeakSet.m */ = {isa = PBXFileReference; fileEncoding = 4; lastKnownFileType = sourcecode.c.objc; path = ASWeakSet.m; sourceTree = "<group>"; };
		CC3B208D1C3F7D0A00798563 /* ASWeakSetTests.m */ = {isa = PBXFileReference; fileEncoding = 4; lastKnownFileType = sourcecode.c.objc; path = ASWeakSetTests.m; sourceTree = "<group>"; };
		CC3B208F1C3F892D00798563 /* ASBridgedPropertiesTests.mm */ = {isa = PBXFileReference; fileEncoding = 4; lastKnownFileType = sourcecode.cpp.objcpp; path = ASBridgedPropertiesTests.mm; sourceTree = "<group>"; };
		CC7FD9DC1BB5E962005CCB2B /* ASPhotosFrameworkImageRequest.h */ = {isa = PBXFileReference; fileEncoding = 4; lastKnownFileType = sourcecode.c.h; path = ASPhotosFrameworkImageRequest.h; sourceTree = "<group>"; };
		CC7FD9DD1BB5E962005CCB2B /* ASPhotosFrameworkImageRequest.m */ = {isa = PBXFileReference; fileEncoding = 4; lastKnownFileType = sourcecode.c.objc; path = ASPhotosFrameworkImageRequest.m; sourceTree = "<group>"; };
		CC7FD9E01BB5F750005CCB2B /* ASPhotosFrameworkImageRequestTests.m */ = {isa = PBXFileReference; fileEncoding = 4; lastKnownFileType = sourcecode.c.objc; path = ASPhotosFrameworkImageRequestTests.m; sourceTree = "<group>"; };
		D3779BCFF841AD3EB56537ED /* Pods-AsyncDisplayKitTests.release.xcconfig */ = {isa = PBXFileReference; includeInIndex = 1; lastKnownFileType = text.xcconfig; name = "Pods-AsyncDisplayKitTests.release.xcconfig"; path = "Pods/Target Support Files/Pods-AsyncDisplayKitTests/Pods-AsyncDisplayKitTests.release.xcconfig"; sourceTree = "<group>"; };
		D785F6601A74327E00291744 /* ASScrollNode.h */ = {isa = PBXFileReference; fileEncoding = 4; lastKnownFileType = sourcecode.c.h; path = ASScrollNode.h; sourceTree = "<group>"; };
		D785F6611A74327E00291744 /* ASScrollNode.m */ = {isa = PBXFileReference; fileEncoding = 4; lastKnownFileType = sourcecode.c.objc; path = ASScrollNode.m; sourceTree = "<group>"; };
		DB55C25F1C6408D6004EDCF5 /* _ASTransitionContext.h */ = {isa = PBXFileReference; fileEncoding = 4; lastKnownFileType = sourcecode.c.h; name = _ASTransitionContext.h; path = ../_ASTransitionContext.h; sourceTree = "<group>"; };
		DB55C2601C6408D6004EDCF5 /* _ASTransitionContext.m */ = {isa = PBXFileReference; fileEncoding = 4; lastKnownFileType = sourcecode.c.objc; name = _ASTransitionContext.m; path = ../_ASTransitionContext.m; sourceTree = "<group>"; };
		DB55C2651C641AE4004EDCF5 /* ASContextTransitioning.h */ = {isa = PBXFileReference; fileEncoding = 4; lastKnownFileType = sourcecode.c.h; path = ASContextTransitioning.h; sourceTree = "<group>"; };
		DBC452D91C5BF64600B16017 /* NSArray+Diffing.h */ = {isa = PBXFileReference; fileEncoding = 4; lastKnownFileType = sourcecode.c.h; path = "NSArray+Diffing.h"; sourceTree = "<group>"; };
		DBC452DA1C5BF64600B16017 /* NSArray+Diffing.m */ = {isa = PBXFileReference; fileEncoding = 4; lastKnownFileType = sourcecode.c.objc; path = "NSArray+Diffing.m"; sourceTree = "<group>"; };
		DBC452DD1C5C6A6A00B16017 /* ArrayDiffingTests.m */ = {isa = PBXFileReference; fileEncoding = 4; lastKnownFileType = sourcecode.c.objc; path = ArrayDiffingTests.m; sourceTree = "<group>"; };
		DBC453211C5FD97200B16017 /* ASDisplayNodeImplicitHierarchyTests.m */ = {isa = PBXFileReference; fileEncoding = 4; lastKnownFileType = sourcecode.c.objc; path = ASDisplayNodeImplicitHierarchyTests.m; sourceTree = "<group>"; };
		DBDB83921C6E879900D0098C /* ASPagerFlowLayout.h */ = {isa = PBXFileReference; fileEncoding = 4; lastKnownFileType = sourcecode.c.h; path = ASPagerFlowLayout.h; sourceTree = "<group>"; };
		DBDB83931C6E879900D0098C /* ASPagerFlowLayout.m */ = {isa = PBXFileReference; fileEncoding = 4; lastKnownFileType = sourcecode.c.objc; path = ASPagerFlowLayout.m; sourceTree = "<group>"; };
		DE6EA3211C14000600183B10 /* ASDisplayNode+FrameworkPrivate.h */ = {isa = PBXFileReference; fileEncoding = 4; lastKnownFileType = sourcecode.c.h; path = "ASDisplayNode+FrameworkPrivate.h"; sourceTree = "<group>"; };
		DE8BEABF1C2DF3FC00D57C12 /* ASDelegateProxy.h */ = {isa = PBXFileReference; fileEncoding = 4; lastKnownFileType = sourcecode.c.h; path = ASDelegateProxy.h; sourceTree = "<group>"; };
		DE8BEAC01C2DF3FC00D57C12 /* ASDelegateProxy.m */ = {isa = PBXFileReference; fileEncoding = 4; lastKnownFileType = sourcecode.c.objc; path = ASDelegateProxy.m; sourceTree = "<group>"; };
		DEC146B41C37A16A004A0EE7 /* ASCollectionInternal.h */ = {isa = PBXFileReference; fileEncoding = 4; lastKnownFileType = sourcecode.c.h; name = ASCollectionInternal.h; path = Details/ASCollectionInternal.h; sourceTree = "<group>"; };
		DEC146B51C37A16A004A0EE7 /* ASCollectionInternal.m */ = {isa = PBXFileReference; fileEncoding = 4; lastKnownFileType = sourcecode.c.objc; name = ASCollectionInternal.m; path = Details/ASCollectionInternal.m; sourceTree = "<group>"; };
		DECBD6E51BE56E1900CF4905 /* ASButtonNode.h */ = {isa = PBXFileReference; fileEncoding = 4; lastKnownFileType = sourcecode.c.h; path = ASButtonNode.h; sourceTree = "<group>"; };
		DECBD6E61BE56E1900CF4905 /* ASButtonNode.mm */ = {isa = PBXFileReference; fileEncoding = 4; lastKnownFileType = sourcecode.cpp.objcpp; path = ASButtonNode.mm; sourceTree = "<group>"; };
		E52405B21C8FEF03004DC8E7 /* ASDisplayNodeLayoutContext.mm */ = {isa = PBXFileReference; fileEncoding = 4; lastKnownFileType = sourcecode.cpp.objcpp; path = ASDisplayNodeLayoutContext.mm; sourceTree = "<group>"; };
		E52405B41C8FEF16004DC8E7 /* ASDisplayNodeLayoutContext.h */ = {isa = PBXFileReference; fileEncoding = 4; lastKnownFileType = sourcecode.c.h; path = ASDisplayNodeLayoutContext.h; sourceTree = "<group>"; };
		E55D86311CA8A14000A0C26F /* ASLayoutable.mm */ = {isa = PBXFileReference; fileEncoding = 4; lastKnownFileType = sourcecode.cpp.objcpp; name = ASLayoutable.mm; path = AsyncDisplayKit/Layout/ASLayoutable.mm; sourceTree = "<group>"; };
		E5711A2A1C840C81009619D4 /* ASIndexedNodeContext.h */ = {isa = PBXFileReference; fileEncoding = 4; lastKnownFileType = sourcecode.c.h; path = ASIndexedNodeContext.h; sourceTree = "<group>"; };
		E5711A2D1C840C96009619D4 /* ASIndexedNodeContext.m */ = {isa = PBXFileReference; fileEncoding = 4; lastKnownFileType = sourcecode.c.objc; path = ASIndexedNodeContext.m; sourceTree = "<group>"; };
		EFA731F0396842FF8AB635EE /* libPods-AsyncDisplayKitTests.a */ = {isa = PBXFileReference; explicitFileType = archive.ar; includeInIndex = 0; path = "libPods-AsyncDisplayKitTests.a"; sourceTree = BUILT_PRODUCTS_DIR; };
		FB07EABBCF28656C6297BC2D /* Pods-AsyncDisplayKitTests.debug.xcconfig */ = {isa = PBXFileReference; includeInIndex = 1; lastKnownFileType = text.xcconfig; name = "Pods-AsyncDisplayKitTests.debug.xcconfig"; path = "Pods/Target Support Files/Pods-AsyncDisplayKitTests/Pods-AsyncDisplayKitTests.debug.xcconfig"; sourceTree = "<group>"; };
/* End PBXFileReference section */

/* Begin PBXFrameworksBuildPhase section */
		057D02BC1AC0A66700C7AC3C /* Frameworks */ = {
			isa = PBXFrameworksBuildPhase;
			buildActionMask = 2147483647;
			files = (
				DE0702FC1C3671E900D7DE62 /* libAsyncDisplayKit.a in Frameworks */,
			);
			runOnlyForDeploymentPostprocessing = 0;
		};
		058D09A9195D04C000B7D73C /* Frameworks */ = {
			isa = PBXFrameworksBuildPhase;
			buildActionMask = 2147483647;
			files = (
				92DD2FE91BF4D4870074C9DD /* MapKit.framework in Frameworks */,
				051943151A1575670030A7D0 /* Photos.framework in Frameworks */,
				051943131A1575630030A7D0 /* AssetsLibrary.framework in Frameworks */,
				058D09B0195D04C000B7D73C /* Foundation.framework in Frameworks */,
			);
			runOnlyForDeploymentPostprocessing = 0;
		};
		058D09B9195D04C000B7D73C /* Frameworks */ = {
			isa = PBXFrameworksBuildPhase;
			buildActionMask = 2147483647;
			files = (
				92DD2FEA1BF4D49B0074C9DD /* MapKit.framework in Frameworks */,
				0515EA221A1576A100BA8B9A /* AssetsLibrary.framework in Frameworks */,
				0515EA211A15769900BA8B9A /* Photos.framework in Frameworks */,
				058D09BE195D04C000B7D73C /* XCTest.framework in Frameworks */,
				058D09C1195D04C000B7D73C /* UIKit.framework in Frameworks */,
				058D09C4195D04C000B7D73C /* libAsyncDisplayKit.a in Frameworks */,
				058D09BF195D04C000B7D73C /* Foundation.framework in Frameworks */,
				DB7121BCD50849C498C886FB /* libPods-AsyncDisplayKitTests.a in Frameworks */,
			);
			runOnlyForDeploymentPostprocessing = 0;
		};
		B35061D61B010EDF0018CF92 /* Frameworks */ = {
			isa = PBXFrameworksBuildPhase;
			buildActionMask = 2147483647;
			files = (
				92DD2FE61BF4D05E0074C9DD /* MapKit.framework in Frameworks */,
				B350625F1B0111800018CF92 /* Foundation.framework in Frameworks */,
				B350625E1B0111780018CF92 /* AssetsLibrary.framework in Frameworks */,
				B350625D1B0111740018CF92 /* Photos.framework in Frameworks */,
			);
			runOnlyForDeploymentPostprocessing = 0;
		};
/* End PBXFrameworksBuildPhase section */

/* Begin PBXGroup section */
		057D02C01AC0A66700C7AC3C /* AsyncDisplayKitTestHost */ = {
			isa = PBXGroup;
			children = (
				204C979D1B362CB3002B1083 /* Default-568h@2x.png */,
				057D02C51AC0A66700C7AC3C /* AppDelegate.h */,
				057D02C61AC0A66700C7AC3C /* AppDelegate.mm */,
				057D02C11AC0A66700C7AC3C /* Supporting Files */,
			);
			name = AsyncDisplayKitTestHost;
			path = ../AsyncDisplayKitTestHost;
			sourceTree = "<group>";
		};
		057D02C11AC0A66700C7AC3C /* Supporting Files */ = {
			isa = PBXGroup;
			children = (
				057D02C21AC0A66700C7AC3C /* Info.plist */,
				057D02C31AC0A66700C7AC3C /* main.m */,
			);
			name = "Supporting Files";
			sourceTree = "<group>";
		};
		058D09A3195D04C000B7D73C = {
			isa = PBXGroup;
			children = (
				058D09B1195D04C000B7D73C /* AsyncDisplayKit */,
				058D09C5195D04C000B7D73C /* AsyncDisplayKitTests */,
				B35061DB1B010EDF0018CF92 /* AsyncDisplayKit-iOS */,
				058D09AE195D04C000B7D73C /* Frameworks */,
				058D09AD195D04C000B7D73C /* Products */,
				FD40E2760492F0CAAEAD552D /* Pods */,
			);
			indentWidth = 2;
			sourceTree = "<group>";
			tabWidth = 2;
			usesTabs = 0;
		};
		058D09AD195D04C000B7D73C /* Products */ = {
			isa = PBXGroup;
			children = (
				058D09AC195D04C000B7D73C /* libAsyncDisplayKit.a */,
				058D09BC195D04C000B7D73C /* AsyncDisplayKitTests.xctest */,
				057D02BF1AC0A66700C7AC3C /* AsyncDisplayKitTestHost.app */,
				B35061DA1B010EDF0018CF92 /* AsyncDisplayKit.framework */,
			);
			name = Products;
			sourceTree = "<group>";
		};
		058D09AE195D04C000B7D73C /* Frameworks */ = {
			isa = PBXGroup;
			children = (
				92DD2FE51BF4D05E0074C9DD /* MapKit.framework */,
				051943141A1575670030A7D0 /* Photos.framework */,
				051943121A1575630030A7D0 /* AssetsLibrary.framework */,
				058D09AF195D04C000B7D73C /* Foundation.framework */,
				058D09BD195D04C000B7D73C /* XCTest.framework */,
				058D09C0195D04C000B7D73C /* UIKit.framework */,
				EFA731F0396842FF8AB635EE /* libPods-AsyncDisplayKitTests.a */,
			);
			name = Frameworks;
			sourceTree = "<group>";
		};
		058D09B1195D04C000B7D73C /* AsyncDisplayKit */ = {
			isa = PBXGroup;
			children = (
				DBDB83921C6E879900D0098C /* ASPagerFlowLayout.h */,
				DBDB83931C6E879900D0098C /* ASPagerFlowLayout.m */,
				92DD2FE11BF4B97E0074C9DD /* ASMapNode.h */,
				92DD2FE21BF4B97E0074C9DD /* ASMapNode.mm */,
				AEEC47DF1C20C2DD00EC1693 /* ASVideoNode.h */,
				AEEC47E01C20C2DD00EC1693 /* ASVideoNode.mm */,
				055F1A3A19ABD43F004DAFF1 /* ASCellNode.h */,
				AC6456071B0A335000CF11B8 /* ASCellNode.m */,
				18C2ED7C1B9B7DE800F627B3 /* ASCollectionNode.h */,
				18C2ED7D1B9B7DE800F627B3 /* ASCollectionNode.mm */,
				B13CA0FF1C52004900E031AB /* ASCollectionNode+Beta.h */,
				AC3C4A4F1A1139C100143C57 /* ASCollectionView.h */,
				AC3C4A501A1139C100143C57 /* ASCollectionView.mm */,
				AC3C4A531A113EEC00143C57 /* ASCollectionViewProtocols.h */,
				B13CA0F61C519E9400E031AB /* ASCollectionViewLayoutFacilitatorProtocol.h */,
				DEC146B41C37A16A004A0EE7 /* ASCollectionInternal.h */,
				DEC146B51C37A16A004A0EE7 /* ASCollectionInternal.m */,
				058D09D5195D050800B7D73C /* ASControlNode.h */,
				058D09D6195D050800B7D73C /* ASControlNode.mm */,
				DECBD6E51BE56E1900CF4905 /* ASButtonNode.h */,
				DECBD6E61BE56E1900CF4905 /* ASButtonNode.mm */,
				058D09D7195D050800B7D73C /* ASControlNode+Subclasses.h */,
				058D09D8195D050800B7D73C /* ASDisplayNode.h */,
				058D09D9195D050800B7D73C /* ASDisplayNode.mm */,
				68B027791C1A79CC0041016B /* ASDisplayNode+Beta.h */,
				058D09DA195D050800B7D73C /* ASDisplayNode+Subclasses.h */,
				058D09DB195D050800B7D73C /* ASDisplayNodeExtras.h */,
				058D09DC195D050800B7D73C /* ASDisplayNodeExtras.mm */,
				0587F9BB1A7309ED00AFF0BA /* ASEditableTextNode.h */,
				0587F9BC1A7309ED00AFF0BA /* ASEditableTextNode.mm */,
				058D09DD195D050800B7D73C /* ASImageNode.h */,
				058D09DE195D050800B7D73C /* ASImageNode.mm */,
				0516FA3E1A1563D200B4EBED /* ASMultiplexImageNode.h */,
				0516FA3F1A1563D200B4EBED /* ASMultiplexImageNode.mm */,
				055B9FA61A1C154B00035D6D /* ASNetworkImageNode.h */,
				055B9FA71A1C154B00035D6D /* ASNetworkImageNode.mm */,
				25E327541C16819500A2170C /* ASPagerNode.h */,
				25E327551C16819500A2170C /* ASPagerNode.m */,
				D785F6601A74327E00291744 /* ASScrollNode.h */,
				D785F6611A74327E00291744 /* ASScrollNode.m */,
				B0F880581BEAEC7500D17647 /* ASTableNode.h */,
				B0F880591BEAEC7500D17647 /* ASTableNode.m */,
				055F1A3219ABD3E3004DAFF1 /* ASTableView.h */,
				055F1A3319ABD3E3004DAFF1 /* ASTableView.mm */,
				AC7A2C161BDE11DF0093FE1A /* ASTableViewInternal.h */,
				0574D5E119C110610097DC25 /* ASTableViewProtocols.h */,
				058D09DF195D050800B7D73C /* ASTextNode.h */,
				A373200E1C571B050011FC94 /* ASTextNode+Beta.h */,
				058D09E0195D050800B7D73C /* ASTextNode.mm */,
				ACC945A81BA9E7A0005E1FB8 /* ASViewController.h */,
				ACC945AA1BA9E7C1005E1FB8 /* ASViewController.m */,
				6BDC61F51978FEA400E50D21 /* AsyncDisplayKit.h */,
				76C078241C9F455E00E37AB1 /* ASLayoutSpec+Debug.h */,
				76C078251C9F455E00E37AB1 /* ASLayoutSpec+Debug.m */,
				76C0782A1C9F459C00E37AB1 /* ASLayoutableInspectorNode.h */,
				76C0782B1C9F459C00E37AB1 /* ASLayoutableInspectorNode.m */,
				764D83D21C8EA515009B4FB8 /* AsyncDisplayKit+Debug.h */,
				764D83D31C8EA515009B4FB8 /* AsyncDisplayKit+Debug.m */,
				DB55C2651C641AE4004EDCF5 /* ASContextTransitioning.h */,
				058D09E1195D050800B7D73C /* Details */,
				058D0A01195D050800B7D73C /* Private */,
				AC6456051B0A333200CF11B8 /* Layout */,
				257754661BED245B00737CA5 /* TextKit */,
				058D09B2195D04C000B7D73C /* Supporting Files */,
			);
			path = AsyncDisplayKit;
			sourceTree = "<group>";
		};
		058D09B2195D04C000B7D73C /* Supporting Files */ = {
			isa = PBXGroup;
			children = (
				058D0A42195D058D00B7D73C /* Base */,
				058D09B3195D04C000B7D73C /* AsyncDisplayKit-Prefix.pch */,
				044285011BAA3CC700D16268 /* module.modulemap */,
			);
			name = "Supporting Files";
			sourceTree = "<group>";
		};
		058D09C5195D04C000B7D73C /* AsyncDisplayKitTests */ = {
			isa = PBXGroup;
			children = (
				DBC453211C5FD97200B16017 /* ASDisplayNodeImplicitHierarchyTests.m */,
				DBC452DD1C5C6A6A00B16017 /* ArrayDiffingTests.m */,
				CC3B208F1C3F892D00798563 /* ASBridgedPropertiesTests.mm */,
				CC3B208D1C3F7D0A00798563 /* ASWeakSetTests.m */,
				057D02C01AC0A66700C7AC3C /* AsyncDisplayKitTestHost */,
				056D21501ABCEDA1001107EF /* ASSnapshotTestCase.h */,
				05EA6FE61AC0966E00E35788 /* ASSnapshotTestCase.mm */,
				056D21541ABCEF50001107EF /* ASImageNodeSnapshotTests.m */,
				ACF6ED531B178DC700DA7C62 /* ASCenterLayoutSpecSnapshotTests.mm */,
				7AB338681C55B97B0055FDE8 /* ASRelativeLayoutSpecSnapshotTests.mm */,
				ACF6ED551B178DC700DA7C62 /* ASInsetLayoutSpecSnapshotTests.mm */,
				ACF6ED591B178DC700DA7C62 /* ASOverlayLayoutSpecSnapshotTests.mm */,
				ACF6ED5A1B178DC700DA7C62 /* ASRatioLayoutSpecSnapshotTests.mm */,
				ACF6ED5B1B178DC700DA7C62 /* ASStackLayoutSpecSnapshotTests.mm */,
				AC026B571BD3F61800BBC17E /* ASStaticLayoutSpecSnapshotTests.m */,
				ACF6ED571B178DC700DA7C62 /* ASLayoutSpecSnapshotTestsHelper.h */,
				ACF6ED581B178DC700DA7C62 /* ASLayoutSpecSnapshotTestsHelper.m */,
				242995D21B29743C00090100 /* ASBasicImageDownloaderTests.m */,
				29CDC2E11AAE70D000833CA4 /* ASBasicImageDownloaderContextTests.m */,
				CC7FD9E01BB5F750005CCB2B /* ASPhotosFrameworkImageRequestTests.m */,
				296A0A341A951ABF005ACEAA /* ASBatchFetchingTests.m */,
				9F06E5CC1B4CAF4200F015D8 /* ASCollectionViewTests.m */,
				2911485B1A77147A005D0878 /* ASControlNodeTests.m */,
				ACF6ED541B178DC700DA7C62 /* ASDimensionTests.mm */,
				058D0A2D195D057000B7D73C /* ASDisplayLayerTests.m */,
				058D0A2E195D057000B7D73C /* ASDisplayNodeAppearanceTests.m */,
				058D0A2F195D057000B7D73C /* ASDisplayNodeTests.m */,
				058D0A30195D057000B7D73C /* ASDisplayNodeTestsHelper.h */,
				058D0A31195D057000B7D73C /* ASDisplayNodeTestsHelper.m */,
				052EE0651A159FEF002C6279 /* ASMultiplexImageNodeTests.m */,
				058D0A32195D057000B7D73C /* ASMutableAttributedStringBuilderTests.m */,
				3C9C128419E616EF00E942A0 /* ASTableViewTests.m */,
				058D0A33195D057000B7D73C /* ASTextKitCoreTextAdditionsTests.m */,
				254C6B511BF8FE6D003EC431 /* ASTextKitTruncationTests.mm */,
				254C6B531BF8FF2A003EC431 /* ASTextKitTests.mm */,
				058D0A36195D057000B7D73C /* ASTextNodeTests.m */,
				058D0A37195D057000B7D73C /* ASTextNodeWordKernerTests.mm */,
				AEEC47E31C21D3D200EC1693 /* ASVideoNodeTests.m */,
				058D09C6195D04C000B7D73C /* Supporting Files */,
				052EE06A1A15A0D8002C6279 /* TestResources */,
				2538B6F21BC5D2A2003CA0B4 /* ASCollectionViewFlowLayoutInspectorTests.m */,
			);
			path = AsyncDisplayKitTests;
			sourceTree = "<group>";
		};
		058D09C6195D04C000B7D73C /* Supporting Files */ = {
			isa = PBXGroup;
			children = (
				058D09C7195D04C000B7D73C /* AsyncDisplayKitTests-Info.plist */,
				058D09C8195D04C000B7D73C /* InfoPlist.strings */,
			);
			name = "Supporting Files";
			sourceTree = "<group>";
		};
		058D09E1195D050800B7D73C /* Details */ = {
			isa = PBXGroup;
			children = (
				25B171EA1C12242700508A7A /* Data Controller */,
				81EE384D1C8E94F000456208 /* ASRunLoopQueue.h */,
				81EE384E1C8E94F000456208 /* ASRunLoopQueue.mm */,
				CC7FD9DC1BB5E962005CCB2B /* ASPhotosFrameworkImageRequest.h */,
				CC7FD9DD1BB5E962005CCB2B /* ASPhotosFrameworkImageRequest.m */,
				251B8EF41BBB3D690087C538 /* ASCollectionViewFlowLayoutInspector.h */,
				251B8EF51BBB3D690087C538 /* ASCollectionViewFlowLayoutInspector.m */,
				251B8EF61BBB3D690087C538 /* ASDataController+Subclasses.h */,
				058D09E2195D050800B7D73C /* _ASDisplayLayer.h */,
				058D09E3195D050800B7D73C /* _ASDisplayLayer.mm */,
				058D09E4195D050800B7D73C /* _ASDisplayView.h */,
				058D09E5195D050800B7D73C /* _ASDisplayView.mm */,
				205F0E171B37339C007741D0 /* ASAbstractLayoutController.h */,
				205F0E181B37339C007741D0 /* ASAbstractLayoutController.mm */,
				054963471A1EA066000F8E56 /* ASBasicImageDownloader.h */,
				054963481A1EA066000F8E56 /* ASBasicImageDownloader.mm */,
				299DA1A71A828D2900162D41 /* ASBatchContext.h */,
				299DA1A81A828D2900162D41 /* ASBatchContext.mm */,
				205F0E1B1B373A2C007741D0 /* ASCollectionViewLayoutController.h */,
				205F0E1C1B373A2C007741D0 /* ASCollectionViewLayoutController.mm */,
				05A6D05819D0EB64002DD95E /* ASDealloc2MainObject.h */,
				05A6D05919D0EB64002DD95E /* ASDealloc2MainObject.m */,
				4640521B1A3F83C40061C0BA /* ASFlowLayoutController.h */,
				4640521C1A3F83C40061C0BA /* ASFlowLayoutController.mm */,
				058D09E6195D050800B7D73C /* ASHighlightOverlayLayer.h */,
				058D09E7195D050800B7D73C /* ASHighlightOverlayLayer.mm */,
				430E7C8D1B4C23F100697A4C /* ASIndexPath.h */,
				430E7C8E1B4C23F100697A4C /* ASIndexPath.m */,
				05F20AA31A15733C00DCA68A /* ASImageProtocols.h */,
				4640521D1A3F83C40061C0BA /* ASLayoutController.h */,
				292C59991A956527007E5DD6 /* ASLayoutRangeType.h */,
				68EE0DBB1C1B4ED300BA1B99 /* ASMainSerialQueue.h */,
				68EE0DBC1C1B4ED300BA1B99 /* ASMainSerialQueue.mm */,
				058D09E8195D050800B7D73C /* ASMutableAttributedStringBuilder.h */,
				058D09E9195D050800B7D73C /* ASMutableAttributedStringBuilder.m */,
				055F1A3619ABD413004DAFF1 /* ASRangeController.h */,
				055F1A3719ABD413004DAFF1 /* ASRangeController.mm */,
				69F10C851C84C35D0026140C /* ASRangeControllerUpdateRangeProtocol+Beta.h */,
				296A0A311A951715005ACEAA /* ASScrollDirection.h */,
				205F0E111B371BD7007741D0 /* ASScrollDirection.m */,
				058D0A12195D050800B7D73C /* ASThread.h */,
				205F0E1F1B376416007741D0 /* CGRect+ASConvenience.h */,
				205F0E201B376416007741D0 /* CGRect+ASConvenience.m */,
				058D09F5195D050800B7D73C /* NSMutableAttributedString+TextKitAdditions.h */,
				058D09F6195D050800B7D73C /* NSMutableAttributedString+TextKitAdditions.m */,
				058D09F7195D050800B7D73C /* Transactions */,
				205F0E0D1B371875007741D0 /* UICollectionViewLayout+ASConvenience.h */,
				205F0E0E1B371875007741D0 /* UICollectionViewLayout+ASConvenience.m */,
				058D09FF195D050800B7D73C /* UIView+ASConvenience.h */,
			);
			path = Details;
			sourceTree = "<group>";
		};
		058D09F7195D050800B7D73C /* Transactions */ = {
			isa = PBXGroup;
			children = (
				058D09F8195D050800B7D73C /* _ASAsyncTransaction.h */,
				058D09F9195D050800B7D73C /* _ASAsyncTransaction.mm */,
				058D09FA195D050800B7D73C /* _ASAsyncTransactionContainer+Private.h */,
				058D09FB195D050800B7D73C /* _ASAsyncTransactionContainer.h */,
				058D09FC195D050800B7D73C /* _ASAsyncTransactionContainer.m */,
				058D09FD195D050800B7D73C /* _ASAsyncTransactionGroup.h */,
				058D09FE195D050800B7D73C /* _ASAsyncTransactionGroup.m */,
			);
			path = Transactions;
			sourceTree = "<group>";
		};
		058D0A01195D050800B7D73C /* Private */ = {
			isa = PBXGroup;
			children = (
				DB55C25F1C6408D6004EDCF5 /* _ASTransitionContext.h */,
				DB55C2601C6408D6004EDCF5 /* _ASTransitionContext.m */,
				CC3B20811C3F76D600798563 /* ASPendingStateController.h */,
				CC3B20821C3F76D600798563 /* ASPendingStateController.mm */,
				CC3B20871C3F7A5400798563 /* ASWeakSet.h */,
				CC3B20881C3F7A5400798563 /* ASWeakSet.m */,
				AC026B6D1BD57DBF00BBC17E /* _ASHierarchyChangeSet.h */,
				AC026B6E1BD57DBF00BBC17E /* _ASHierarchyChangeSet.m */,
				9C65A7291BA8EA4D0084DA91 /* ASLayoutOptionsPrivate.h */,
				9C8221931BA237B80037F19A /* ASStackBaselinePositionedLayout.h */,
				9C8221941BA237B80037F19A /* ASStackBaselinePositionedLayout.mm */,
				2967F9E11AB0A4CF0072E4AB /* ASBasicImageDownloaderInternal.h */,
				058D0A02195D050800B7D73C /* _AS-objc-internal.h */,
				058D0A03195D050800B7D73C /* _ASCoreAnimationExtras.h */,
				058D0A04195D050800B7D73C /* _ASCoreAnimationExtras.mm */,
				058D0A05195D050800B7D73C /* _ASPendingState.h */,
				058D0A06195D050800B7D73C /* _ASPendingState.mm */,
				058D0A07195D050800B7D73C /* _ASScopeTimer.h */,
				058D0A08195D050800B7D73C /* ASDisplayNode+AsyncDisplay.mm */,
				044285051BAA63FE00D16268 /* ASBatchFetching.h */,
				044285061BAA63FE00D16268 /* ASBatchFetching.m */,
				058D0A09195D050800B7D73C /* ASDisplayNode+DebugTiming.h */,
				058D0A0A195D050800B7D73C /* ASDisplayNode+DebugTiming.mm */,
				058D0A0B195D050800B7D73C /* ASDisplayNode+UIViewBridge.mm */,
				DE6EA3211C14000600183B10 /* ASDisplayNode+FrameworkPrivate.h */,
				E52405B41C8FEF16004DC8E7 /* ASDisplayNodeLayoutContext.h */,
				E52405B21C8FEF03004DC8E7 /* ASDisplayNodeLayoutContext.mm */,
				058D0A0C195D050800B7D73C /* ASDisplayNodeInternal.h */,
				058D0A0D195D050800B7D73C /* ASImageNode+CGExtras.h */,
				058D0A0E195D050800B7D73C /* ASImageNode+CGExtras.m */,
				058D0A10195D050800B7D73C /* ASSentinel.h */,
				058D0A11195D050800B7D73C /* ASSentinel.m */,
				ACF6ED431B17847A00DA7C62 /* ASInternalHelpers.h */,
				ACF6ED441B17847A00DA7C62 /* ASInternalHelpers.mm */,
				ACF6ED451B17847A00DA7C62 /* ASLayoutSpecUtilities.h */,
				ACF6ED461B17847A00DA7C62 /* ASStackLayoutSpecUtilities.h */,
				ACF6ED471B17847A00DA7C62 /* ASStackPositionedLayout.h */,
				ACF6ED481B17847A00DA7C62 /* ASStackPositionedLayout.mm */,
				ACF6ED491B17847A00DA7C62 /* ASStackUnpositionedLayout.h */,
				ACF6ED4A1B17847A00DA7C62 /* ASStackUnpositionedLayout.mm */,
				0442850B1BAA64EC00D16268 /* ASMultidimensionalArrayUtils.h */,
				0442850C1BAA64EC00D16268 /* ASMultidimensionalArrayUtils.mm */,
				AEB7B0181C5962EA00662EF4 /* ASDefaultPlayButton.h */,
				AEB7B0191C5962EA00662EF4 /* ASDefaultPlayButton.m */,
				DBC452D91C5BF64600B16017 /* NSArray+Diffing.h */,
				DBC452DA1C5BF64600B16017 /* NSArray+Diffing.m */,
			);
			path = Private;
			sourceTree = "<group>";
		};
		058D0A42195D058D00B7D73C /* Base */ = {
			isa = PBXGroup;
			children = (
				058D0A43195D058D00B7D73C /* ASAssert.h */,
				0516FA3A1A15563400B4EBED /* ASAvailability.h */,
				058D0A44195D058D00B7D73C /* ASBaseDefines.h */,
				058D0A45195D058D00B7D73C /* ASDisplayNodeExtraIvars.h */,
				1950C4481A3BB5C1005C8279 /* ASEqualityHelpers.h */,
				0516FA3B1A15563400B4EBED /* ASLog.h */,
			);
			path = Base;
			sourceTree = SOURCE_ROOT;
		};
		257754661BED245B00737CA5 /* TextKit */ = {
			isa = PBXGroup;
			children = (
				B30BF6501C5964B0004FCD53 /* ASLayoutManager.h */,
				B30BF6511C5964B0004FCD53 /* ASLayoutManager.m */,
				257754B71BEE458D00737CA5 /* ASTextKitHelpers.mm */,
				257754BB1BEE458E00737CA5 /* ASTextKitCoreTextAdditions.h */,
				257754B81BEE458E00737CA5 /* ASTextKitCoreTextAdditions.m */,
				257754B91BEE458E00737CA5 /* ASTextNodeWordKerner.h */,
				257754BA1BEE458E00737CA5 /* ASTextKitHelpers.h */,
				257754BC1BEE458E00737CA5 /* ASTextNodeTypes.h */,
				257754BD1BEE458E00737CA5 /* ASTextNodeWordKerner.m */,
				257754941BEE44CD00737CA5 /* ASTextKitAttributes.mm */,
				257754951BEE44CD00737CA5 /* ASTextKitAttributes.h */,
				257754961BEE44CD00737CA5 /* ASTextKitContext.h */,
				257754971BEE44CD00737CA5 /* ASTextKitContext.mm */,
				257754981BEE44CD00737CA5 /* ASTextKitEntityAttribute.h */,
				257754991BEE44CD00737CA5 /* ASTextKitEntityAttribute.m */,
				257754931BEE44CD00737CA5 /* ASTextKitRenderer.h */,
				2577549A1BEE44CD00737CA5 /* ASTextKitRenderer.mm */,
				2577549B1BEE44CD00737CA5 /* ASTextKitRenderer+Positioning.h */,
				2577549C1BEE44CD00737CA5 /* ASTextKitRenderer+Positioning.mm */,
				2577549D1BEE44CD00737CA5 /* ASTextKitRenderer+TextChecking.h */,
				2577549E1BEE44CD00737CA5 /* ASTextKitRenderer+TextChecking.mm */,
				2577549F1BEE44CD00737CA5 /* ASTextKitShadower.h */,
				257754A01BEE44CD00737CA5 /* ASTextKitShadower.mm */,
				257754A11BEE44CD00737CA5 /* ASTextKitTailTruncater.h */,
				257754A21BEE44CD00737CA5 /* ASTextKitTailTruncater.mm */,
				A32FEDD31C501B6A004F642A /* ASTextKitFontSizeAdjuster.h */,
				9C8898BA1C738B9800D6B02E /* ASTextKitFontSizeAdjuster.mm */,
				257754A31BEE44CD00737CA5 /* ASTextKitTruncating.h */,
				257754A41BEE44CD00737CA5 /* ASEqualityHashHelpers.h */,
				2577548F1BED289A00737CA5 /* ASEqualityHashHelpers.mm */,
			);
			name = TextKit;
			sourceTree = "<group>";
		};
		25B171EA1C12242700508A7A /* Data Controller */ = {
			isa = PBXGroup;
			children = (
				DE8BEABF1C2DF3FC00D57C12 /* ASDelegateProxy.h */,
				DE8BEAC01C2DF3FC00D57C12 /* ASDelegateProxy.m */,
				251B8EF21BBB3D690087C538 /* ASCollectionDataController.h */,
				251B8EF31BBB3D690087C538 /* ASCollectionDataController.mm */,
				464052191A3F83C40061C0BA /* ASDataController.h */,
				4640521A1A3F83C40061C0BA /* ASDataController.mm */,
				AC026B671BD57D6F00BBC17E /* ASChangeSetDataController.h */,
				AC026B681BD57D6F00BBC17E /* ASChangeSetDataController.m */,
				E5711A2A1C840C81009619D4 /* ASIndexedNodeContext.h */,
				E5711A2D1C840C96009619D4 /* ASIndexedNodeContext.m */,
			);
			name = "Data Controller";
			sourceTree = "<group>";
		};
		AC6456051B0A333200CF11B8 /* Layout */ = {
			isa = PBXGroup;
			children = (
				9C5586671BD549CB00B50E3A /* ASAsciiArtBoxCreator.h */,
				9C5586681BD549CB00B50E3A /* ASAsciiArtBoxCreator.m */,
				ACF6ED011B17843500DA7C62 /* ASBackgroundLayoutSpec.h */,
				ACF6ED021B17843500DA7C62 /* ASBackgroundLayoutSpec.mm */,
				ACF6ED031B17843500DA7C62 /* ASCenterLayoutSpec.h */,
				ACF6ED041B17843500DA7C62 /* ASCenterLayoutSpec.mm */,
				ACF6ED071B17843500DA7C62 /* ASDimension.h */,
				ACF6ED081B17843500DA7C62 /* ASDimension.mm */,
				AC47D9431B3BB41900AAEE9D /* ASRelativeSize.h */,
				AC47D9441B3BB41900AAEE9D /* ASRelativeSize.mm */,
				ACF6ED091B17843500DA7C62 /* ASInsetLayoutSpec.h */,
				ACF6ED0A1B17843500DA7C62 /* ASInsetLayoutSpec.mm */,
				ACF6ED0B1B17843500DA7C62 /* ASLayout.h */,
				ACF6ED0C1B17843500DA7C62 /* ASLayout.mm */,
				ACF6ED111B17843500DA7C62 /* ASLayoutable.h */,
				E55D86311CA8A14000A0C26F /* ASLayoutable.mm */,
				9CDC18CB1B910E12004965E2 /* ASLayoutablePrivate.h */,
				ACF6ED0D1B17843500DA7C62 /* ASLayoutSpec.h */,
				ACF6ED0E1B17843500DA7C62 /* ASLayoutSpec.mm */,
				ACF6ED121B17843500DA7C62 /* ASOverlayLayoutSpec.h */,
				ACF6ED131B17843500DA7C62 /* ASOverlayLayoutSpec.mm */,
				ACF6ED141B17843500DA7C62 /* ASRatioLayoutSpec.h */,
				ACF6ED151B17843500DA7C62 /* ASRatioLayoutSpec.mm */,
				7A06A7391C35F08800FE8DAA /* ASRelativeLayoutSpec.h */,
				7A06A7381C35F08800FE8DAA /* ASRelativeLayoutSpec.mm */,
				9C49C36E1B853957000B0DD5 /* ASStackLayoutable.h */,
				AC21EC0F1B3D0BF600C8B19A /* ASStackLayoutDefines.h */,
				ACF6ED161B17843500DA7C62 /* ASStackLayoutSpec.h */,
				ACF6ED171B17843500DA7C62 /* ASStackLayoutSpec.mm */,
				9C6BB3B01B8CC9C200F13F52 /* ASStaticLayoutable.h */,
				ACF6ED181B17843500DA7C62 /* ASStaticLayoutSpec.h */,
				ACF6ED191B17843500DA7C62 /* ASStaticLayoutSpec.mm */,
				9C5FA34F1B8F6ADF00A62714 /* ASLayoutOptions.h */,
				9C5FA3501B8F6ADF00A62714 /* ASLayoutOptions.mm */,
				9C5FA35C1B90C9A500A62714 /* ASLayoutOptionsPrivate.mm */,
			);
			name = Layout;
			path = ..;
			sourceTree = "<group>";
		};
		B35061DB1B010EDF0018CF92 /* AsyncDisplayKit-iOS */ = {
			isa = PBXGroup;
			children = (
				B35061DC1B010EDF0018CF92 /* Supporting Files */,
			);
			name = "AsyncDisplayKit-iOS";
			path = AsyncDisplayKit;
			sourceTree = "<group>";
		};
		B35061DC1B010EDF0018CF92 /* Supporting Files */ = {
			isa = PBXGroup;
			children = (
				B35061DD1B010EDF0018CF92 /* Info.plist */,
			);
			name = "Supporting Files";
			sourceTree = "<group>";
		};
		FD40E2760492F0CAAEAD552D /* Pods */ = {
			isa = PBXGroup;
			children = (
				FB07EABBCF28656C6297BC2D /* Pods-AsyncDisplayKitTests.debug.xcconfig */,
				D3779BCFF841AD3EB56537ED /* Pods-AsyncDisplayKitTests.release.xcconfig */,
			);
			name = Pods;
			sourceTree = "<group>";
		};
/* End PBXGroup section */

/* Begin PBXHeadersBuildPhase section */
		058D0A46195D05C300B7D73C /* Headers */ = {
			isa = PBXHeadersBuildPhase;
			buildActionMask = 2147483647;
			files = (
				76C0782C1C9F459C00E37AB1 /* ASLayoutableInspectorNode.h in Headers */,
				E5711A2B1C840C81009619D4 /* ASIndexedNodeContext.h in Headers */,
				257754C21BEE458E00737CA5 /* ASTextKitCoreTextAdditions.h in Headers */,
				A373200F1C571B730011FC94 /* ASTextNode+Beta.h in Headers */,
				69F10C861C84C35D0026140C /* ASRangeControllerUpdateRangeProtocol+Beta.h in Headers */,
				92DD2FE31BF4B97E0074C9DD /* ASMapNode.h in Headers */,
				AC026B691BD57D6F00BBC17E /* ASChangeSetDataController.h in Headers */,
				058D0A71195D05F800B7D73C /* _AS-objc-internal.h in Headers */,
				058D0A68195D05EC00B7D73C /* _ASAsyncTransaction.h in Headers */,
				058D0A6A195D05EC00B7D73C /* _ASAsyncTransactionContainer+Private.h in Headers */,
				A32FEDD51C501B6A004F642A /* ASTextKitFontSizeAdjuster.h in Headers */,
				058D0A6B195D05EC00B7D73C /* _ASAsyncTransactionContainer.h in Headers */,
				058D0A6D195D05EC00B7D73C /* _ASAsyncTransactionGroup.h in Headers */,
				058D0A72195D05F800B7D73C /* _ASCoreAnimationExtras.h in Headers */,
				7A06A73B1C35F08800FE8DAA /* ASRelativeLayoutSpec.h in Headers */,
				058D0A53195D05DC00B7D73C /* _ASDisplayLayer.h in Headers */,
				058D0A55195D05DC00B7D73C /* _ASDisplayView.h in Headers */,
				B13CA0F71C519E9400E031AB /* ASCollectionViewLayoutFacilitatorProtocol.h in Headers */,
				058D0A74195D05F800B7D73C /* _ASPendingState.h in Headers */,
				9C5586691BD549CB00B50E3A /* ASAsciiArtBoxCreator.h in Headers */,
				058D0A76195D05F900B7D73C /* _ASScopeTimer.h in Headers */,
				68EE0DBD1C1B4ED300BA1B99 /* ASMainSerialQueue.h in Headers */,
				257754B31BEE44CD00737CA5 /* ASTextKitTailTruncater.h in Headers */,
				205F0E191B37339C007741D0 /* ASAbstractLayoutController.h in Headers */,
				058D0A82195D060300B7D73C /* ASAssert.h in Headers */,
				0516FA3C1A15563400B4EBED /* ASAvailability.h in Headers */,
				AEB7B01A1C5962EA00662EF4 /* ASDefaultPlayButton.h in Headers */,
				ACF6ED1A1B17843500DA7C62 /* ASBackgroundLayoutSpec.h in Headers */,
				058D0A83195D060300B7D73C /* ASBaseDefines.h in Headers */,
				054963491A1EA066000F8E56 /* ASBasicImageDownloader.h in Headers */,
				2967F9E21AB0A5190072E4AB /* ASBasicImageDownloaderInternal.h in Headers */,
				25E327561C16819500A2170C /* ASPagerNode.h in Headers */,
				299DA1A91A828D2900162D41 /* ASBatchContext.h in Headers */,
				251B8EF91BBB3D690087C538 /* ASCollectionViewFlowLayoutInspector.h in Headers */,
				044285071BAA63FE00D16268 /* ASBatchFetching.h in Headers */,
				055F1A3C19ABD43F004DAFF1 /* ASCellNode.h in Headers */,
				ACF6ED1C1B17843500DA7C62 /* ASCenterLayoutSpec.h in Headers */,
				18C2ED7E1B9B7DE800F627B3 /* ASCollectionNode.h in Headers */,
				257754C01BEE458E00737CA5 /* ASTextNodeWordKerner.h in Headers */,
				AC3C4A511A1139C100143C57 /* ASCollectionView.h in Headers */,
				AEEC47E11C20C2DD00EC1693 /* ASVideoNode.h in Headers */,
				DE8BEAC11C2DF3FC00D57C12 /* ASDelegateProxy.h in Headers */,
				205F0E1D1B373A2C007741D0 /* ASCollectionViewLayoutController.h in Headers */,
				AC3C4A541A113EEC00143C57 /* ASCollectionViewProtocols.h in Headers */,
				058D0A49195D05CB00B7D73C /* ASControlNode+Subclasses.h in Headers */,
				058D0A47195D05CB00B7D73C /* ASControlNode.h in Headers */,
				257754A51BEE44CD00737CA5 /* ASTextKitRenderer.h in Headers */,
				464052201A3F83C40061C0BA /* ASDataController.h in Headers */,
				05A6D05A19D0EB64002DD95E /* ASDealloc2MainObject.h in Headers */,
				ACF6ED201B17843500DA7C62 /* ASDimension.h in Headers */,
				058D0A78195D05F900B7D73C /* ASDisplayNode+DebugTiming.h in Headers */,
				DECBD6E71BE56E1900CF4905 /* ASButtonNode.h in Headers */,
				DBC452DB1C5BF64600B16017 /* NSArray+Diffing.h in Headers */,
				058D0A4C195D05CB00B7D73C /* ASDisplayNode+Subclasses.h in Headers */,
				058D0A4A195D05CB00B7D73C /* ASDisplayNode.h in Headers */,
				058D0A84195D060300B7D73C /* ASDisplayNodeExtraIvars.h in Headers */,
				AC7A2C171BDE11DF0093FE1A /* ASTableViewInternal.h in Headers */,
				058D0A4D195D05CB00B7D73C /* ASDisplayNodeExtras.h in Headers */,
				68B0277A1C1A79CC0041016B /* ASDisplayNode+Beta.h in Headers */,
				767E7F8D1C9019130066C000 /* AsyncDisplayKit+Debug.h in Headers */,
				257754B11BEE44CD00737CA5 /* ASTextKitShadower.h in Headers */,
				058D0A7B195D05F900B7D73C /* ASDisplayNodeInternal.h in Headers */,
				0587F9BD1A7309ED00AFF0BA /* ASEditableTextNode.h in Headers */,
				DE6EA3221C14000600183B10 /* ASDisplayNode+FrameworkPrivate.h in Headers */,
				1950C4491A3BB5C1005C8279 /* ASEqualityHelpers.h in Headers */,
				257754A81BEE44CD00737CA5 /* ASTextKitContext.h in Headers */,
				DB55C2611C6408D6004EDCF5 /* _ASTransitionContext.h in Headers */,
				464052221A3F83C40061C0BA /* ASFlowLayoutController.h in Headers */,
				257754AF1BEE44CD00737CA5 /* ASTextKitRenderer+TextChecking.h in Headers */,
				058D0A57195D05DC00B7D73C /* ASHighlightOverlayLayer.h in Headers */,
				058D0A7C195D05F900B7D73C /* ASImageNode+CGExtras.h in Headers */,
				DBDB83941C6E879900D0098C /* ASPagerFlowLayout.h in Headers */,
				058D0A4F195D05CB00B7D73C /* ASImageNode.h in Headers */,
				05F20AA41A15733C00DCA68A /* ASImageProtocols.h in Headers */,
				430E7C8F1B4C23F100697A4C /* ASIndexPath.h in Headers */,
				ACF6ED221B17843500DA7C62 /* ASInsetLayoutSpec.h in Headers */,
				ACF6ED4B1B17847A00DA7C62 /* ASInternalHelpers.h in Headers */,
				DB55C2661C641AE4004EDCF5 /* ASContextTransitioning.h in Headers */,
				ACF6ED241B17843500DA7C62 /* ASLayout.h in Headers */,
				251B8EFB1BBB3D690087C538 /* ASDataController+Subclasses.h in Headers */,
				ACF6ED2A1B17843500DA7C62 /* ASLayoutable.h in Headers */,
				9CDC18CC1B910E12004965E2 /* ASLayoutablePrivate.h in Headers */,
				B0F8805A1BEAEC7500D17647 /* ASTableNode.h in Headers */,
				464052241A3F83C40061C0BA /* ASLayoutController.h in Headers */,
				9C5FA3511B8F6ADF00A62714 /* ASLayoutOptions.h in Headers */,
				9C65A72A1BA8EA4D0084DA91 /* ASLayoutOptionsPrivate.h in Headers */,
				292C599F1A956527007E5DD6 /* ASLayoutRangeType.h in Headers */,
				257754B61BEE44CD00737CA5 /* ASEqualityHashHelpers.h in Headers */,
				ACF6ED261B17843500DA7C62 /* ASLayoutSpec.h in Headers */,
				ACF6ED4D1B17847A00DA7C62 /* ASLayoutSpecUtilities.h in Headers */,
				AC026B6F1BD57DBF00BBC17E /* _ASHierarchyChangeSet.h in Headers */,
				0516FA3D1A15563400B4EBED /* ASLog.h in Headers */,
				257754AA1BEE44CD00737CA5 /* ASTextKitEntityAttribute.h in Headers */,
				B13CA1001C52004900E031AB /* ASCollectionNode+Beta.h in Headers */,
				0442850D1BAA64EC00D16268 /* ASMultidimensionalArrayUtils.h in Headers */,
				0516FA401A1563D200B4EBED /* ASMultiplexImageNode.h in Headers */,
				058D0A59195D05DC00B7D73C /* ASMutableAttributedStringBuilder.h in Headers */,
				055B9FA81A1C154B00035D6D /* ASNetworkImageNode.h in Headers */,
				ACF6ED2B1B17843500DA7C62 /* ASOverlayLayoutSpec.h in Headers */,
				055F1A3819ABD413004DAFF1 /* ASRangeController.h in Headers */,
				E52405B51C8FEF16004DC8E7 /* ASDisplayNodeLayoutContext.h in Headers */,
				ACF6ED2D1B17843500DA7C62 /* ASRatioLayoutSpec.h in Headers */,
				AC47D9451B3BB41900AAEE9D /* ASRelativeSize.h in Headers */,
				291B63FB1AA53A7A000A71B3 /* ASScrollDirection.h in Headers */,
				D785F6621A74327E00291744 /* ASScrollNode.h in Headers */,
				058D0A7F195D05F900B7D73C /* ASSentinel.h in Headers */,
				9C8221951BA237B80037F19A /* ASStackBaselinePositionedLayout.h in Headers */,
				76C078261C9F455F00E37AB1 /* ASLayoutSpec+Debug.h in Headers */,
				257754C31BEE458E00737CA5 /* ASTextNodeTypes.h in Headers */,
				9C49C36F1B853957000B0DD5 /* ASStackLayoutable.h in Headers */,
				AC21EC101B3D0BF600C8B19A /* ASStackLayoutDefines.h in Headers */,
				CC7FD9DE1BB5E962005CCB2B /* ASPhotosFrameworkImageRequest.h in Headers */,
				ACF6ED2F1B17843500DA7C62 /* ASStackLayoutSpec.h in Headers */,
				ACF6ED4E1B17847A00DA7C62 /* ASStackLayoutSpecUtilities.h in Headers */,
				257754B51BEE44CD00737CA5 /* ASTextKitTruncating.h in Headers */,
				ACF6ED4F1B17847A00DA7C62 /* ASStackPositionedLayout.h in Headers */,
				257754A71BEE44CD00737CA5 /* ASTextKitAttributes.h in Headers */,
				CC3B20891C3F7A5400798563 /* ASWeakSet.h in Headers */,
				ACF6ED511B17847A00DA7C62 /* ASStackUnpositionedLayout.h in Headers */,
				9C6BB3B21B8CC9C200F13F52 /* ASStaticLayoutable.h in Headers */,
				ACF6ED311B17843500DA7C62 /* ASStaticLayoutSpec.h in Headers */,
				055F1A3419ABD3E3004DAFF1 /* ASTableView.h in Headers */,
				251B8EF71BBB3D690087C538 /* ASCollectionDataController.h in Headers */,
				257754C11BEE458E00737CA5 /* ASTextKitHelpers.h in Headers */,
				B30BF6521C5964B0004FCD53 /* ASLayoutManager.h in Headers */,
				0574D5E219C110940097DC25 /* ASTableViewProtocols.h in Headers */,
				81EE384F1C8E94F000456208 /* ASRunLoopQueue.h in Headers */,
				CC3B20831C3F76D600798563 /* ASPendingStateController.h in Headers */,
				058D0A51195D05CB00B7D73C /* ASTextNode.h in Headers */,
				058D0A81195D05F900B7D73C /* ASThread.h in Headers */,
				ACC945A91BA9E7A0005E1FB8 /* ASViewController.h in Headers */,
				6BDC61F61979037800E50D21 /* AsyncDisplayKit.h in Headers */,
				257754AD1BEE44CD00737CA5 /* ASTextKitRenderer+Positioning.h in Headers */,
				DEC146B61C37A16A004A0EE7 /* ASCollectionInternal.h in Headers */,
				205F0E211B376416007741D0 /* CGRect+ASConvenience.h in Headers */,
				058D0A66195D05DC00B7D73C /* NSMutableAttributedString+TextKitAdditions.h in Headers */,
				205F0E0F1B371875007741D0 /* UICollectionViewLayout+ASConvenience.h in Headers */,
				058D0A6F195D05EC00B7D73C /* UIView+ASConvenience.h in Headers */,
			);
			runOnlyForDeploymentPostprocessing = 0;
		};
		B35061D71B010EDF0018CF92 /* Headers */ = {
			isa = PBXHeadersBuildPhase;
			buildActionMask = 2147483647;
			files = (
				AC026B6A1BD57D6F00BBC17E /* ASChangeSetDataController.h in Headers */,
				B35062481B010EFD0018CF92 /* _AS-objc-internal.h in Headers */,
				69F10C871C84C35D0026140C /* ASRangeControllerUpdateRangeProtocol+Beta.h in Headers */,
				B350623C1B010EFD0018CF92 /* _ASAsyncTransaction.h in Headers */,
				7630FFA81C9E267E007A7C0E /* ASVideoNode.h in Headers */,
				B350623F1B010EFD0018CF92 /* _ASAsyncTransactionContainer.h in Headers */,
				B13CA1011C52004900E031AB /* ASCollectionNode+Beta.h in Headers */,
				254C6B7E1BF94DF4003EC431 /* ASTextKitTailTruncater.h in Headers */,
				B35062411B010EFD0018CF92 /* _ASAsyncTransactionGroup.h in Headers */,
				B35062491B010EFD0018CF92 /* _ASCoreAnimationExtras.h in Headers */,
				B350620F1B010EFD0018CF92 /* _ASDisplayLayer.h in Headers */,
				B35062111B010EFD0018CF92 /* _ASDisplayView.h in Headers */,
				68EE0DBE1C1B4ED300BA1B99 /* ASMainSerialQueue.h in Headers */,
				B350624B1B010EFD0018CF92 /* _ASPendingState.h in Headers */,
				9C55866C1BD54A3000B50E3A /* ASAsciiArtBoxCreator.h in Headers */,
				B350624D1B010EFD0018CF92 /* _ASScopeTimer.h in Headers */,
				254C6B771BF94DF4003EC431 /* ASTextKitAttributes.h in Headers */,
				509E68611B3AEDA0009B9150 /* ASAbstractLayoutController.h in Headers */,
				B35062571B010F070018CF92 /* ASAssert.h in Headers */,
				254C6B7D1BF94DF4003EC431 /* ASTextKitShadower.h in Headers */,
				B35062581B010F070018CF92 /* ASAvailability.h in Headers */,
				DE84918D1C8FFF2B003D89E9 /* ASRunLoopQueue.h in Headers */,
				254C6B731BF94DF4003EC431 /* ASTextKitCoreTextAdditions.h in Headers */,
				254C6B7A1BF94DF4003EC431 /* ASTextKitRenderer.h in Headers */,
				254C6B7C1BF94DF4003EC431 /* ASTextKitRenderer+TextChecking.h in Headers */,
				34EFC7611B701C9C00AD841F /* ASBackgroundLayoutSpec.h in Headers */,
				B35062591B010F070018CF92 /* ASBaseDefines.h in Headers */,
				B35062131B010EFD0018CF92 /* ASBasicImageDownloader.h in Headers */,
				B35062461B010EFD0018CF92 /* ASBasicImageDownloaderInternal.h in Headers */,
				76C0782D1C9F459C00E37AB1 /* ASLayoutableInspectorNode.h in Headers */,
				B35062151B010EFD0018CF92 /* ASBatchContext.h in Headers */,
				044285081BAA63FE00D16268 /* ASBatchFetching.h in Headers */,
				AC026B701BD57DBF00BBC17E /* _ASHierarchyChangeSet.h in Headers */,
				B35061F31B010EFD0018CF92 /* ASCellNode.h in Headers */,
				34EFC7631B701CBF00AD841F /* ASCenterLayoutSpec.h in Headers */,
				18C2ED7F1B9B7DE800F627B3 /* ASCollectionNode.h in Headers */,
				9C8898BD1C738BB800D6B02E /* ASTextKitFontSizeAdjuster.h in Headers */,
				B35061F51B010EFD0018CF92 /* ASCollectionView.h in Headers */,
				254C6B791BF94DF4003EC431 /* ASTextKitEntityAttribute.h in Headers */,
				509E68631B3AEDB4009B9150 /* ASCollectionViewLayoutController.h in Headers */,
				CC3B20841C3F76D600798563 /* ASPendingStateController.h in Headers */,
				B35061F71B010EFD0018CF92 /* ASCollectionViewProtocols.h in Headers */,
				DE6EA3231C14000600183B10 /* ASDisplayNode+FrameworkPrivate.h in Headers */,
				B35061FA1B010EFD0018CF92 /* ASControlNode+Subclasses.h in Headers */,
				B35061F81B010EFD0018CF92 /* ASControlNode.h in Headers */,
				B35062171B010EFD0018CF92 /* ASDataController.h in Headers */,
				B35062191B010EFD0018CF92 /* ASDealloc2MainObject.h in Headers */,
				34EFC75B1B701BAF00AD841F /* ASDimension.h in Headers */,
				A37320101C571B740011FC94 /* ASTextNode+Beta.h in Headers */,
				DBABFAFC1C6A8D2F0039EA4A /* _ASTransitionContext.h in Headers */,
				254C6B801BF94DF4003EC431 /* ASEqualityHashHelpers.h in Headers */,
				B350624F1B010EFD0018CF92 /* ASDisplayNode+DebugTiming.h in Headers */,
				B35061FD1B010EFD0018CF92 /* ASDisplayNode+Subclasses.h in Headers */,
				B35061FB1B010EFD0018CF92 /* ASDisplayNode.h in Headers */,
				B350625A1B010F070018CF92 /* ASDisplayNodeExtraIvars.h in Headers */,
				B35061FE1B010EFD0018CF92 /* ASDisplayNodeExtras.h in Headers */,
				B35062521B010EFD0018CF92 /* ASDisplayNodeInternal.h in Headers */,
				B35062001B010EFD0018CF92 /* ASEditableTextNode.h in Headers */,
				B350625B1B010F070018CF92 /* ASEqualityHelpers.h in Headers */,
				B350621B1B010EFD0018CF92 /* ASFlowLayoutController.h in Headers */,
				B350621D1B010EFD0018CF92 /* ASHighlightOverlayLayer.h in Headers */,
				C78F7E2B1BF7809800CDEAFC /* ASTableNode.h in Headers */,
				AC7A2C181BDE11DF0093FE1A /* ASTableViewInternal.h in Headers */,
				B35062531B010EFD0018CF92 /* ASImageNode+CGExtras.h in Headers */,
				254C6B7F1BF94DF4003EC431 /* ASTextKitTruncating.h in Headers */,
				7AB338671C55B3460055FDE8 /* ASRelativeLayoutSpec.h in Headers */,
				B35062021B010EFD0018CF92 /* ASImageNode.h in Headers */,
				B350621F1B010EFD0018CF92 /* ASImageProtocols.h in Headers */,
				430E7C901B4C23F100697A4C /* ASIndexPath.h in Headers */,
				34EFC75F1B701C8600AD841F /* ASInsetLayoutSpec.h in Headers */,
				34EFC75D1B701BE900AD841F /* ASInternalHelpers.h in Headers */,
				34EFC7671B701CD900AD841F /* ASLayout.h in Headers */,
				DEC146B71C37A16A004A0EE7 /* ASCollectionInternal.h in Headers */,
				DBDB83951C6E879900D0098C /* ASPagerFlowLayout.h in Headers */,
				34EFC7691B701CE100AD841F /* ASLayoutable.h in Headers */,
				9CDC18CD1B910E12004965E2 /* ASLayoutablePrivate.h in Headers */,
				B35062201B010EFD0018CF92 /* ASLayoutController.h in Headers */,
				9C5FA3521B8F6ADF00A62714 /* ASLayoutOptions.h in Headers */,
				9C65A72B1BA8EA4D0084DA91 /* ASLayoutOptionsPrivate.h in Headers */,
				B35062211B010EFD0018CF92 /* ASLayoutRangeType.h in Headers */,
				34EFC76A1B701CE600AD841F /* ASLayoutSpec.h in Headers */,
				34EFC7791B701D3600AD841F /* ASLayoutSpecUtilities.h in Headers */,
				B350625C1B010F070018CF92 /* ASLog.h in Headers */,
				0442850E1BAA64EC00D16268 /* ASMultidimensionalArrayUtils.h in Headers */,
				CC3B208A1C3F7A5400798563 /* ASWeakSet.h in Headers */,
				DE8BEAC21C2DF3FC00D57C12 /* ASDelegateProxy.h in Headers */,
				B35062041B010EFD0018CF92 /* ASMultiplexImageNode.h in Headers */,
				B350623E1B010EFD0018CF92 /* _ASAsyncTransactionContainer+Private.h in Headers */,
				DECBD6E81BE56E1900CF4905 /* ASButtonNode.h in Headers */,
				B35062241B010EFD0018CF92 /* ASMutableAttributedStringBuilder.h in Headers */,
				B13CA0F81C519EBA00E031AB /* ASCollectionViewLayoutFacilitatorProtocol.h in Headers */,
				B35062061B010EFD0018CF92 /* ASNetworkImageNode.h in Headers */,
				34EFC76C1B701CED00AD841F /* ASOverlayLayoutSpec.h in Headers */,
				B35062261B010EFD0018CF92 /* ASRangeController.h in Headers */,
				34EFC76E1B701CF400AD841F /* ASRatioLayoutSpec.h in Headers */,
				34EFC7651B701CCC00AD841F /* ASRelativeSize.h in Headers */,
				254C6B741BF94DF4003EC431 /* ASTextNodeWordKerner.h in Headers */,
				DB55C2671C641AE4004EDCF5 /* ASContextTransitioning.h in Headers */,
				68B0277B1C1A79D60041016B /* ASDisplayNode+Beta.h in Headers */,
				B350622D1B010EFD0018CF92 /* ASScrollDirection.h in Headers */,
				254C6B751BF94DF4003EC431 /* ASTextKitHelpers.h in Headers */,
				B35062081B010EFD0018CF92 /* ASScrollNode.h in Headers */,
				25E327571C16819500A2170C /* ASPagerNode.h in Headers */,
				B35062551B010EFD0018CF92 /* ASSentinel.h in Headers */,
				9C8221961BA237B80037F19A /* ASStackBaselinePositionedLayout.h in Headers */,
				9C49C3701B853961000B0DD5 /* ASStackLayoutable.h in Headers */,
				76C078271C9F455F00E37AB1 /* ASLayoutSpec+Debug.h in Headers */,
				DE040EF91C2B40AC004692FF /* ASCollectionViewFlowLayoutInspector.h in Headers */,
				34EFC7701B701CFA00AD841F /* ASStackLayoutDefines.h in Headers */,
				764D83D51C8EA515009B4FB8 /* AsyncDisplayKit+Debug.h in Headers */,
				E5711A2C1C840C81009619D4 /* ASIndexedNodeContext.h in Headers */,
				254C6B7B1BF94DF4003EC431 /* ASTextKitRenderer+Positioning.h in Headers */,
				CC7FD9E21BB603FF005CCB2B /* ASPhotosFrameworkImageRequest.h in Headers */,
				DE4843DC1C93EAC100A1F33B /* ASDisplayNodeLayoutContext.h in Headers */,
				254C6B761BF94DF4003EC431 /* ASTextNodeTypes.h in Headers */,
				34EFC7711B701CFF00AD841F /* ASStackLayoutSpec.h in Headers */,
				2767E9411BB19BD600EA9B77 /* ASViewController.h in Headers */,
				92DD2FE81BF4D0A80074C9DD /* ASMapNode.h in Headers */,
				044284FE1BAA387800D16268 /* ASStackLayoutSpecUtilities.h in Headers */,
				34EFC7751B701D2400AD841F /* ASStackPositionedLayout.h in Headers */,
				34EFC7771B701D2D00AD841F /* ASStackUnpositionedLayout.h in Headers */,
				9C6BB3B31B8CC9C200F13F52 /* ASStaticLayoutable.h in Headers */,
				34EFC7731B701D0700AD841F /* ASStaticLayoutSpec.h in Headers */,
				254C6B781BF94DF4003EC431 /* ASTextKitContext.h in Headers */,
				B350620A1B010EFD0018CF92 /* ASTableView.h in Headers */,
				B350620C1B010EFD0018CF92 /* ASTableViewProtocols.h in Headers */,
				B350620D1B010EFD0018CF92 /* ASTextNode.h in Headers */,
				B35062391B010EFD0018CF92 /* ASThread.h in Headers */,
				2C107F5B1BA9F54500F13DE5 /* AsyncDisplayKit.h in Headers */,
				509E68651B3AEDC5009B9150 /* CGRect+ASConvenience.h in Headers */,
				B350623A1B010EFD0018CF92 /* NSMutableAttributedString+TextKitAdditions.h in Headers */,
				044284FF1BAA3BD600D16268 /* UICollectionViewLayout+ASConvenience.h in Headers */,
				B35062431B010EFD0018CF92 /* UIView+ASConvenience.h in Headers */,
			);
			runOnlyForDeploymentPostprocessing = 0;
		};
/* End PBXHeadersBuildPhase section */

/* Begin PBXNativeTarget section */
		057D02BE1AC0A66700C7AC3C /* AsyncDisplayKitTestHost */ = {
			isa = PBXNativeTarget;
			buildConfigurationList = 057D02E31AC0A66800C7AC3C /* Build configuration list for PBXNativeTarget "AsyncDisplayKitTestHost" */;
			buildPhases = (
				057D02BB1AC0A66700C7AC3C /* Sources */,
				057D02BC1AC0A66700C7AC3C /* Frameworks */,
				057D02BD1AC0A66700C7AC3C /* Resources */,
			);
			buildRules = (
			);
			dependencies = (
				DEACA2B21C425DC400FA9DDF /* PBXTargetDependency */,
			);
			name = AsyncDisplayKitTestHost;
			productName = AsyncDisplayKitTestHost;
			productReference = 057D02BF1AC0A66700C7AC3C /* AsyncDisplayKitTestHost.app */;
			productType = "com.apple.product-type.application";
		};
		058D09AB195D04C000B7D73C /* AsyncDisplayKit */ = {
			isa = PBXNativeTarget;
			buildConfigurationList = 058D09CF195D04C000B7D73C /* Build configuration list for PBXNativeTarget "AsyncDisplayKit" */;
			buildPhases = (
				058D09A8195D04C000B7D73C /* Sources */,
				058D09A9195D04C000B7D73C /* Frameworks */,
				058D09AA195D04C000B7D73C /* CopyFiles */,
				058D0A46195D05C300B7D73C /* Headers */,
			);
			buildRules = (
			);
			dependencies = (
			);
			name = AsyncDisplayKit;
			productName = AsyncDisplayKit;
			productReference = 058D09AC195D04C000B7D73C /* libAsyncDisplayKit.a */;
			productType = "com.apple.product-type.library.static";
		};
		058D09BB195D04C000B7D73C /* AsyncDisplayKitTests */ = {
			isa = PBXNativeTarget;
			buildConfigurationList = 058D09D2195D04C000B7D73C /* Build configuration list for PBXNativeTarget "AsyncDisplayKitTests" */;
			buildPhases = (
				2E61B6A0DB0F436A9DDBE86F /* Check Pods Manifest.lock */,
				058D09B8195D04C000B7D73C /* Sources */,
				058D09B9195D04C000B7D73C /* Frameworks */,
				058D09BA195D04C000B7D73C /* Resources */,
				3B9D88CDF51B429C8409E4B6 /* Copy Pods Resources */,
				B130AB1AC0A1E5162E211C19 /* Embed Pods Frameworks */,
			);
			buildRules = (
			);
			dependencies = (
				058D09C3195D04C000B7D73C /* PBXTargetDependency */,
				057D02E61AC0A67000C7AC3C /* PBXTargetDependency */,
			);
			name = AsyncDisplayKitTests;
			productName = AsyncDisplayKitTests;
			productReference = 058D09BC195D04C000B7D73C /* AsyncDisplayKitTests.xctest */;
			productType = "com.apple.product-type.bundle.unit-test";
		};
		B35061D91B010EDF0018CF92 /* AsyncDisplayKit-iOS */ = {
			isa = PBXNativeTarget;
			buildConfigurationList = B35061ED1B010EDF0018CF92 /* Build configuration list for PBXNativeTarget "AsyncDisplayKit-iOS" */;
			buildPhases = (
				B35061D51B010EDF0018CF92 /* Sources */,
				B35061D61B010EDF0018CF92 /* Frameworks */,
				B35061D71B010EDF0018CF92 /* Headers */,
				B35061D81B010EDF0018CF92 /* Resources */,
			);
			buildRules = (
			);
			dependencies = (
			);
			name = "AsyncDisplayKit-iOS";
			productName = AsyncDisplayKit;
			productReference = B35061DA1B010EDF0018CF92 /* AsyncDisplayKit.framework */;
			productType = "com.apple.product-type.framework";
		};
/* End PBXNativeTarget section */

/* Begin PBXProject section */
		058D09A4195D04C000B7D73C /* Project object */ = {
			isa = PBXProject;
			attributes = {
				LastUpgradeCheck = 0720;
				ORGANIZATIONNAME = Facebook;
				TargetAttributes = {
					057D02BE1AC0A66700C7AC3C = {
						CreatedOnToolsVersion = 6.2;
					};
					058D09BB195D04C000B7D73C = {
						TestTargetID = 057D02BE1AC0A66700C7AC3C;
					};
					B35061D91B010EDF0018CF92 = {
						CreatedOnToolsVersion = 6.3.1;
					};
				};
			};
			buildConfigurationList = 058D09A7195D04C000B7D73C /* Build configuration list for PBXProject "AsyncDisplayKit" */;
			compatibilityVersion = "Xcode 3.2";
			developmentRegion = English;
			hasScannedForEncodings = 0;
			knownRegions = (
				en,
				Base,
			);
			mainGroup = 058D09A3195D04C000B7D73C;
			productRefGroup = 058D09AD195D04C000B7D73C /* Products */;
			projectDirPath = "";
			projectRoot = "";
			targets = (
				058D09AB195D04C000B7D73C /* AsyncDisplayKit */,
				058D09BB195D04C000B7D73C /* AsyncDisplayKitTests */,
				057D02BE1AC0A66700C7AC3C /* AsyncDisplayKitTestHost */,
				B35061D91B010EDF0018CF92 /* AsyncDisplayKit-iOS */,
			);
		};
/* End PBXProject section */

/* Begin PBXResourcesBuildPhase section */
		057D02BD1AC0A66700C7AC3C /* Resources */ = {
			isa = PBXResourcesBuildPhase;
			buildActionMask = 2147483647;
			files = (
				204C979E1B362CB3002B1083 /* Default-568h@2x.png in Resources */,
			);
			runOnlyForDeploymentPostprocessing = 0;
		};
		058D09BA195D04C000B7D73C /* Resources */ = {
			isa = PBXResourcesBuildPhase;
			buildActionMask = 2147483647;
			files = (
				052EE06B1A15A0D8002C6279 /* TestResources in Resources */,
				058D09CA195D04C000B7D73C /* InfoPlist.strings in Resources */,
			);
			runOnlyForDeploymentPostprocessing = 0;
		};
		B35061D81B010EDF0018CF92 /* Resources */ = {
			isa = PBXResourcesBuildPhase;
			buildActionMask = 2147483647;
			files = (
			);
			runOnlyForDeploymentPostprocessing = 0;
		};
/* End PBXResourcesBuildPhase section */

/* Begin PBXShellScriptBuildPhase section */
		2E61B6A0DB0F436A9DDBE86F /* Check Pods Manifest.lock */ = {
			isa = PBXShellScriptBuildPhase;
			buildActionMask = 2147483647;
			files = (
			);
			inputPaths = (
			);
			name = "Check Pods Manifest.lock";
			outputPaths = (
			);
			runOnlyForDeploymentPostprocessing = 0;
			shellPath = /bin/sh;
			shellScript = "diff \"${PODS_ROOT}/../Podfile.lock\" \"${PODS_ROOT}/Manifest.lock\" > /dev/null\nif [[ $? != 0 ]] ; then\n    cat << EOM\nerror: The sandbox is not in sync with the Podfile.lock. Run 'pod install' or update your CocoaPods installation.\nEOM\n    exit 1\nfi\n";
			showEnvVarsInLog = 0;
		};
		3B9D88CDF51B429C8409E4B6 /* Copy Pods Resources */ = {
			isa = PBXShellScriptBuildPhase;
			buildActionMask = 2147483647;
			files = (
			);
			inputPaths = (
			);
			name = "Copy Pods Resources";
			outputPaths = (
			);
			runOnlyForDeploymentPostprocessing = 0;
			shellPath = /bin/sh;
			shellScript = "\"${SRCROOT}/Pods/Target Support Files/Pods-AsyncDisplayKitTests/Pods-AsyncDisplayKitTests-resources.sh\"\n";
			showEnvVarsInLog = 0;
		};
		B130AB1AC0A1E5162E211C19 /* Embed Pods Frameworks */ = {
			isa = PBXShellScriptBuildPhase;
			buildActionMask = 2147483647;
			files = (
			);
			inputPaths = (
			);
			name = "Embed Pods Frameworks";
			outputPaths = (
			);
			runOnlyForDeploymentPostprocessing = 0;
			shellPath = /bin/sh;
			shellScript = "\"${SRCROOT}/Pods/Target Support Files/Pods-AsyncDisplayKitTests/Pods-AsyncDisplayKitTests-frameworks.sh\"\n";
			showEnvVarsInLog = 0;
		};
/* End PBXShellScriptBuildPhase section */

/* Begin PBXSourcesBuildPhase section */
		057D02BB1AC0A66700C7AC3C /* Sources */ = {
			isa = PBXSourcesBuildPhase;
			buildActionMask = 2147483647;
			files = (
				057D02C71AC0A66700C7AC3C /* AppDelegate.mm in Sources */,
				057D02C41AC0A66700C7AC3C /* main.m in Sources */,
			);
			runOnlyForDeploymentPostprocessing = 0;
		};
		058D09A8195D04C000B7D73C /* Sources */ = {
			isa = PBXSourcesBuildPhase;
			buildActionMask = 2147483647;
			files = (
				058D0A22195D050800B7D73C /* _ASAsyncTransaction.mm in Sources */,
<<<<<<< HEAD
				76C0782E1C9F459C00E37AB1 /* ASLayoutableInspectorNode.m in Sources */,
=======
				E55D86321CA8A14000A0C26F /* ASLayoutable.mm in Sources */,
>>>>>>> 97798010
				058D0A23195D050800B7D73C /* _ASAsyncTransactionContainer.m in Sources */,
				058D0A24195D050800B7D73C /* _ASAsyncTransactionGroup.m in Sources */,
				DBDB83961C6E879900D0098C /* ASPagerFlowLayout.m in Sources */,
				058D0A26195D050800B7D73C /* _ASCoreAnimationExtras.mm in Sources */,
				257754B41BEE44CD00737CA5 /* ASTextKitTailTruncater.mm in Sources */,
				AC026B711BD57DBF00BBC17E /* _ASHierarchyChangeSet.m in Sources */,
				257754BF1BEE458E00737CA5 /* ASTextKitCoreTextAdditions.m in Sources */,
				058D0A18195D050800B7D73C /* _ASDisplayLayer.mm in Sources */,
				68EE0DBF1C1B4ED300BA1B99 /* ASMainSerialQueue.mm in Sources */,
				058D0A19195D050800B7D73C /* _ASDisplayView.mm in Sources */,
				9C55866A1BD549CB00B50E3A /* ASAsciiArtBoxCreator.m in Sources */,
				058D0A27195D050800B7D73C /* _ASPendingState.mm in Sources */,
				205F0E1A1B37339C007741D0 /* ASAbstractLayoutController.mm in Sources */,
				ACF6ED1B1B17843500DA7C62 /* ASBackgroundLayoutSpec.mm in Sources */,
				0549634A1A1EA066000F8E56 /* ASBasicImageDownloader.mm in Sources */,
				299DA1AA1A828D2900162D41 /* ASBatchContext.mm in Sources */,
				AC6456091B0A335000CF11B8 /* ASCellNode.m in Sources */,
				DE8BEAC31C2DF3FC00D57C12 /* ASDelegateProxy.m in Sources */,
				ACF6ED1D1B17843500DA7C62 /* ASCenterLayoutSpec.mm in Sources */,
				18C2ED801B9B7DE800F627B3 /* ASCollectionNode.mm in Sources */,
				92DD2FE41BF4B97E0074C9DD /* ASMapNode.mm in Sources */,
				DBC452DC1C5BF64600B16017 /* NSArray+Diffing.m in Sources */,
				AC3C4A521A1139C100143C57 /* ASCollectionView.mm in Sources */,
				205F0E1E1B373A2C007741D0 /* ASCollectionViewLayoutController.mm in Sources */,
				058D0A13195D050800B7D73C /* ASControlNode.mm in Sources */,
				464052211A3F83C40061C0BA /* ASDataController.mm in Sources */,
				B30BF6531C5964B0004FCD53 /* ASLayoutManager.m in Sources */,
				05A6D05B19D0EB64002DD95E /* ASDealloc2MainObject.m in Sources */,
				ACF6ED211B17843500DA7C62 /* ASDimension.mm in Sources */,
				058D0A28195D050800B7D73C /* ASDisplayNode+AsyncDisplay.mm in Sources */,
				058D0A29195D050800B7D73C /* ASDisplayNode+DebugTiming.mm in Sources */,
				764D83D61C8EA515009B4FB8 /* AsyncDisplayKit+Debug.m in Sources */,
				058D0A2A195D050800B7D73C /* ASDisplayNode+UIViewBridge.mm in Sources */,
				25E327581C16819500A2170C /* ASPagerNode.m in Sources */,
				058D0A14195D050800B7D73C /* ASDisplayNode.mm in Sources */,
				DEC146B81C37A16A004A0EE7 /* ASCollectionInternal.m in Sources */,
				058D0A15195D050800B7D73C /* ASDisplayNodeExtras.mm in Sources */,
				AEEC47E21C20C2DD00EC1693 /* ASVideoNode.mm in Sources */,
				0587F9BE1A7309ED00AFF0BA /* ASEditableTextNode.mm in Sources */,
				464052231A3F83C40061C0BA /* ASFlowLayoutController.mm in Sources */,
				257754C41BEE458E00737CA5 /* ASTextNodeWordKerner.m in Sources */,
				058D0A1A195D050800B7D73C /* ASHighlightOverlayLayer.mm in Sources */,
				058D0A2B195D050800B7D73C /* ASImageNode+CGExtras.m in Sources */,
				CC3B208B1C3F7A5400798563 /* ASWeakSet.m in Sources */,
				058D0A16195D050800B7D73C /* ASImageNode.mm in Sources */,
				430E7C911B4C23F100697A4C /* ASIndexPath.m in Sources */,
				ACF6ED231B17843500DA7C62 /* ASInsetLayoutSpec.mm in Sources */,
				ACF6ED4C1B17847A00DA7C62 /* ASInternalHelpers.mm in Sources */,
				ACF6ED251B17843500DA7C62 /* ASLayout.mm in Sources */,
				DB55C2631C6408D6004EDCF5 /* _ASTransitionContext.m in Sources */,
				9C5FA3531B8F6ADF00A62714 /* ASLayoutOptions.mm in Sources */,
				9C5FA35F1B90C9A500A62714 /* ASLayoutOptionsPrivate.mm in Sources */,
				251B8EFA1BBB3D690087C538 /* ASCollectionViewFlowLayoutInspector.m in Sources */,
				ACF6ED271B17843500DA7C62 /* ASLayoutSpec.mm in Sources */,
				257754B01BEE44CD00737CA5 /* ASTextKitRenderer+TextChecking.mm in Sources */,
				0516FA411A1563D200B4EBED /* ASMultiplexImageNode.mm in Sources */,
				DECBD6E91BE56E1900CF4905 /* ASButtonNode.mm in Sources */,
				058D0A1B195D050800B7D73C /* ASMutableAttributedStringBuilder.m in Sources */,
				055B9FA91A1C154B00035D6D /* ASNetworkImageNode.mm in Sources */,
				AEB7B01B1C5962EA00662EF4 /* ASDefaultPlayButton.m in Sources */,
				CC3B20851C3F76D600798563 /* ASPendingStateController.mm in Sources */,
				ACF6ED2C1B17843500DA7C62 /* ASOverlayLayoutSpec.mm in Sources */,
				0442850F1BAA64EC00D16268 /* ASMultidimensionalArrayUtils.mm in Sources */,
				7A06A73A1C35F08800FE8DAA /* ASRelativeLayoutSpec.mm in Sources */,
				257754921BED28F300737CA5 /* ASEqualityHashHelpers.mm in Sources */,
				E52405B31C8FEF03004DC8E7 /* ASDisplayNodeLayoutContext.mm in Sources */,
				257754AB1BEE44CD00737CA5 /* ASTextKitEntityAttribute.m in Sources */,
				055F1A3919ABD413004DAFF1 /* ASRangeController.mm in Sources */,
				044285091BAA63FE00D16268 /* ASBatchFetching.m in Sources */,
				257754AE1BEE44CD00737CA5 /* ASTextKitRenderer+Positioning.mm in Sources */,
				ACF6ED2E1B17843500DA7C62 /* ASRatioLayoutSpec.mm in Sources */,
				AC47D9461B3BB41900AAEE9D /* ASRelativeSize.mm in Sources */,
				205F0E121B371BD7007741D0 /* ASScrollDirection.m in Sources */,
				76C078281C9F455F00E37AB1 /* ASLayoutSpec+Debug.m in Sources */,
				9C8898BB1C738B9800D6B02E /* ASTextKitFontSizeAdjuster.mm in Sources */,
				D785F6631A74327E00291744 /* ASScrollNode.m in Sources */,
				E5711A2E1C840C96009619D4 /* ASIndexedNodeContext.m in Sources */,
				058D0A2C195D050800B7D73C /* ASSentinel.m in Sources */,
				9C8221971BA237B80037F19A /* ASStackBaselinePositionedLayout.mm in Sources */,
				251B8EF81BBB3D690087C538 /* ASCollectionDataController.mm in Sources */,
				ACF6ED301B17843500DA7C62 /* ASStackLayoutSpec.mm in Sources */,
				257754BE1BEE458E00737CA5 /* ASTextKitHelpers.mm in Sources */,
				257754A91BEE44CD00737CA5 /* ASTextKitContext.mm in Sources */,
				ACF6ED501B17847A00DA7C62 /* ASStackPositionedLayout.mm in Sources */,
				ACF6ED521B17847A00DA7C62 /* ASStackUnpositionedLayout.mm in Sources */,
				257754A61BEE44CD00737CA5 /* ASTextKitAttributes.mm in Sources */,
				81EE38501C8E94F000456208 /* ASRunLoopQueue.mm in Sources */,
				ACF6ED321B17843500DA7C62 /* ASStaticLayoutSpec.mm in Sources */,
				AC026B6B1BD57D6F00BBC17E /* ASChangeSetDataController.m in Sources */,
				055F1A3519ABD3E3004DAFF1 /* ASTableView.mm in Sources */,
				058D0A17195D050800B7D73C /* ASTextNode.mm in Sources */,
				257754AC1BEE44CD00737CA5 /* ASTextKitRenderer.mm in Sources */,
				ACC945AB1BA9E7C1005E1FB8 /* ASViewController.m in Sources */,
				B0F8805B1BEAEC7500D17647 /* ASTableNode.m in Sources */,
				205F0E221B376416007741D0 /* CGRect+ASConvenience.m in Sources */,
				257754B21BEE44CD00737CA5 /* ASTextKitShadower.mm in Sources */,
				058D0A21195D050800B7D73C /* NSMutableAttributedString+TextKitAdditions.m in Sources */,
				205F0E101B371875007741D0 /* UICollectionViewLayout+ASConvenience.m in Sources */,
				CC7FD9DF1BB5E962005CCB2B /* ASPhotosFrameworkImageRequest.m in Sources */,
			);
			runOnlyForDeploymentPostprocessing = 0;
		};
		058D09B8195D04C000B7D73C /* Sources */ = {
			isa = PBXSourcesBuildPhase;
			buildActionMask = 2147483647;
			files = (
				29CDC2E21AAE70D000833CA4 /* ASBasicImageDownloaderContextTests.m in Sources */,
				242995D31B29743C00090100 /* ASBasicImageDownloaderTests.m in Sources */,
				296A0A351A951ABF005ACEAA /* ASBatchFetchingTests.m in Sources */,
				ACF6ED5C1B178DC700DA7C62 /* ASCenterLayoutSpecSnapshotTests.mm in Sources */,
				9F06E5CD1B4CAF4200F015D8 /* ASCollectionViewTests.m in Sources */,
				2911485C1A77147A005D0878 /* ASControlNodeTests.m in Sources */,
				CC3B208E1C3F7D0A00798563 /* ASWeakSetTests.m in Sources */,
				ACF6ED5D1B178DC700DA7C62 /* ASDimensionTests.mm in Sources */,
				058D0A38195D057000B7D73C /* ASDisplayLayerTests.m in Sources */,
				2538B6F31BC5D2A2003CA0B4 /* ASCollectionViewFlowLayoutInspectorTests.m in Sources */,
				058D0A39195D057000B7D73C /* ASDisplayNodeAppearanceTests.m in Sources */,
				058D0A3A195D057000B7D73C /* ASDisplayNodeTests.m in Sources */,
				058D0A3B195D057000B7D73C /* ASDisplayNodeTestsHelper.m in Sources */,
				056D21551ABCEF50001107EF /* ASImageNodeSnapshotTests.m in Sources */,
				AC026B581BD3F61800BBC17E /* ASStaticLayoutSpecSnapshotTests.m in Sources */,
				ACF6ED5E1B178DC700DA7C62 /* ASInsetLayoutSpecSnapshotTests.mm in Sources */,
				ACF6ED601B178DC700DA7C62 /* ASLayoutSpecSnapshotTestsHelper.m in Sources */,
				CC7FD9E11BB5F750005CCB2B /* ASPhotosFrameworkImageRequestTests.m in Sources */,
				052EE0661A159FEF002C6279 /* ASMultiplexImageNodeTests.m in Sources */,
				058D0A3C195D057000B7D73C /* ASMutableAttributedStringBuilderTests.m in Sources */,
				ACF6ED611B178DC700DA7C62 /* ASOverlayLayoutSpecSnapshotTests.mm in Sources */,
				ACF6ED621B178DC700DA7C62 /* ASRatioLayoutSpecSnapshotTests.mm in Sources */,
				7AB338691C55B97B0055FDE8 /* ASRelativeLayoutSpecSnapshotTests.mm in Sources */,
				254C6B541BF8FF2A003EC431 /* ASTextKitTests.mm in Sources */,
				05EA6FE71AC0966E00E35788 /* ASSnapshotTestCase.mm in Sources */,
				ACF6ED631B178DC700DA7C62 /* ASStackLayoutSpecSnapshotTests.mm in Sources */,
				3C9C128519E616EF00E942A0 /* ASTableViewTests.m in Sources */,
				AEEC47E41C21D3D200EC1693 /* ASVideoNodeTests.m in Sources */,
				254C6B521BF8FE6D003EC431 /* ASTextKitTruncationTests.mm in Sources */,
				058D0A3D195D057000B7D73C /* ASTextKitCoreTextAdditionsTests.m in Sources */,
				CC3B20901C3F892D00798563 /* ASBridgedPropertiesTests.mm in Sources */,
				058D0A40195D057000B7D73C /* ASTextNodeTests.m in Sources */,
				DBC453221C5FD97200B16017 /* ASDisplayNodeImplicitHierarchyTests.m in Sources */,
				058D0A41195D057000B7D73C /* ASTextNodeWordKernerTests.mm in Sources */,
				DBC452DE1C5C6A6A00B16017 /* ArrayDiffingTests.m in Sources */,
			);
			runOnlyForDeploymentPostprocessing = 0;
		};
		B35061D51B010EDF0018CF92 /* Sources */ = {
			isa = PBXSourcesBuildPhase;
			buildActionMask = 2147483647;
			files = (
				76C078291C9F455F00E37AB1 /* ASLayoutSpec+Debug.m in Sources */,
				DE4843DB1C93EAB100A1F33B /* ASDisplayNodeLayoutContext.mm in Sources */,
				B30BF6541C59D889004FCD53 /* ASLayoutManager.m in Sources */,
				92DD2FE71BF4D0850074C9DD /* ASMapNode.mm in Sources */,
				636EA1A51C7FF4EF00EE152F /* ASDefaultPlayButton.m in Sources */,
				9B92C8861BC2EB7600EE46B2 /* ASCollectionViewFlowLayoutInspector.m in Sources */,
				9B92C8851BC2EB6E00EE46B2 /* ASCollectionDataController.mm in Sources */,
				B350623D1B010EFD0018CF92 /* _ASAsyncTransaction.mm in Sources */,
				B35062401B010EFD0018CF92 /* _ASAsyncTransactionContainer.m in Sources */,
				AC026B721BD57DBF00BBC17E /* _ASHierarchyChangeSet.m in Sources */,
				B35062421B010EFD0018CF92 /* _ASAsyncTransactionGroup.m in Sources */,
				B350624A1B010EFD0018CF92 /* _ASCoreAnimationExtras.mm in Sources */,
				68EE0DC01C1B4ED300BA1B99 /* ASMainSerialQueue.mm in Sources */,
				2767E9421BB19BD600EA9B77 /* ASViewController.m in Sources */,
				B35062101B010EFD0018CF92 /* _ASDisplayLayer.mm in Sources */,
				9C55866B1BD54A1900B50E3A /* ASAsciiArtBoxCreator.m in Sources */,
				B35062121B010EFD0018CF92 /* _ASDisplayView.mm in Sources */,
				B350624C1B010EFD0018CF92 /* _ASPendingState.mm in Sources */,
				509E68621B3AEDA5009B9150 /* ASAbstractLayoutController.mm in Sources */,
				254C6B861BF94F8A003EC431 /* ASTextKitContext.mm in Sources */,
				DBDB83971C6E879900D0098C /* ASPagerFlowLayout.m in Sources */,
				9C8898BC1C738BA800D6B02E /* ASTextKitFontSizeAdjuster.mm in Sources */,
				34EFC7621B701CA400AD841F /* ASBackgroundLayoutSpec.mm in Sources */,
				DE8BEAC41C2DF3FC00D57C12 /* ASDelegateProxy.m in Sources */,
				B35062141B010EFD0018CF92 /* ASBasicImageDownloader.mm in Sources */,
				B35062161B010EFD0018CF92 /* ASBatchContext.mm in Sources */,
				AC47D9421B3B891B00AAEE9D /* ASCellNode.m in Sources */,
				34EFC7641B701CC600AD841F /* ASCenterLayoutSpec.mm in Sources */,
				18C2ED831B9B7DE800F627B3 /* ASCollectionNode.mm in Sources */,
				E55D86331CA8A14000A0C26F /* ASLayoutable.mm in Sources */,
				B35061F61B010EFD0018CF92 /* ASCollectionView.mm in Sources */,
				509E68641B3AEDB7009B9150 /* ASCollectionViewLayoutController.mm in Sources */,
				B35061F91B010EFD0018CF92 /* ASControlNode.mm in Sources */,
				B35062181B010EFD0018CF92 /* ASDataController.mm in Sources */,
				B350621A1B010EFD0018CF92 /* ASDealloc2MainObject.m in Sources */,
				767E7F8E1C90191D0066C000 /* AsyncDisplayKit+Debug.m in Sources */,
				34EFC75C1B701BD200AD841F /* ASDimension.mm in Sources */,
				B350624E1B010EFD0018CF92 /* ASDisplayNode+AsyncDisplay.mm in Sources */,
				25E327591C16819500A2170C /* ASPagerNode.m in Sources */,
				636EA1A41C7FF4EC00EE152F /* NSArray+Diffing.m in Sources */,
				B35062501B010EFD0018CF92 /* ASDisplayNode+DebugTiming.mm in Sources */,
				DEC146B91C37A16A004A0EE7 /* ASCollectionInternal.m in Sources */,
				254C6B891BF94F8A003EC431 /* ASTextKitRenderer+Positioning.mm in Sources */,
				E5711A301C840C96009619D4 /* ASIndexedNodeContext.m in Sources */,
				B35062511B010EFD0018CF92 /* ASDisplayNode+UIViewBridge.mm in Sources */,
				B35061FC1B010EFD0018CF92 /* ASDisplayNode.mm in Sources */,
				B35061FF1B010EFD0018CF92 /* ASDisplayNodeExtras.mm in Sources */,
				B35062011B010EFD0018CF92 /* ASEditableTextNode.mm in Sources */,
				254C6B881BF94F8A003EC431 /* ASTextKitRenderer.mm in Sources */,
				CC3B208C1C3F7A5400798563 /* ASWeakSet.m in Sources */,
				B350621C1B010EFD0018CF92 /* ASFlowLayoutController.mm in Sources */,
				76C0782F1C9F459C00E37AB1 /* ASLayoutableInspectorNode.m in Sources */,
				B350621E1B010EFD0018CF92 /* ASHighlightOverlayLayer.mm in Sources */,
				B35062541B010EFD0018CF92 /* ASImageNode+CGExtras.m in Sources */,
				B35062031B010EFD0018CF92 /* ASImageNode.mm in Sources */,
				254C6B821BF94F8A003EC431 /* ASTextKitHelpers.mm in Sources */,
				430E7C921B4C23F100697A4C /* ASIndexPath.m in Sources */,
				34EFC7601B701C8B00AD841F /* ASInsetLayoutSpec.mm in Sources */,
				34EFC75E1B701BF000AD841F /* ASInternalHelpers.mm in Sources */,
				34EFC7681B701CDE00AD841F /* ASLayout.mm in Sources */,
				9C5FA3541B8F6ADF00A62714 /* ASLayoutOptions.mm in Sources */,
				9C5FA3601B90C9A500A62714 /* ASLayoutOptionsPrivate.mm in Sources */,
				DECBD6EA1BE56E1900CF4905 /* ASButtonNode.mm in Sources */,
				254C6B841BF94F8A003EC431 /* ASTextNodeWordKerner.m in Sources */,
				34EFC76B1B701CEB00AD841F /* ASLayoutSpec.mm in Sources */,
				CC3B20861C3F76D600798563 /* ASPendingStateController.mm in Sources */,
				254C6B8C1BF94F8A003EC431 /* ASTextKitTailTruncater.mm in Sources */,
				B35062051B010EFD0018CF92 /* ASMultiplexImageNode.mm in Sources */,
				B35062251B010EFD0018CF92 /* ASMutableAttributedStringBuilder.m in Sources */,
				B35062071B010EFD0018CF92 /* ASNetworkImageNode.mm in Sources */,
				34EFC76D1B701CF100AD841F /* ASOverlayLayoutSpec.mm in Sources */,
				044285101BAA64EC00D16268 /* ASMultidimensionalArrayUtils.mm in Sources */,
				B35062271B010EFD0018CF92 /* ASRangeController.mm in Sources */,
				0442850A1BAA63FE00D16268 /* ASBatchFetching.m in Sources */,
				34EFC76F1B701CF700AD841F /* ASRatioLayoutSpec.mm in Sources */,
				254C6B8B1BF94F8A003EC431 /* ASTextKitShadower.mm in Sources */,
				34EFC7661B701CD200AD841F /* ASRelativeSize.mm in Sources */,
				254C6B851BF94F8A003EC431 /* ASTextKitAttributes.mm in Sources */,
				509E68601B3AED8E009B9150 /* ASScrollDirection.m in Sources */,
				B35062091B010EFD0018CF92 /* ASScrollNode.m in Sources */,
				B35062561B010EFD0018CF92 /* ASSentinel.m in Sources */,
				9C8221981BA237B80037F19A /* ASStackBaselinePositionedLayout.mm in Sources */,
				34EFC7721B701D0300AD841F /* ASStackLayoutSpec.mm in Sources */,
				34EFC7761B701D2A00AD841F /* ASStackPositionedLayout.mm in Sources */,
				7AB338661C55B3420055FDE8 /* ASRelativeLayoutSpec.mm in Sources */,
				34EFC7781B701D3100AD841F /* ASStackUnpositionedLayout.mm in Sources */,
				DE84918E1C8FFF9F003D89E9 /* ASRunLoopQueue.mm in Sources */,
				AC026B6C1BD57D6F00BBC17E /* ASChangeSetDataController.m in Sources */,
				34EFC7741B701D0A00AD841F /* ASStaticLayoutSpec.mm in Sources */,
				DB78412E1C6BCE1600A9E2B4 /* _ASTransitionContext.m in Sources */,
				B350620B1B010EFD0018CF92 /* ASTableView.mm in Sources */,
				B350620E1B010EFD0018CF92 /* ASTextNode.mm in Sources */,
				C78F7E2A1BF7808300CDEAFC /* ASTableNode.m in Sources */,
				509E68661B3AEDD7009B9150 /* CGRect+ASConvenience.m in Sources */,
				254C6B8D1BF94F8A003EC431 /* ASEqualityHashHelpers.mm in Sources */,
				254C6B871BF94F8A003EC431 /* ASTextKitEntityAttribute.m in Sources */,
				34566CB31BC1213700715E6B /* ASPhotosFrameworkImageRequest.m in Sources */,
				254C6B831BF94F8A003EC431 /* ASTextKitCoreTextAdditions.m in Sources */,
				B350623B1B010EFD0018CF92 /* NSMutableAttributedString+TextKitAdditions.m in Sources */,
				044284FD1BAA365100D16268 /* UICollectionViewLayout+ASConvenience.m in Sources */,
				254C6B8A1BF94F8A003EC431 /* ASTextKitRenderer+TextChecking.mm in Sources */,
			);
			runOnlyForDeploymentPostprocessing = 0;
		};
/* End PBXSourcesBuildPhase section */

/* Begin PBXTargetDependency section */
		057D02E61AC0A67000C7AC3C /* PBXTargetDependency */ = {
			isa = PBXTargetDependency;
			target = 057D02BE1AC0A66700C7AC3C /* AsyncDisplayKitTestHost */;
			targetProxy = 057D02E51AC0A67000C7AC3C /* PBXContainerItemProxy */;
		};
		058D09C3195D04C000B7D73C /* PBXTargetDependency */ = {
			isa = PBXTargetDependency;
			target = 058D09AB195D04C000B7D73C /* AsyncDisplayKit */;
			targetProxy = 058D09C2195D04C000B7D73C /* PBXContainerItemProxy */;
		};
		DEACA2B21C425DC400FA9DDF /* PBXTargetDependency */ = {
			isa = PBXTargetDependency;
			target = 058D09AB195D04C000B7D73C /* AsyncDisplayKit */;
			targetProxy = DEACA2B11C425DC400FA9DDF /* PBXContainerItemProxy */;
		};
/* End PBXTargetDependency section */

/* Begin PBXVariantGroup section */
		058D09C8195D04C000B7D73C /* InfoPlist.strings */ = {
			isa = PBXVariantGroup;
			children = (
				058D09C9195D04C000B7D73C /* en */,
			);
			name = InfoPlist.strings;
			sourceTree = "<group>";
		};
/* End PBXVariantGroup section */

/* Begin XCBuildConfiguration section */
		057D02DF1AC0A66800C7AC3C /* Debug */ = {
			isa = XCBuildConfiguration;
			buildSettings = {
				ASSETCATALOG_COMPILER_APPICON_NAME = AppIcon;
				CLANG_WARN_UNREACHABLE_CODE = YES;
				"CODE_SIGN_IDENTITY[sdk=iphoneos*]" = "iPhone Developer";
				ENABLE_STRICT_OBJC_MSGSEND = YES;
				GCC_INSTRUMENT_PROGRAM_FLOW_ARCS = NO;
				GCC_PREPROCESSOR_DEFINITIONS = (
					"DEBUG=1",
					"$(inherited)",
				);
				INFOPLIST_FILE = AsyncDisplayKitTestHost/Info.plist;
				IPHONEOS_DEPLOYMENT_TARGET = 7.1;
				LD_RUNPATH_SEARCH_PATHS = "$(inherited) @executable_path/Frameworks";
				MTL_ENABLE_DEBUG_INFO = YES;
				PRODUCT_BUNDLE_IDENTIFIER = "com.facebook.$(PRODUCT_NAME:rfc1034identifier)";
				PRODUCT_NAME = "$(TARGET_NAME)";
			};
			name = Debug;
		};
		057D02E01AC0A66800C7AC3C /* Release */ = {
			isa = XCBuildConfiguration;
			buildSettings = {
				ASSETCATALOG_COMPILER_APPICON_NAME = AppIcon;
				CLANG_WARN_UNREACHABLE_CODE = YES;
				"CODE_SIGN_IDENTITY[sdk=iphoneos*]" = "iPhone Developer";
				COPY_PHASE_STRIP = NO;
				ENABLE_STRICT_OBJC_MSGSEND = YES;
				GCC_INSTRUMENT_PROGRAM_FLOW_ARCS = NO;
				INFOPLIST_FILE = AsyncDisplayKitTestHost/Info.plist;
				IPHONEOS_DEPLOYMENT_TARGET = 7.1;
				LD_RUNPATH_SEARCH_PATHS = "$(inherited) @executable_path/Frameworks";
				MTL_ENABLE_DEBUG_INFO = NO;
				PRODUCT_BUNDLE_IDENTIFIER = "com.facebook.$(PRODUCT_NAME:rfc1034identifier)";
				PRODUCT_NAME = "$(TARGET_NAME)";
			};
			name = Release;
		};
		058D09CD195D04C000B7D73C /* Debug */ = {
			isa = XCBuildConfiguration;
			buildSettings = {
				ALWAYS_SEARCH_USER_PATHS = NO;
				CLANG_CXX_LANGUAGE_STANDARD = "gnu++0x";
				CLANG_CXX_LIBRARY = "libc++";
				CLANG_ENABLE_CODE_COVERAGE = NO;
				CLANG_ENABLE_MODULES = YES;
				CLANG_ENABLE_OBJC_ARC = YES;
				CLANG_WARN_BOOL_CONVERSION = YES;
				CLANG_WARN_CONSTANT_CONVERSION = YES;
				CLANG_WARN_DIRECT_OBJC_ISA_USAGE = YES_ERROR;
				CLANG_WARN_EMPTY_BODY = YES;
				CLANG_WARN_ENUM_CONVERSION = YES;
				CLANG_WARN_INT_CONVERSION = YES;
				CLANG_WARN_OBJC_ROOT_CLASS = YES_ERROR;
				CLANG_WARN__DUPLICATE_METHOD_MATCH = YES;
				COPY_PHASE_STRIP = NO;
				ENABLE_TESTABILITY = YES;
				GCC_C_LANGUAGE_STANDARD = gnu99;
				GCC_DYNAMIC_NO_PIC = NO;
				GCC_GENERATE_TEST_COVERAGE_FILES = YES;
				GCC_INSTRUMENT_PROGRAM_FLOW_ARCS = YES;
				GCC_OPTIMIZATION_LEVEL = 0;
				GCC_PREPROCESSOR_DEFINITIONS = (
					"DEBUG=1",
					"$(inherited)",
				);
				GCC_SYMBOLS_PRIVATE_EXTERN = NO;
				GCC_WARN_64_TO_32_BIT_CONVERSION = YES;
				GCC_WARN_ABOUT_RETURN_TYPE = YES_ERROR;
				GCC_WARN_UNDECLARED_SELECTOR = YES;
				GCC_WARN_UNINITIALIZED_AUTOS = YES_AGGRESSIVE;
				GCC_WARN_UNUSED_FUNCTION = YES;
				GCC_WARN_UNUSED_VARIABLE = YES;
				IPHONEOS_DEPLOYMENT_TARGET = 7.1;
				ONLY_ACTIVE_ARCH = YES;
				SDKROOT = iphoneos;
			};
			name = Debug;
		};
		058D09CE195D04C000B7D73C /* Release */ = {
			isa = XCBuildConfiguration;
			buildSettings = {
				ALWAYS_SEARCH_USER_PATHS = NO;
				CLANG_CXX_LANGUAGE_STANDARD = "gnu++0x";
				CLANG_CXX_LIBRARY = "libc++";
				CLANG_ENABLE_CODE_COVERAGE = NO;
				CLANG_ENABLE_MODULES = YES;
				CLANG_ENABLE_OBJC_ARC = YES;
				CLANG_WARN_BOOL_CONVERSION = YES;
				CLANG_WARN_CONSTANT_CONVERSION = YES;
				CLANG_WARN_DIRECT_OBJC_ISA_USAGE = YES_ERROR;
				CLANG_WARN_EMPTY_BODY = YES;
				CLANG_WARN_ENUM_CONVERSION = YES;
				CLANG_WARN_INT_CONVERSION = YES;
				CLANG_WARN_OBJC_ROOT_CLASS = YES_ERROR;
				CLANG_WARN__DUPLICATE_METHOD_MATCH = YES;
				COPY_PHASE_STRIP = YES;
				ENABLE_NS_ASSERTIONS = NO;
				GCC_C_LANGUAGE_STANDARD = gnu99;
				GCC_GENERATE_TEST_COVERAGE_FILES = YES;
				GCC_INSTRUMENT_PROGRAM_FLOW_ARCS = YES;
				GCC_WARN_64_TO_32_BIT_CONVERSION = YES;
				GCC_WARN_ABOUT_RETURN_TYPE = YES_ERROR;
				GCC_WARN_UNDECLARED_SELECTOR = YES;
				GCC_WARN_UNINITIALIZED_AUTOS = YES_AGGRESSIVE;
				GCC_WARN_UNUSED_FUNCTION = YES;
				GCC_WARN_UNUSED_VARIABLE = YES;
				IPHONEOS_DEPLOYMENT_TARGET = 7.1;
				SDKROOT = iphoneos;
				VALIDATE_PRODUCT = YES;
			};
			name = Release;
		};
		058D09D0195D04C000B7D73C /* Debug */ = {
			isa = XCBuildConfiguration;
			buildSettings = {
				APPLICATION_EXTENSION_API_ONLY = YES;
				CLANG_ENABLE_CODE_COVERAGE = YES;
				DSTROOT = /tmp/AsyncDisplayKit.dst;
				GCC_INPUT_FILETYPE = automatic;
				GCC_INSTRUMENT_PROGRAM_FLOW_ARCS = NO;
				GCC_PRECOMPILE_PREFIX_HEADER = YES;
				GCC_PREFIX_HEADER = "AsyncDisplayKit/AsyncDisplayKit-Prefix.pch";
				GCC_TREAT_WARNINGS_AS_ERRORS = YES;
				GCC_WARN_INITIALIZER_NOT_FULLY_BRACKETED = YES;
				IPHONEOS_DEPLOYMENT_TARGET = 7.1;
				OTHER_CFLAGS = "-Wall";
				OTHER_LDFLAGS = "-ObjC";
				PRODUCT_NAME = "$(TARGET_NAME)";
				PUBLIC_HEADERS_FOLDER_PATH = "include/$(TARGET_NAME)";
				SKIP_INSTALL = YES;
			};
			name = Debug;
		};
		058D09D1195D04C000B7D73C /* Release */ = {
			isa = XCBuildConfiguration;
			buildSettings = {
				APPLICATION_EXTENSION_API_ONLY = YES;
				CLANG_ENABLE_CODE_COVERAGE = YES;
				DSTROOT = /tmp/AsyncDisplayKit.dst;
				GCC_INPUT_FILETYPE = automatic;
				GCC_INSTRUMENT_PROGRAM_FLOW_ARCS = NO;
				GCC_PRECOMPILE_PREFIX_HEADER = YES;
				GCC_PREFIX_HEADER = "AsyncDisplayKit/AsyncDisplayKit-Prefix.pch";
				GCC_TREAT_WARNINGS_AS_ERRORS = YES;
				GCC_WARN_INITIALIZER_NOT_FULLY_BRACKETED = YES;
				IPHONEOS_DEPLOYMENT_TARGET = 7.1;
				OTHER_CFLAGS = "-Wall";
				OTHER_LDFLAGS = "-ObjC";
				PRODUCT_NAME = "$(TARGET_NAME)";
				PUBLIC_HEADERS_FOLDER_PATH = "include/$(TARGET_NAME)";
				SKIP_INSTALL = YES;
			};
			name = Release;
		};
		058D09D3195D04C000B7D73C /* Debug */ = {
			isa = XCBuildConfiguration;
			baseConfigurationReference = FB07EABBCF28656C6297BC2D /* Pods-AsyncDisplayKitTests.debug.xcconfig */;
			buildSettings = {
				BUNDLE_LOADER = "$(TEST_HOST)";
				CLANG_ENABLE_CODE_COVERAGE = YES;
				FRAMEWORK_SEARCH_PATHS = (
					"$(SDKROOT)/Developer/Library/Frameworks",
					"$(inherited)",
					"$(DEVELOPER_FRAMEWORKS_DIR)",
				);
				GCC_INSTRUMENT_PROGRAM_FLOW_ARCS = NO;
				GCC_PRECOMPILE_PREFIX_HEADER = YES;
				GCC_PREFIX_HEADER = "AsyncDisplayKit/AsyncDisplayKit-Prefix.pch";
				GCC_PREPROCESSOR_DEFINITIONS = (
					"DEBUG=1",
					"$(inherited)",
					"COCOAPODS=1",
					"FB_REFERENCE_IMAGE_DIR=\"\\\"$(SOURCE_ROOT)/$(PROJECT_NAME)Tests/ReferenceImages\\\"\"",
				);
				GCC_TREAT_WARNINGS_AS_ERRORS = YES;
				GCC_WARN_INITIALIZER_NOT_FULLY_BRACKETED = YES;
				INFOPLIST_FILE = "AsyncDisplayKitTests/AsyncDisplayKitTests-Info.plist";
				IPHONEOS_DEPLOYMENT_TARGET = 7.1;
				PRODUCT_BUNDLE_IDENTIFIER = "com.facebook.${PRODUCT_NAME:rfc1034identifier}";
				PRODUCT_NAME = "$(TARGET_NAME)";
				TEST_HOST = "$(BUILT_PRODUCTS_DIR)/AsyncDisplayKitTestHost.app/AsyncDisplayKitTestHost";
				WRAPPER_EXTENSION = xctest;
			};
			name = Debug;
		};
		058D09D4195D04C000B7D73C /* Release */ = {
			isa = XCBuildConfiguration;
			baseConfigurationReference = D3779BCFF841AD3EB56537ED /* Pods-AsyncDisplayKitTests.release.xcconfig */;
			buildSettings = {
				BUNDLE_LOADER = "$(TEST_HOST)";
				CLANG_ENABLE_CODE_COVERAGE = YES;
				FRAMEWORK_SEARCH_PATHS = (
					"$(SDKROOT)/Developer/Library/Frameworks",
					"$(inherited)",
					"$(DEVELOPER_FRAMEWORKS_DIR)",
				);
				GCC_INSTRUMENT_PROGRAM_FLOW_ARCS = NO;
				GCC_PRECOMPILE_PREFIX_HEADER = YES;
				GCC_PREFIX_HEADER = "AsyncDisplayKit/AsyncDisplayKit-Prefix.pch";
				GCC_PREPROCESSOR_DEFINITIONS = (
					"$(inherited)",
					"COCOAPODS=1",
					"FB_REFERENCE_IMAGE_DIR=\"\\\"$(SOURCE_ROOT)/$(PROJECT_NAME)Tests/ReferenceImages\\\"\"",
				);
				GCC_TREAT_WARNINGS_AS_ERRORS = YES;
				GCC_WARN_INITIALIZER_NOT_FULLY_BRACKETED = YES;
				INFOPLIST_FILE = "AsyncDisplayKitTests/AsyncDisplayKitTests-Info.plist";
				IPHONEOS_DEPLOYMENT_TARGET = 7.1;
				PRODUCT_BUNDLE_IDENTIFIER = "com.facebook.${PRODUCT_NAME:rfc1034identifier}";
				PRODUCT_NAME = "$(TARGET_NAME)";
				TEST_HOST = "$(BUILT_PRODUCTS_DIR)/AsyncDisplayKitTestHost.app/AsyncDisplayKitTestHost";
				WRAPPER_EXTENSION = xctest;
			};
			name = Release;
		};
		B35061EE1B010EDF0018CF92 /* Debug */ = {
			isa = XCBuildConfiguration;
			buildSettings = {
				CLANG_ENABLE_CODE_COVERAGE = YES;
				CLANG_WARN_UNREACHABLE_CODE = YES;
				"CODE_SIGN_IDENTITY[sdk=iphoneos*]" = "iPhone Developer";
				CURRENT_PROJECT_VERSION = 1;
				DEBUG_INFORMATION_FORMAT = "dwarf-with-dsym";
				DEFINES_MODULE = YES;
				DYLIB_COMPATIBILITY_VERSION = 1;
				DYLIB_CURRENT_VERSION = 1;
				DYLIB_INSTALL_NAME_BASE = "@rpath";
				ENABLE_STRICT_OBJC_MSGSEND = YES;
				GCC_INSTRUMENT_PROGRAM_FLOW_ARCS = YES;
				GCC_NO_COMMON_BLOCKS = YES;
				GCC_PREFIX_HEADER = "AsyncDisplayKit/AsyncDisplayKit-Prefix.pch";
				GCC_PREPROCESSOR_DEFINITIONS = (
					"DEBUG=1",
					"$(inherited)",
				);
				INFOPLIST_FILE = "$(SRCROOT)/AsyncDisplayKit-iOS/Info.plist";
				INSTALL_PATH = "$(LOCAL_LIBRARY_DIR)/Frameworks";
				IPHONEOS_DEPLOYMENT_TARGET = 8.0;
				LD_RUNPATH_SEARCH_PATHS = "$(inherited) @executable_path/Frameworks @loader_path/Frameworks";
				MODULEMAP_FILE = AsyncDisplayKit/module.modulemap;
				MTL_ENABLE_DEBUG_INFO = YES;
				PRODUCT_BUNDLE_IDENTIFIER = "com.facebook.$(PRODUCT_NAME:rfc1034identifier)";
				PRODUCT_NAME = AsyncDisplayKit;
				SKIP_INSTALL = YES;
				TARGETED_DEVICE_FAMILY = "1,2";
				VERSIONING_SYSTEM = "apple-generic";
				VERSION_INFO_PREFIX = "";
			};
			name = Debug;
		};
		B35061EF1B010EDF0018CF92 /* Release */ = {
			isa = XCBuildConfiguration;
			buildSettings = {
				CLANG_ENABLE_CODE_COVERAGE = YES;
				CLANG_WARN_UNREACHABLE_CODE = YES;
				"CODE_SIGN_IDENTITY[sdk=iphoneos*]" = "iPhone Developer";
				COPY_PHASE_STRIP = NO;
				CURRENT_PROJECT_VERSION = 1;
				DEBUG_INFORMATION_FORMAT = "dwarf-with-dsym";
				DEFINES_MODULE = YES;
				DYLIB_COMPATIBILITY_VERSION = 1;
				DYLIB_CURRENT_VERSION = 1;
				DYLIB_INSTALL_NAME_BASE = "@rpath";
				ENABLE_STRICT_OBJC_MSGSEND = YES;
				GCC_INSTRUMENT_PROGRAM_FLOW_ARCS = NO;
				GCC_NO_COMMON_BLOCKS = YES;
				GCC_PREFIX_HEADER = "AsyncDisplayKit/AsyncDisplayKit-Prefix.pch";
				INFOPLIST_FILE = "$(SRCROOT)/AsyncDisplayKit-iOS/Info.plist";
				INSTALL_PATH = "$(LOCAL_LIBRARY_DIR)/Frameworks";
				IPHONEOS_DEPLOYMENT_TARGET = 8.0;
				LD_RUNPATH_SEARCH_PATHS = "$(inherited) @executable_path/Frameworks @loader_path/Frameworks";
				MODULEMAP_FILE = AsyncDisplayKit/module.modulemap;
				MTL_ENABLE_DEBUG_INFO = NO;
				PRODUCT_BUNDLE_IDENTIFIER = "com.facebook.$(PRODUCT_NAME:rfc1034identifier)";
				PRODUCT_NAME = AsyncDisplayKit;
				SKIP_INSTALL = YES;
				TARGETED_DEVICE_FAMILY = "1,2";
				VERSIONING_SYSTEM = "apple-generic";
				VERSION_INFO_PREFIX = "";
			};
			name = Release;
		};
/* End XCBuildConfiguration section */

/* Begin XCConfigurationList section */
		057D02E31AC0A66800C7AC3C /* Build configuration list for PBXNativeTarget "AsyncDisplayKitTestHost" */ = {
			isa = XCConfigurationList;
			buildConfigurations = (
				057D02DF1AC0A66800C7AC3C /* Debug */,
				057D02E01AC0A66800C7AC3C /* Release */,
			);
			defaultConfigurationIsVisible = 0;
			defaultConfigurationName = Release;
		};
		058D09A7195D04C000B7D73C /* Build configuration list for PBXProject "AsyncDisplayKit" */ = {
			isa = XCConfigurationList;
			buildConfigurations = (
				058D09CD195D04C000B7D73C /* Debug */,
				058D09CE195D04C000B7D73C /* Release */,
			);
			defaultConfigurationIsVisible = 0;
			defaultConfigurationName = Release;
		};
		058D09CF195D04C000B7D73C /* Build configuration list for PBXNativeTarget "AsyncDisplayKit" */ = {
			isa = XCConfigurationList;
			buildConfigurations = (
				058D09D0195D04C000B7D73C /* Debug */,
				058D09D1195D04C000B7D73C /* Release */,
			);
			defaultConfigurationIsVisible = 0;
			defaultConfigurationName = Release;
		};
		058D09D2195D04C000B7D73C /* Build configuration list for PBXNativeTarget "AsyncDisplayKitTests" */ = {
			isa = XCConfigurationList;
			buildConfigurations = (
				058D09D3195D04C000B7D73C /* Debug */,
				058D09D4195D04C000B7D73C /* Release */,
			);
			defaultConfigurationIsVisible = 0;
			defaultConfigurationName = Release;
		};
		B35061ED1B010EDF0018CF92 /* Build configuration list for PBXNativeTarget "AsyncDisplayKit-iOS" */ = {
			isa = XCConfigurationList;
			buildConfigurations = (
				B35061EE1B010EDF0018CF92 /* Debug */,
				B35061EF1B010EDF0018CF92 /* Release */,
			);
			defaultConfigurationIsVisible = 0;
			defaultConfigurationName = Release;
		};
/* End XCConfigurationList section */
	};
	rootObject = 058D09A4195D04C000B7D73C /* Project object */;
}<|MERGE_RESOLUTION|>--- conflicted
+++ resolved
@@ -266,7 +266,6 @@
 		764D83D61C8EA515009B4FB8 /* AsyncDisplayKit+Debug.m in Sources */ = {isa = PBXBuildFile; fileRef = 764D83D31C8EA515009B4FB8 /* AsyncDisplayKit+Debug.m */; };
 		767E7F8D1C9019130066C000 /* AsyncDisplayKit+Debug.h in Headers */ = {isa = PBXBuildFile; fileRef = 764D83D21C8EA515009B4FB8 /* AsyncDisplayKit+Debug.h */; settings = {ATTRIBUTES = (Public, ); }; };
 		767E7F8E1C90191D0066C000 /* AsyncDisplayKit+Debug.m in Sources */ = {isa = PBXBuildFile; fileRef = 764D83D31C8EA515009B4FB8 /* AsyncDisplayKit+Debug.m */; };
-<<<<<<< HEAD
 		76C078261C9F455F00E37AB1 /* ASLayoutSpec+Debug.h in Headers */ = {isa = PBXBuildFile; fileRef = 76C078241C9F455E00E37AB1 /* ASLayoutSpec+Debug.h */; };
 		76C078271C9F455F00E37AB1 /* ASLayoutSpec+Debug.h in Headers */ = {isa = PBXBuildFile; fileRef = 76C078241C9F455E00E37AB1 /* ASLayoutSpec+Debug.h */; };
 		76C078281C9F455F00E37AB1 /* ASLayoutSpec+Debug.m in Sources */ = {isa = PBXBuildFile; fileRef = 76C078251C9F455E00E37AB1 /* ASLayoutSpec+Debug.m */; };
@@ -277,8 +276,6 @@
 		76C0782F1C9F459C00E37AB1 /* ASLayoutableInspectorNode.m in Sources */ = {isa = PBXBuildFile; fileRef = 76C0782B1C9F459C00E37AB1 /* ASLayoutableInspectorNode.m */; };
 		81EE384F1C8E94F000456208 /* ASRunLoopQueue.h in Headers */ = {isa = PBXBuildFile; fileRef = 81EE384D1C8E94F000456208 /* ASRunLoopQueue.h */; settings = {ATTRIBUTES = (Public, ); }; };
 		81EE38501C8E94F000456208 /* ASRunLoopQueue.mm in Sources */ = {isa = PBXBuildFile; fileRef = 81EE384E1C8E94F000456208 /* ASRunLoopQueue.mm */; };
-=======
->>>>>>> 97798010
 		7A06A73A1C35F08800FE8DAA /* ASRelativeLayoutSpec.mm in Sources */ = {isa = PBXBuildFile; fileRef = 7A06A7381C35F08800FE8DAA /* ASRelativeLayoutSpec.mm */; };
 		7A06A73B1C35F08800FE8DAA /* ASRelativeLayoutSpec.h in Headers */ = {isa = PBXBuildFile; fileRef = 7A06A7391C35F08800FE8DAA /* ASRelativeLayoutSpec.h */; settings = {ATTRIBUTES = (Public, ); }; };
 		7AB338661C55B3420055FDE8 /* ASRelativeLayoutSpec.mm in Sources */ = {isa = PBXBuildFile; fileRef = 7A06A7381C35F08800FE8DAA /* ASRelativeLayoutSpec.mm */; };
@@ -757,15 +754,12 @@
 		6BDC61F51978FEA400E50D21 /* AsyncDisplayKit.h */ = {isa = PBXFileReference; explicitFileType = sourcecode.c.h; path = AsyncDisplayKit.h; sourceTree = "<group>"; };
 		764D83D21C8EA515009B4FB8 /* AsyncDisplayKit+Debug.h */ = {isa = PBXFileReference; fileEncoding = 4; lastKnownFileType = sourcecode.c.h; path = "AsyncDisplayKit+Debug.h"; sourceTree = "<group>"; };
 		764D83D31C8EA515009B4FB8 /* AsyncDisplayKit+Debug.m */ = {isa = PBXFileReference; fileEncoding = 4; lastKnownFileType = sourcecode.c.objc; path = "AsyncDisplayKit+Debug.m"; sourceTree = "<group>"; };
-<<<<<<< HEAD
 		76C078241C9F455E00E37AB1 /* ASLayoutSpec+Debug.h */ = {isa = PBXFileReference; fileEncoding = 4; lastKnownFileType = sourcecode.c.h; path = "ASLayoutSpec+Debug.h"; sourceTree = "<group>"; };
 		76C078251C9F455E00E37AB1 /* ASLayoutSpec+Debug.m */ = {isa = PBXFileReference; fileEncoding = 4; lastKnownFileType = sourcecode.c.objc; path = "ASLayoutSpec+Debug.m"; sourceTree = "<group>"; };
 		76C0782A1C9F459C00E37AB1 /* ASLayoutableInspectorNode.h */ = {isa = PBXFileReference; fileEncoding = 4; lastKnownFileType = sourcecode.c.h; path = ASLayoutableInspectorNode.h; sourceTree = "<group>"; };
 		76C0782B1C9F459C00E37AB1 /* ASLayoutableInspectorNode.m */ = {isa = PBXFileReference; fileEncoding = 4; lastKnownFileType = sourcecode.c.objc; path = ASLayoutableInspectorNode.m; sourceTree = "<group>"; };
 		81EE384D1C8E94F000456208 /* ASRunLoopQueue.h */ = {isa = PBXFileReference; fileEncoding = 4; lastKnownFileType = sourcecode.c.h; name = ASRunLoopQueue.h; path = ../ASRunLoopQueue.h; sourceTree = "<group>"; };
 		81EE384E1C8E94F000456208 /* ASRunLoopQueue.mm */ = {isa = PBXFileReference; fileEncoding = 4; lastKnownFileType = sourcecode.cpp.objcpp; name = ASRunLoopQueue.mm; path = ../ASRunLoopQueue.mm; sourceTree = "<group>"; };
-=======
->>>>>>> 97798010
 		7A06A7381C35F08800FE8DAA /* ASRelativeLayoutSpec.mm */ = {isa = PBXFileReference; fileEncoding = 4; lastKnownFileType = sourcecode.cpp.objcpp; name = ASRelativeLayoutSpec.mm; path = AsyncDisplayKit/Layout/ASRelativeLayoutSpec.mm; sourceTree = "<group>"; };
 		7A06A7391C35F08800FE8DAA /* ASRelativeLayoutSpec.h */ = {isa = PBXFileReference; fileEncoding = 4; lastKnownFileType = sourcecode.c.h; name = ASRelativeLayoutSpec.h; path = AsyncDisplayKit/Layout/ASRelativeLayoutSpec.h; sourceTree = "<group>"; };
 		7AB338681C55B97B0055FDE8 /* ASRelativeLayoutSpecSnapshotTests.mm */ = {isa = PBXFileReference; fileEncoding = 4; lastKnownFileType = sourcecode.cpp.objcpp; path = ASRelativeLayoutSpecSnapshotTests.mm; sourceTree = "<group>"; };
@@ -1896,11 +1890,8 @@
 			buildActionMask = 2147483647;
 			files = (
 				058D0A22195D050800B7D73C /* _ASAsyncTransaction.mm in Sources */,
-<<<<<<< HEAD
 				76C0782E1C9F459C00E37AB1 /* ASLayoutableInspectorNode.m in Sources */,
-=======
 				E55D86321CA8A14000A0C26F /* ASLayoutable.mm in Sources */,
->>>>>>> 97798010
 				058D0A23195D050800B7D73C /* _ASAsyncTransactionContainer.m in Sources */,
 				058D0A24195D050800B7D73C /* _ASAsyncTransactionGroup.m in Sources */,
 				DBDB83961C6E879900D0098C /* ASPagerFlowLayout.m in Sources */,
